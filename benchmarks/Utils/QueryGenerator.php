<?php declare(strict_types=1);

namespace GraphQL\Benchmarks\Utils;

use function count;
use GraphQL\Language\AST\DocumentNode;
use GraphQL\Language\AST\FieldNode;
use GraphQL\Language\AST\NameNode;
use GraphQL\Language\AST\NodeList;
use GraphQL\Language\AST\OperationDefinitionNode;
use GraphQL\Language\AST\SelectionSetNode;
use GraphQL\Language\Printer;
use GraphQL\Type\Definition\FieldDefinition;
use GraphQL\Type\Definition\InterfaceType;
use GraphQL\Type\Definition\ObjectType;
use GraphQL\Type\Definition\Type;
use GraphQL\Type\Schema;
use function max;
use function round;

class QueryGenerator
{
    private Schema $schema;

    private int $maxLeafFields;

    private int $currentLeafFields;

    public function __construct(Schema $schema, float $percentOfLeafFields)
    {
        $this->schema = $schema;

<<<<<<< HEAD
        Utils::invariant($percentOfLeafFields > 0 && $percentOfLeafFields <= 1);
=======
        assert(0 < $percentOfLeafFields && $percentOfLeafFields <= 1);
>>>>>>> cf0c6939

        $totalFields = 0;
        foreach ($schema->getTypeMap() as $type) {
            if ($type instanceof ObjectType) {
                $totalFields += count($type->getFieldNames());
            }
        }

        $this->maxLeafFields = max(1, (int) round($totalFields * $percentOfLeafFields));
        $this->currentLeafFields = 0;
    }

    public function buildQuery(): string
    {
        $queryType = $this->schema->getQueryType();
        assert($queryType instanceof ObjectType);

        $ast = new DocumentNode([
            'definitions' => new NodeList([
                new OperationDefinitionNode([
                    'name' => new NameNode(['value' => 'TestQuery']),
                    'operation' => 'query',
                    'variableDefinitions' => new NodeList([]),
                    'directives' => new NodeList([]),
                    'selectionSet' => $this->buildSelectionSet($queryType->getFields()),
                ]),
            ]),
        ]);

        return Printer::doPrint($ast);
    }

    /**
     * @param array<FieldDefinition> $fields
     */
    public function buildSelectionSet(array $fields): SelectionSetNode
    {
        $selections = [
            new FieldNode([
                'name' => new NameNode(['value' => '__typename']),
                'arguments' => new NodeList([]),
                'directives' => new NodeList([]),
            ]),
        ];
        ++$this->currentLeafFields;

        foreach ($fields as $field) {
            if ($this->currentLeafFields >= $this->maxLeafFields) {
                break;
            }

            $type = Type::getNamedType($field->getType());

            if ($type instanceof ObjectType || $type instanceof InterfaceType) {
                $selectionSet = $this->buildSelectionSet($type->getFields());
            } else {
                $selectionSet = null;
                ++$this->currentLeafFields;
            }

            $selections[] = new FieldNode([
                'name' => new NameNode(['value' => $field->name]),
                'selectionSet' => $selectionSet,
                'arguments' => new NodeList([]),
                'directives' => new NodeList([]),
            ]);
        }

        return new SelectionSetNode([
            'selections' => new NodeList($selections),
        ]);
    }
}<|MERGE_RESOLUTION|>--- conflicted
+++ resolved
@@ -30,11 +30,7 @@
     {
         $this->schema = $schema;
 
-<<<<<<< HEAD
-        Utils::invariant($percentOfLeafFields > 0 && $percentOfLeafFields <= 1);
-=======
         assert(0 < $percentOfLeafFields && $percentOfLeafFields <= 1);
->>>>>>> cf0c6939
 
         $totalFields = 0;
         foreach ($schema->getTypeMap() as $type) {
