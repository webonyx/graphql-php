--- conflicted
+++ resolved
@@ -6,26 +6,6 @@
 			path: src/Error/Error.php
 
 		-
-<<<<<<< HEAD
-			message: "#^Only booleans are allowed in an if condition, array\\<GraphQL\\\\Language\\\\AST\\\\Node\\>\\|null given\\.$#"
-			count: 1
-			path: src/Error/FormattedError.php
-
-		-
-			message: "#^Only booleans are allowed in &&, GraphQL\\\\Language\\\\Source\\|null given on the left side\\.$#"
-			count: 1
-			path: src/Error/FormattedError.php
-
-		-
-			message: "#^Only booleans are allowed in &&, array\\<GraphQL\\\\Language\\\\SourceLocation\\> given on the right side\\.$#"
-			count: 1
-			path: src/Error/FormattedError.php
-
-		-
-			message: "#^Only booleans are allowed in a negated boolean, array\\<int, string\\> given\\.$#"
-			count: 1
-			path: src/Error/FormattedError.php
-=======
 			message: "#^Only booleans are allowed in &&, GraphQL\\\\Language\\\\Source\\|null given on the right side\\.$#"
 			count: 1
 			path: src/Error/Error.php
@@ -34,7 +14,6 @@
 			message: "#^Only booleans are allowed in &&, GraphQL\\\\Language\\\\AST\\\\Location\\|null given on the left side\\.$#"
 			count: 1
 			path: src/Error/Error.php
->>>>>>> 45d84562
 
 		-
 			message: "#^Construct empty\\(\\) is not allowed\\. Use more strict comparison\\.$#"
