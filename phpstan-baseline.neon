--- conflicted
+++ resolved
@@ -236,15 +236,6 @@
 			path: src/Language/Printer.php
 
 		-
-<<<<<<< HEAD
-			message: "#^Only booleans are allowed in a negated boolean, GraphQL\\\\Language\\\\AST\\\\NameNode given\\.$#"
-=======
-			message: "#^Anonymous function should have native return typehint \"GraphQL\\\\Language\\\\AST\\\\NameNode\"\\.$#"
->>>>>>> 2b9f2ecc
-			count: 1
-			path: src/Language/Printer.php
-
-		-
 			message: "#^Anonymous function should have native return typehint \"bool\"\\.$#"
 			count: 3
 			path: src/Language/Printer.php
