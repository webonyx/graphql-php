--- conflicted
+++ resolved
@@ -86,150 +86,12 @@
 			path: src/Type/Schema.php
 
 		-
-<<<<<<< HEAD
-			message: "#^Only booleans are allowed in a negated boolean, GraphQL\\\\Type\\\\Definition\\\\ObjectType\\|null given\\.$#"
-			count: 1
-			path: src/Type/SchemaValidationContext.php
-
-		-
-			message: "#^Only booleans are allowed in &&, GraphQL\\\\Type\\\\Definition\\\\ObjectType\\|null given on the left side\\.$#"
-			count: 1
-			path: src/Type/SchemaValidationContext.php
-
-		-
-			message: "#^Only booleans are allowed in &&, array\\<GraphQL\\\\Language\\\\AST\\\\Node\\>\\|GraphQL\\\\Language\\\\AST\\\\Node\\|GraphQL\\\\Language\\\\AST\\\\TypeDefinitionNode\\|GraphQL\\\\Language\\\\AST\\\\TypeNode\\|null given on the left side\\.$#"
-			count: 1
-			path: src/Type/SchemaValidationContext.php
-
-		-
-			message: "#^Only booleans are allowed in a ternary operator condition, GraphQL\\\\Language\\\\AST\\\\OperationTypeDefinitionNode\\|null given\\.$#"
-			count: 1
-			path: src/Type/SchemaValidationContext.php
-
-		-
-			message: "#^Only booleans are allowed in a ternary operator condition, GraphQL\\\\Type\\\\Definition\\\\Type given\\.$#"
-			count: 1
-			path: src/Type/SchemaValidationContext.php
-
-		-
-			message: "#^Only booleans are allowed in a negated boolean, GraphQL\\\\Error\\\\Error\\|null given\\.$#"
-			count: 1
-			path: src/Type/SchemaValidationContext.php
-
-		-
-			message: "#^Only booleans are allowed in a ternary operator condition, GraphQL\\\\Language\\\\AST\\\\InputValueDefinitionNode given\\.$#"
-			count: 1
-			path: src/Type/SchemaValidationContext.php
-
-		-
-			message: "#^Only booleans are allowed in a ternary operator condition, GraphQL\\\\Language\\\\AST\\\\DirectiveDefinitionNode\\|null given\\.$#"
-			count: 1
-			path: src/Type/SchemaValidationContext.php
-
-		-
-			message: "#^Only booleans are allowed in &&, array\\<GraphQL\\\\Language\\\\AST\\\\FieldDefinitionNode\\> given on the left side\\.$#"
-			count: 1
-			path: src/Type/SchemaValidationContext.php
-
-		-
-			message: "#^Only booleans are allowed in a ternary operator condition, GraphQL\\\\Language\\\\AST\\\\DirectiveDefinitionNode\\|GraphQL\\\\Language\\\\AST\\\\EnumTypeDefinitionNode\\|GraphQL\\\\Language\\\\AST\\\\InputObjectTypeDefinitionNode\\|GraphQL\\\\Language\\\\AST\\\\InterfaceTypeDefinitionNode\\|GraphQL\\\\Language\\\\AST\\\\ObjectTypeDefinitionNode\\|GraphQL\\\\Language\\\\AST\\\\SchemaDefinitionNode\\|GraphQL\\\\Language\\\\AST\\\\UnionTypeDefinitionNode\\|null given\\.$#"
-			count: 1
-			path: src/Type/SchemaValidationContext.php
-
-		-
-			message: "#^Only booleans are allowed in a ternary operator condition, array\\<GraphQL\\\\Language\\\\AST\\\\EnumTypeExtensionNode\\|GraphQL\\\\Language\\\\AST\\\\InputObjectTypeExtensionNode\\|GraphQL\\\\Language\\\\AST\\\\InterfaceTypeExtensionNode\\|GraphQL\\\\Language\\\\AST\\\\ObjectTypeExtensionNode\\|GraphQL\\\\Language\\\\AST\\\\SchemaTypeExtensionNode\\|GraphQL\\\\Language\\\\AST\\\\UnionTypeExtensionNode\\> given\\.$#"
-			count: 1
-			path: src/Type/SchemaValidationContext.php
-
-		-
-			message: "#^Only booleans are allowed in a negated boolean, GraphQL\\\\Language\\\\AST\\\\InterfaceTypeDefinitionNode\\|GraphQL\\\\Language\\\\AST\\\\InterfaceTypeExtensionNode\\|GraphQL\\\\Language\\\\AST\\\\ObjectTypeDefinitionNode\\|GraphQL\\\\Language\\\\AST\\\\ObjectTypeExtensionNode given\\.$#"
-			count: 1
-			path: src/Type/SchemaValidationContext.php
-
-		-
-			message: "#^Only booleans are allowed in a ternary operator condition, GraphQL\\\\Language\\\\AST\\\\FieldDefinitionNode\\|null given\\.$#"
-			count: 1
-			path: src/Type/SchemaValidationContext.php
-
-		-
-			message: "#^Only booleans are allowed in &&, GraphQL\\\\Language\\\\AST\\\\FieldDefinitionNode\\|null given on the left side\\.$#"
-			count: 1
-			path: src/Type/SchemaValidationContext.php
-
-		-
-			message: "#^Only booleans are allowed in &&, GraphQL\\\\Language\\\\AST\\\\NodeList\\<GraphQL\\\\Language\\\\AST\\\\InputValueDefinitionNode\\> given on the right side\\.$#"
-			count: 1
-			path: src/Type/SchemaValidationContext.php
-
-		-
-			message: "#^Only booleans are allowed in a ternary operator condition, GraphQL\\\\Language\\\\AST\\\\InputValueDefinitionNode\\|null given\\.$#"
-			count: 2
-			path: src/Type/SchemaValidationContext.php
-
-		-
-			message: "#^Only booleans are allowed in a negated boolean, GraphQL\\\\Type\\\\Definition\\\\FieldDefinition\\|null given\\.$#"
-			count: 1
-			path: src/Type/SchemaValidationContext.php
-
-		-
-			message: "#^Only booleans are allowed in a negated boolean, GraphQL\\\\Type\\\\Definition\\\\FieldArgument\\|null given\\.$#"
-			count: 1
-			path: src/Type/SchemaValidationContext.php
-
-		-
-			message: "#^Only booleans are allowed in \\|\\|, GraphQL\\\\Type\\\\Definition\\\\FieldArgument\\|null given on the left side\\.$#"
-			count: 1
-			path: src/Type/SchemaValidationContext.php
-
-		-
-			message: "#^Only booleans are allowed in a negated boolean, array\\<GraphQL\\\\Type\\\\Definition\\\\ObjectType\\> given\\.$#"
-			count: 1
-			path: src/Type/SchemaValidationContext.php
-
-		-
-			message: "#^Only booleans are allowed in a negated boolean, array\\<GraphQL\\\\Type\\\\Definition\\\\EnumValueDefinition\\> given\\.$#"
-			count: 1
-			path: src/Type/SchemaValidationContext.php
-
-		-
-			message: "#^Only booleans are allowed in &&, array\\<GraphQL\\\\Language\\\\AST\\\\EnumValueDefinitionNode\\> given on the left side\\.$#"
-			count: 1
-			path: src/Type/SchemaValidationContext.php
-
-		-
-			message: "#^Only booleans are allowed in a negated boolean, array\\<GraphQL\\\\Type\\\\Definition\\\\InputObjectField\\> given\\.$#"
-=======
 			message: "#^Variable property access on GraphQL\\\\Language\\\\AST\\\\ArgumentNode\\|GraphQL\\\\Language\\\\AST\\\\BooleanValueNode\\|GraphQL\\\\Language\\\\AST\\\\DirectiveDefinitionNode\\|GraphQL\\\\Language\\\\AST\\\\DirectiveNode\\|GraphQL\\\\Language\\\\AST\\\\DocumentNode\\|GraphQL\\\\Language\\\\AST\\\\EnumTypeDefinitionNode\\|GraphQL\\\\Language\\\\AST\\\\EnumTypeExtensionNode\\|GraphQL\\\\Language\\\\AST\\\\EnumValueDefinitionNode\\|GraphQL\\\\Language\\\\AST\\\\EnumValueNode\\|GraphQL\\\\Language\\\\AST\\\\FieldDefinitionNode\\|GraphQL\\\\Language\\\\AST\\\\FieldNode\\|GraphQL\\\\Language\\\\AST\\\\FloatValueNode\\|GraphQL\\\\Language\\\\AST\\\\FragmentDefinitionNode\\|GraphQL\\\\Language\\\\AST\\\\FragmentSpreadNode\\|GraphQL\\\\Language\\\\AST\\\\InlineFragmentNode\\|GraphQL\\\\Language\\\\AST\\\\InputObjectTypeDefinitionNode\\|GraphQL\\\\Language\\\\AST\\\\InputObjectTypeExtensionNode\\|GraphQL\\\\Language\\\\AST\\\\InputValueDefinitionNode\\|GraphQL\\\\Language\\\\AST\\\\InterfaceTypeDefinitionNode\\|GraphQL\\\\Language\\\\AST\\\\InterfaceTypeExtensionNode\\|GraphQL\\\\Language\\\\AST\\\\IntValueNode\\|GraphQL\\\\Language\\\\AST\\\\ListTypeNode\\|GraphQL\\\\Language\\\\AST\\\\ListValueNode\\|GraphQL\\\\Language\\\\AST\\\\NamedTypeNode\\|GraphQL\\\\Language\\\\AST\\\\NameNode\\|GraphQL\\\\Language\\\\AST\\\\NonNullTypeNode\\|GraphQL\\\\Language\\\\AST\\\\NullValueNode\\|GraphQL\\\\Language\\\\AST\\\\ObjectFieldNode\\|GraphQL\\\\Language\\\\AST\\\\ObjectTypeDefinitionNode\\|GraphQL\\\\Language\\\\AST\\\\ObjectTypeExtensionNode\\|GraphQL\\\\Language\\\\AST\\\\ObjectValueNode\\|GraphQL\\\\Language\\\\AST\\\\OperationDefinitionNode\\|GraphQL\\\\Language\\\\AST\\\\OperationTypeDefinitionNode\\|GraphQL\\\\Language\\\\AST\\\\ScalarTypeDefinitionNode\\|GraphQL\\\\Language\\\\AST\\\\ScalarTypeExtensionNode\\|GraphQL\\\\Language\\\\AST\\\\SchemaDefinitionNode\\|GraphQL\\\\Language\\\\AST\\\\SelectionSetNode\\|GraphQL\\\\Language\\\\AST\\\\StringValueNode\\|GraphQL\\\\Language\\\\AST\\\\UnionTypeDefinitionNode\\|GraphQL\\\\Language\\\\AST\\\\UnionTypeExtensionNode\\|GraphQL\\\\Language\\\\AST\\\\VariableDefinitionNode\\|GraphQL\\\\Language\\\\AST\\\\VariableNode\\.$#"
->>>>>>> cc20f9ea
 			count: 1
 			path: src/Utils/AST.php
 
 		-
-<<<<<<< HEAD
-			message: "#^Only booleans are allowed in a negated boolean, array\\|null given\\.$#"
-			count: 1
-			path: src/Utils/AST.php
-
-		-
-			message: "#^Only booleans are allowed in &&, array\\|null given on the left side\\.$#"
-			count: 1
-			path: src/Utils/AST.php
-
-		-
-			message: "#^Only booleans are allowed in a ternary operator condition, GraphQL\\\\Type\\\\Definition\\\\Type\\|null given\\.$#"
-			count: 2
-			path: src/Utils/AST.php
-
-		-
-			message: "#^Only booleans are allowed in an if condition, GraphQL\\\\Language\\\\AST\\\\NodeList\\<GraphQL\\\\Language\\\\AST\\\\DefinitionNode&GraphQL\\\\Language\\\\AST\\\\Node\\> given\\.$#"
-			count: 1
-			path: src/Utils/AST.php
-
-		-
-			message: "#^Only booleans are allowed in a negated boolean, string\\|null given\\.$#"
-=======
 			message: "#^Variable property access on mixed\\.$#"
->>>>>>> cc20f9ea
 			count: 1
 			path: src/Utils/AST.php
 
@@ -237,286 +99,3 @@
 			message: "#^Variable property access on object\\.$#"
 			count: 1
 			path: src/Utils/Utils.php
-<<<<<<< HEAD
-
-		-
-			message: "#^Only booleans are allowed in a negated boolean, string given\\.$#"
-			count: 1
-			path: src/Utils/Utils.php
-
-		-
-			message: "#^Only booleans are allowed in an if condition, GraphQL\\\\Error\\\\Error\\|null given\\.$#"
-			count: 1
-			path: src/Utils/Utils.php
-
-		-
-			message: "#^Only booleans are allowed in an if condition, GraphQL\\\\Type\\\\Definition\\\\EnumValueDefinition\\|null given\\.$#"
-			count: 1
-			path: src/Utils/Value.php
-
-		-
-			message: "#^Only booleans are allowed in a ternary operator condition, array\\<string\\> given\\.$#"
-			count: 2
-			path: src/Utils/Value.php
-
-		-
-			message: "#^Only booleans are allowed in a ternary operator condition, array\\<GraphQL\\\\Error\\\\Error\\> given\\.$#"
-			count: 2
-			path: src/Utils/Value.php
-
-		-
-			message: "#^Only booleans are allowed in a ternary operator condition, string given\\.$#"
-			count: 2
-			path: src/Utils/Value.php
-
-		-
-			message: "#^Only booleans are allowed in a ternary operator condition, string\\|null given\\.$#"
-			count: 1
-			path: src/Utils/Value.php
-
-		-
-			message: "#^Only booleans are allowed in a negated boolean, \\(GraphQL\\\\Type\\\\Definition\\\\CompositeType&GraphQL\\\\Type\\\\Definition\\\\Type\\)\\|null given\\.$#"
-			count: 1
-			path: src/Validator/Rules/FieldsOnCorrectType.php
-
-		-
-			message: "#^Only booleans are allowed in an if condition, GraphQL\\\\Type\\\\Definition\\\\FieldDefinition given\\.$#"
-			count: 1
-			path: src/Validator/Rules/FieldsOnCorrectType.php
-
-		-
-			message: "#^Only booleans are allowed in an if condition, array\\<string\\> given\\.$#"
-			count: 1
-			path: src/Validator/Rules/FieldsOnCorrectType.php
-
-		-
-			message: "#^Only booleans are allowed in a negated boolean, GraphQL\\\\Language\\\\AST\\\\NamedTypeNode given\\.$#"
-			count: 1
-			path: src/Validator/Rules/FragmentsOnCompositeTypes.php
-
-		-
-			message: "#^Only booleans are allowed in a negated boolean, GraphQL\\\\Type\\\\Definition\\\\Type\\|null given\\.$#"
-			count: 2
-			path: src/Validator/Rules/FragmentsOnCompositeTypes.php
-
-		-
-			message: "#^Only booleans are allowed in a ternary operator condition, GraphQL\\\\Type\\\\Schema\\|null given\\.$#"
-			count: 1
-			path: src/Validator/Rules/KnownDirectives.php
-
-		-
-			message: "#^Only booleans are allowed in a negated boolean, array\\|null given\\.$#"
-			count: 1
-			path: src/Validator/Rules/KnownDirectives.php
-
-		-
-			message: "#^Only booleans are allowed in a negated boolean, string given\\.$#"
-			count: 1
-			path: src/Validator/Rules/KnownDirectives.php
-
-		-
-			message: "#^Only booleans are allowed in an if condition, GraphQL\\\\Language\\\\AST\\\\FragmentDefinitionNode\\|null given\\.$#"
-			count: 1
-			path: src/Validator/Rules/KnownFragmentNames.php
-
-		-
-			message: "#^Only booleans are allowed in an if condition, GraphQL\\\\Language\\\\AST\\\\FragmentDefinitionNode\\|null given\\.$#"
-			count: 1
-			path: src/Validator/Rules/NoFragmentCycles.php
-
-		-
-			message: "#^Only booleans are allowed in a ternary operator condition, GraphQL\\\\Language\\\\AST\\\\NameNode\\|null given\\.$#"
-			count: 1
-			path: src/Validator/Rules/OverlappingFieldsCanBeMerged.php
-
-		-
-			message: "#^Only booleans are allowed in a ternary operator condition, GraphQL\\\\Language\\\\AST\\\\NamedTypeNode given\\.$#"
-			count: 1
-			path: src/Validator/Rules/OverlappingFieldsCanBeMerged.php
-
-		-
-			message: "#^Only booleans are allowed in a negated boolean, array\\|null given\\.$#"
-			count: 2
-			path: src/Validator/Rules/OverlappingFieldsCanBeMerged.php
-
-		-
-			message: "#^Only booleans are allowed in a negated boolean, GraphQL\\\\Language\\\\AST\\\\ArgumentNode\\|null given\\.$#"
-			count: 1
-			path: src/Validator/Rules/OverlappingFieldsCanBeMerged.php
-
-		-
-			message: "#^Only booleans are allowed in a negated boolean, GraphQL\\\\Language\\\\AST\\\\Node given\\.$#"
-			count: 2
-			path: src/Validator/Rules/OverlappingFieldsCanBeMerged.php
-
-		-
-			message: "#^Only booleans are allowed in a negated boolean, GraphQL\\\\Language\\\\AST\\\\FragmentDefinitionNode\\|null given\\.$#"
-			count: 3
-			path: src/Validator/Rules/OverlappingFieldsCanBeMerged.php
-
-		-
-			message: "#^Only booleans are allowed in a negated boolean, \\(GraphQL\\\\Type\\\\Definition\\\\CompositeType&GraphQL\\\\Type\\\\Definition\\\\Type\\)\\|null given\\.$#"
-			count: 1
-			path: src/Validator/Rules/PossibleFragmentSpreads.php
-
-		-
-			message: "#^Only booleans are allowed in an if condition, GraphQL\\\\Language\\\\AST\\\\FragmentDefinitionNode\\|null given\\.$#"
-			count: 1
-			path: src/Validator/Rules/PossibleFragmentSpreads.php
-
-		-
-			message: "#^Only booleans are allowed in a negated boolean, GraphQL\\\\Type\\\\Definition\\\\FieldDefinition given\\.$#"
-			count: 1
-			path: src/Validator/Rules/ProvidedRequiredArguments.php
-
-		-
-			message: "#^Only booleans are allowed in \\|\\|, GraphQL\\\\Language\\\\AST\\\\ArgumentNode\\|null given on the left side\\.$#"
-			count: 1
-			path: src/Validator/Rules/ProvidedRequiredArguments.php
-
-		-
-			message: "#^Only booleans are allowed in a ternary operator condition, GraphQL\\\\Type\\\\Schema\\|null given\\.$#"
-			count: 1
-			path: src/Validator/Rules/ProvidedRequiredArgumentsOnDirectives.php
-
-		-
-			message: "#^Only booleans are allowed in a negated boolean, array\\|null given\\.$#"
-			count: 1
-			path: src/Validator/Rules/ProvidedRequiredArgumentsOnDirectives.php
-
-		-
-			message: "#^Only booleans are allowed in an if condition, GraphQL\\\\Language\\\\AST\\\\FragmentDefinitionNode\\|null given\\.$#"
-			count: 1
-			path: src/Validator/Rules/QuerySecurityRule.php
-
-		-
-			message: "#^Only booleans are allowed in a ternary operator condition, GraphQL\\\\Language\\\\AST\\\\NameNode\\|null given\\.$#"
-			count: 1
-			path: src/Validator/Rules/QuerySecurityRule.php
-
-		-
-			message: "#^Only booleans are allowed in a negated boolean, GraphQL\\\\Type\\\\Definition\\\\OutputType\\|null given\\.$#"
-			count: 1
-			path: src/Validator/Rules/ScalarLeafs.php
-
-		-
-			message: "#^Only booleans are allowed in an if condition, GraphQL\\\\Language\\\\AST\\\\SelectionSetNode\\|null given\\.$#"
-			count: 1
-			path: src/Validator/Rules/ScalarLeafs.php
-
-		-
-			message: "#^Only booleans are allowed in a negated boolean, GraphQL\\\\Language\\\\AST\\\\SelectionSetNode\\|null given\\.$#"
-			count: 1
-			path: src/Validator/Rules/ScalarLeafs.php
-
-		-
-			message: "#^Only booleans are allowed in \\|\\|, GraphQL\\\\Type\\\\Definition\\\\EnumType\\|GraphQL\\\\Type\\\\Definition\\\\InputObjectType\\|GraphQL\\\\Type\\\\Definition\\\\ListOfType\\|GraphQL\\\\Type\\\\Definition\\\\NonNull\\|GraphQL\\\\Type\\\\Definition\\\\ScalarType given on the left side\\.$#"
-			count: 1
-			path: src/Validator/Rules/ValuesOfCorrectType.php
-
-		-
-			message: "#^Only booleans are allowed in a negated boolean, GraphQL\\\\Type\\\\Definition\\\\EnumValueDefinition\\|null given\\.$#"
-			count: 1
-			path: src/Validator/Rules/ValuesOfCorrectType.php
-
-		-
-			message: "#^Only booleans are allowed in a negated boolean, GraphQL\\\\Type\\\\Definition\\\\EnumType\\|GraphQL\\\\Type\\\\Definition\\\\InputObjectType\\|GraphQL\\\\Type\\\\Definition\\\\ListOfType\\|GraphQL\\\\Type\\\\Definition\\\\NonNull\\|GraphQL\\\\Type\\\\Definition\\\\ScalarType given\\.$#"
-			count: 1
-			path: src/Validator/Rules/ValuesOfCorrectType.php
-
-		-
-			message: "#^Only booleans are allowed in a ternary operator condition, array\\<string\\> given\\.$#"
-			count: 1
-			path: src/Validator/Rules/ValuesOfCorrectType.php
-
-		-
-			message: "#^Only booleans are allowed in a negated boolean, GraphQL\\\\Type\\\\Definition\\\\Type\\|null given\\.$#"
-			count: 1
-			path: src/Validator/Rules/VariablesAreInputTypes.php
-
-		-
-			message: "#^Only booleans are allowed in a negated boolean, GraphQL\\\\Type\\\\Definition\\\\Type\\|null given\\.$#"
-			count: 1
-			path: src/Validator/Rules/VariablesInAllowedPosition.php
-
-		-
-			message: "#^Only booleans are allowed in &&, GraphQL\\\\Language\\\\AST\\\\ValueNode\\|null given on the left side\\.$#"
-			count: 1
-			path: src/Validator/Rules/VariablesInAllowedPosition.php
-
-		-
-			message: "#^Only booleans are allowed in a negated boolean, GraphQL\\\\Language\\\\AST\\\\FragmentDefinitionNode\\|null given\\.$#"
-			count: 1
-			path: src/Validator/ValidationContext.php
-
-		-
-			message: "#^Only booleans are allowed in an if condition, GraphQL\\\\Language\\\\AST\\\\SelectionSetNode\\|null given\\.$#"
-			count: 1
-			path: src/Validator/ValidationContext.php
-
-		-
-			message: "#^Only booleans are allowed in a negated boolean, array\\<GraphQL\\\\Language\\\\AST\\\\FragmentDefinitionNode\\> given\\.$#"
-			count: 1
-			path: src/Validator/ValidationContext.php
-
-		-
-			message: "#^Only booleans are allowed in a negated boolean, GraphQL\\\\Type\\\\Schema given\\.$#"
-			count: 1
-			path: tests/Executor/DirectivesTest.php
-
-		-
-			message: "#^Anonymous function should have native return typehint \"class@anonymous/tests/Executor/ExecutorTest\\.php\\:1329\"\\.$#"
-			count: 1
-			path: tests/Executor/ExecutorTest.php
-
-		-
-			message: "#^Only booleans are allowed in a negated boolean, GraphQL\\\\Type\\\\Definition\\\\InterfaceType given\\.$#"
-			count: 1
-			path: tests/Executor/LazyInterfaceTest.php
-
-		-
-			message: "#^Only booleans are allowed in a negated boolean, GraphQL\\\\Type\\\\Definition\\\\ObjectType given\\.$#"
-			count: 1
-			path: tests/Executor/LazyInterfaceTest.php
-
-		-
-			message: "#^Only booleans are allowed in a negated boolean, GraphQL\\\\Type\\\\Schema given\\.$#"
-			count: 1
-			path: tests/Executor/ValuesTest.php
-
-		-
-			message: "#^Only booleans are allowed in a ternary operator condition, \\(GraphQL\\\\Type\\\\Definition\\\\CompositeType&GraphQL\\\\Type\\\\Definition\\\\Type\\)\\|null given\\.$#"
-			count: 4
-			path: tests/Language/VisitorTest.php
-
-		-
-			message: "#^Only booleans are allowed in a ternary operator condition, \\(GraphQL\\\\Type\\\\Definition\\\\OutputType&GraphQL\\\\Type\\\\Definition\\\\Type\\)\\|null given\\.$#"
-			count: 4
-			path: tests/Language/VisitorTest.php
-
-		-
-			message: "#^Only booleans are allowed in a ternary operator condition, GraphQL\\\\Type\\\\Definition\\\\EnumType\\|GraphQL\\\\Type\\\\Definition\\\\InputObjectType\\|GraphQL\\\\Type\\\\Definition\\\\ListOfType\\|GraphQL\\\\Type\\\\Definition\\\\NonNull\\|GraphQL\\\\Type\\\\Definition\\\\ScalarType\\|null given\\.$#"
-			count: 4
-			path: tests/Language/VisitorTest.php
-
-		-
-			message: "#^Access to an undefined property GraphQL\\\\Type\\\\Definition\\\\FieldDefinition\\:\\:\\$nonExistentProp\\.$#"
-			count: 2
-			path: tests/Type/DefinitionTest.php
-
-		-
-			message: "#^Access to an undefined property GraphQL\\\\Type\\\\Definition\\\\InputObjectField\\:\\:\\$nonExistentProp\\.$#"
-			count: 1
-			path: tests/Type/DefinitionTest.php
-
-		-
-			message: "#^Variable property access on \\$this\\(GraphQL\\\\Tests\\\\Type\\\\TypeLoaderTest\\)\\.$#"
-			count: 1
-			path: tests/Type/TypeLoaderTest.php
-
-		-
-			message: "#^Only booleans are allowed in a negated boolean, stdClass given\\.$#"
-			count: 1
-			path: tests/Utils/AstFromValueTest.php
-=======
->>>>>>> cc20f9ea
