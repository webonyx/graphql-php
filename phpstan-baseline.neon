parameters:
	ignoreErrors:
		-
			message: "#^Variable property access on object\\.$#"
			count: 2
			path: src/Executor/Executor.php

		-
<<<<<<< HEAD
			message: "#^Switch condition type \\(true\\) does not match case condition \\$selection instanceof \\\\GraphQL\\\\Language\\\\AST\\\\FieldNode \\(false\\)\\.$#"
			count: 1
			path: src/Executor/ReferenceExecutor.php

		-
			message: "#^Switch condition type \\(true\\) does not match case condition \\$selection instanceof \\\\GraphQL\\\\Language\\\\AST\\\\FragmentSpreadNode \\(false\\)\\.$#"
			count: 1
			path: src/Executor/ReferenceExecutor.php

		-
			message: "#^Switch condition type \\(true\\) does not match case condition \\$selection instanceof \\\\GraphQL\\\\Language\\\\AST\\\\InlineFragmentNode \\(false\\)\\.$#"
			count: 1
			path: src/Executor/ReferenceExecutor.php

		-
			message: "#^Only booleans are allowed in &&, GraphQL\\\\Language\\\\AST\\\\BooleanValueNode\\|GraphQL\\\\Language\\\\AST\\\\EnumValueNode\\|GraphQL\\\\Language\\\\AST\\\\FloatValueNode\\|GraphQL\\\\Language\\\\AST\\\\IntValueNode\\|GraphQL\\\\Language\\\\AST\\\\ListValueNode\\|GraphQL\\\\Language\\\\AST\\\\NullValueNode\\|GraphQL\\\\Language\\\\AST\\\\ObjectValueNode\\|GraphQL\\\\Language\\\\AST\\\\StringValueNode\\|GraphQL\\\\Language\\\\AST\\\\VariableNode\\|null given on the right side\\.$#"
			count: 1
			path: src/Executor/Values.php

		-
			message: "#^Only booleans are allowed in an if condition, array\\<GraphQL\\\\Error\\\\Error\\> given\\.$#"
			count: 1
			path: src/Executor/Values.php

		-
			message: "#^Only booleans are allowed in a ternary operator condition, array\\|null given\\.$#"
			count: 1
			path: src/Executor/Values.php

		-
=======
>>>>>>> 5042bedc
			message: "#^Variable property access on object\\.$#"
			count: 2
			path: src/Experimental/Executor/CoroutineExecutor.php

		-
			message: "#^Variable property access on mixed\\.$#"
			count: 1
			path: src/Experimental/Executor/CoroutineExecutor.php

		-
			message: "#^Variable property access on GraphQL\\\\Language\\\\AST\\\\Node\\.$#"
			count: 1
			path: src/Language/AST/Node.php

		-
			message: "#^Only booleans are allowed in a negated boolean, array\\<int, array\\|GraphQL\\\\Language\\\\AST\\\\Node\\|GraphQL\\\\Language\\\\AST\\\\NodeList\\> given\\.$#"
			count: 1
			path: src/Language/Visitor.php

		-
			message: "#^Variable property access on GraphQL\\\\Language\\\\AST\\\\Node\\|null\\.$#"
			count: 1
			path: src/Language/Visitor.php

		-
			message: "#^Variable property access on GraphQL\\\\Language\\\\AST\\\\Node\\.$#"
			count: 1
			path: src/Language/Visitor.php

		-
			message: "#^Only booleans are allowed in a negated boolean, \\(callable\\)\\|null given\\.$#"
			count: 1
<<<<<<< HEAD
			path: src/Language/Visitor.php

		-
			message: "#^Only booleans are allowed in an if condition, \\(callable\\)\\|null given\\.$#"
			count: 3
=======
>>>>>>> 5042bedc
			path: src/Language/Visitor.php

		-
			message: "#^Only booleans are allowed in a ternary operator condition, \\(callable\\)\\|null given\\.$#"
			count: 2
			path: src/Server/Helper.php

		-
			message: "#^Only booleans are allowed in an if condition, int given\\.$#"
			count: 1
			path: src/Server/Helper.php

		-
			message: "#^Only booleans are allowed in a negated boolean, string given\\.$#"
			count: 2
			path: src/Server/Helper.php

		-
			message: "#^Only booleans are allowed in &&, string given on the left side\\.$#"
			count: 1
			path: src/Server/Helper.php

		-
			message: "#^Only booleans are allowed in &&, string given on the right side\\.$#"
			count: 1
			path: src/Server/Helper.php

		-
			message: "#^Only booleans are allowed in a ternary operator condition, string given\\.$#"
			count: 1
			path: src/Server/Helper.php

		-
			message: "#^Only booleans are allowed in an if condition, \\(callable\\)\\|null given\\.$#"
			count: 1
			path: src/Server/Helper.php

		-
			message: "#^Only booleans are allowed in \\|\\|, \\(callable\\)\\|null given on the left side\\.$#"
			count: 1
			path: src/Server/Helper.php

		-
			message: "#^Only booleans are allowed in a negated boolean, ArrayObject\\<string, GraphQL\\\\Type\\\\Definition\\\\EnumValueDefinition\\> given\\.$#"
			count: 1
			path: src/Type/Definition/EnumType.php

		-
			message: "#^Variable property access on \\$this\\(GraphQL\\\\Type\\\\Definition\\\\InputObjectField\\)\\.$#"
			count: 1
			path: src/Type/Definition/InputObjectField.php

		-
			message: "#^Only booleans are allowed in a negated boolean, GraphQL\\\\Language\\\\AST\\\\SelectionSetNode\\|null given\\.$#"
			count: 1
			path: src/Type/Definition/QueryPlan.php

		-
			message: "#^Only booleans are allowed in an if condition, string given\\.$#"
			count: 1
			path: src/Type/Definition/Type.php

		-
			message: "#^Only booleans are allowed in a negated boolean, string\\|null given\\.$#"
			count: 2
			path: src/Type/Introspection.php

		-
			message: "#^Anonymous function should have native return typehint \"array\"\\.$#"
			count: 1
			path: src/Type/Introspection.php

		-
			message: "#^Only booleans are allowed in a negated boolean, array\\<GraphQL\\\\Type\\\\Definition\\\\Type\\>\\|\\(callable\\) given\\.$#"
			count: 1
			path: src/Type/Schema.php

		-
			message: "#^Only booleans are allowed in an if condition, \\(callable\\)\\|null given\\.$#"
			count: 1
			path: src/Type/Schema.php

		-
			message: "#^Only booleans are allowed in a negated boolean, GraphQL\\\\Type\\\\Definition\\\\Type\\|null given\\.$#"
			count: 1
			path: src/Type/Schema.php

		-
			message: "#^Only booleans are allowed in a negated boolean, \\(callable\\)\\|null given\\.$#"
			count: 2
			path: src/Type/Schema.php

		-
			message: "#^Only booleans are allowed in an if condition, array\\<GraphQL\\\\Error\\\\Error\\|GraphQL\\\\Error\\\\InvariantViolation\\> given\\.$#"
			count: 1
			path: src/Type/Schema.php

		-
			message: "#^Only booleans are allowed in a negated boolean, GraphQL\\\\Type\\\\Definition\\\\ObjectType\\|null given\\.$#"
			count: 1
			path: src/Type/SchemaValidationContext.php

		-
			message: "#^Only booleans are allowed in &&, GraphQL\\\\Type\\\\Definition\\\\ObjectType\\|null given on the left side\\.$#"
			count: 1
			path: src/Type/SchemaValidationContext.php

		-
			message: "#^Only booleans are allowed in &&, array\\<GraphQL\\\\Language\\\\AST\\\\Node\\>\\|GraphQL\\\\Language\\\\AST\\\\Node\\|GraphQL\\\\Language\\\\AST\\\\TypeDefinitionNode\\|GraphQL\\\\Language\\\\AST\\\\TypeNode\\|null given on the left side\\.$#"
			count: 1
			path: src/Type/SchemaValidationContext.php

		-
			message: "#^Only booleans are allowed in a ternary operator condition, GraphQL\\\\Language\\\\AST\\\\OperationTypeDefinitionNode\\|null given\\.$#"
			count: 1
			path: src/Type/SchemaValidationContext.php

		-
			message: "#^Only booleans are allowed in a ternary operator condition, GraphQL\\\\Type\\\\Definition\\\\Type given\\.$#"
			count: 1
			path: src/Type/SchemaValidationContext.php

		-
			message: "#^Only booleans are allowed in a negated boolean, GraphQL\\\\Error\\\\Error\\|null given\\.$#"
			count: 1
			path: src/Type/SchemaValidationContext.php

		-
			message: "#^Only booleans are allowed in a ternary operator condition, GraphQL\\\\Language\\\\AST\\\\InputValueDefinitionNode given\\.$#"
			count: 1
			path: src/Type/SchemaValidationContext.php

		-
			message: "#^Only booleans are allowed in a ternary operator condition, GraphQL\\\\Language\\\\AST\\\\DirectiveDefinitionNode\\|null given\\.$#"
			count: 1
			path: src/Type/SchemaValidationContext.php

		-
			message: "#^Only booleans are allowed in a negated boolean, array\\<GraphQL\\\\Type\\\\Definition\\\\FieldDefinition\\> given\\.$#"
			count: 1
			path: src/Type/SchemaValidationContext.php

		-
			message: "#^Only booleans are allowed in &&, array\\<GraphQL\\\\Language\\\\AST\\\\FieldDefinitionNode\\> given on the left side\\.$#"
			count: 1
			path: src/Type/SchemaValidationContext.php

		-
			message: "#^Only booleans are allowed in a ternary operator condition, GraphQL\\\\Language\\\\AST\\\\DirectiveDefinitionNode\\|GraphQL\\\\Language\\\\AST\\\\EnumTypeDefinitionNode\\|GraphQL\\\\Language\\\\AST\\\\InputObjectTypeDefinitionNode\\|GraphQL\\\\Language\\\\AST\\\\InterfaceTypeDefinitionNode\\|GraphQL\\\\Language\\\\AST\\\\ObjectTypeDefinitionNode\\|GraphQL\\\\Language\\\\AST\\\\SchemaDefinitionNode\\|GraphQL\\\\Language\\\\AST\\\\UnionTypeDefinitionNode\\|null given\\.$#"
			count: 1
			path: src/Type/SchemaValidationContext.php

		-
			message: "#^Only booleans are allowed in a ternary operator condition, array\\<GraphQL\\\\Language\\\\AST\\\\EnumTypeExtensionNode\\|GraphQL\\\\Language\\\\AST\\\\InputObjectTypeExtensionNode\\|GraphQL\\\\Language\\\\AST\\\\InterfaceTypeExtensionNode\\|GraphQL\\\\Language\\\\AST\\\\ObjectTypeExtensionNode\\|GraphQL\\\\Language\\\\AST\\\\SchemaTypeExtensionNode\\|GraphQL\\\\Language\\\\AST\\\\UnionTypeExtensionNode\\> given\\.$#"
			count: 1
			path: src/Type/SchemaValidationContext.php

		-
			message: "#^Only booleans are allowed in a negated boolean, GraphQL\\\\Language\\\\AST\\\\InterfaceTypeDefinitionNode\\|GraphQL\\\\Language\\\\AST\\\\InterfaceTypeExtensionNode\\|GraphQL\\\\Language\\\\AST\\\\ObjectTypeDefinitionNode\\|GraphQL\\\\Language\\\\AST\\\\ObjectTypeExtensionNode given\\.$#"
			count: 1
			path: src/Type/SchemaValidationContext.php

		-
			message: "#^Only booleans are allowed in a ternary operator condition, GraphQL\\\\Language\\\\AST\\\\FieldDefinitionNode\\|null given\\.$#"
			count: 1
			path: src/Type/SchemaValidationContext.php

		-
			message: "#^Only booleans are allowed in &&, GraphQL\\\\Language\\\\AST\\\\FieldDefinitionNode\\|null given on the left side\\.$#"
			count: 1
			path: src/Type/SchemaValidationContext.php

		-
			message: "#^Only booleans are allowed in &&, GraphQL\\\\Language\\\\AST\\\\NodeList\\<GraphQL\\\\Language\\\\AST\\\\InputValueDefinitionNode\\> given on the right side\\.$#"
			count: 1
			path: src/Type/SchemaValidationContext.php

		-
			message: "#^Only booleans are allowed in a ternary operator condition, GraphQL\\\\Language\\\\AST\\\\InputValueDefinitionNode\\|null given\\.$#"
			count: 2
			path: src/Type/SchemaValidationContext.php

		-
			message: "#^Only booleans are allowed in a negated boolean, GraphQL\\\\Type\\\\Definition\\\\FieldDefinition\\|null given\\.$#"
			count: 1
			path: src/Type/SchemaValidationContext.php

		-
			message: "#^Only booleans are allowed in a negated boolean, GraphQL\\\\Type\\\\Definition\\\\FieldArgument\\|null given\\.$#"
			count: 1
			path: src/Type/SchemaValidationContext.php

		-
			message: "#^Only booleans are allowed in \\|\\|, GraphQL\\\\Type\\\\Definition\\\\FieldArgument\\|null given on the left side\\.$#"
			count: 1
			path: src/Type/SchemaValidationContext.php

		-
			message: "#^Only booleans are allowed in a negated boolean, array\\<GraphQL\\\\Type\\\\Definition\\\\ObjectType\\> given\\.$#"
			count: 1
			path: src/Type/SchemaValidationContext.php

		-
			message: "#^Only booleans are allowed in a negated boolean, array\\<GraphQL\\\\Type\\\\Definition\\\\EnumValueDefinition\\> given\\.$#"
			count: 1
			path: src/Type/SchemaValidationContext.php

		-
			message: "#^Only booleans are allowed in &&, array\\<GraphQL\\\\Language\\\\AST\\\\EnumValueDefinitionNode\\> given on the left side\\.$#"
			count: 1
			path: src/Type/SchemaValidationContext.php

		-
			message: "#^Only booleans are allowed in a negated boolean, array\\<GraphQL\\\\Type\\\\Definition\\\\InputObjectField\\> given\\.$#"
			count: 1
			path: src/Type/SchemaValidationContext.php

		-
			message: "#^Variable property access on mixed\\.$#"
			count: 2
			path: src/Utils/AST.php

		-
			message: "#^Only booleans are allowed in a negated boolean, GraphQL\\\\Language\\\\AST\\\\BooleanValueNode\\|GraphQL\\\\Language\\\\AST\\\\EnumValueNode\\|GraphQL\\\\Language\\\\AST\\\\FloatValueNode\\|GraphQL\\\\Language\\\\AST\\\\IntValueNode\\|GraphQL\\\\Language\\\\AST\\\\ListValueNode\\|GraphQL\\\\Language\\\\AST\\\\NullValueNode\\|GraphQL\\\\Language\\\\AST\\\\ObjectValueNode\\|GraphQL\\\\Language\\\\AST\\\\StringValueNode\\|null given\\.$#"
			count: 2
			path: src/Utils/AST.php

		-
			message: "#^Only booleans are allowed in a negated boolean, array\\|null given\\.$#"
			count: 1
			path: src/Utils/AST.php

		-
			message: "#^Only booleans are allowed in a negated boolean, GraphQL\\\\Type\\\\Definition\\\\EnumValueDefinition\\|null given\\.$#"
			count: 1
			path: src/Utils/AST.php

		-
			message: "#^Only booleans are allowed in &&, array\\|null given on the left side\\.$#"
			count: 1
			path: src/Utils/AST.php

		-
			message: "#^Only booleans are allowed in a ternary operator condition, GraphQL\\\\Type\\\\Definition\\\\Type\\|null given\\.$#"
			count: 2
			path: src/Utils/AST.php

		-
			message: "#^Only booleans are allowed in an if condition, GraphQL\\\\Language\\\\AST\\\\NodeList\\<GraphQL\\\\Language\\\\AST\\\\DefinitionNode&GraphQL\\\\Language\\\\AST\\\\Node\\> given\\.$#"
			count: 1
			path: src/Utils/AST.php

		-
			message: "#^Only booleans are allowed in a negated boolean, string\\|null given\\.$#"
			count: 1
			path: src/Utils/AST.php

		-
			message: "#^Only booleans are allowed in an if condition, callable given\\.$#"
			count: 1
			path: src/Utils/ASTDefinitionBuilder.php

		-
			message: "#^Only booleans are allowed in an if condition, array\\<GraphQL\\\\Language\\\\AST\\\\NamedTypeNode\\> given\\.$#"
			count: 1
			path: src/Utils/ASTDefinitionBuilder.php

		-
			message: "#^Only booleans are allowed in a ternary operator condition, GraphQL\\\\Language\\\\AST\\\\NodeList\\<GraphQL\\\\Language\\\\AST\\\\EnumValueDefinitionNode\\>\\|null given\\.$#"
			count: 1
			path: src/Utils/ASTDefinitionBuilder.php

		-
			message: "#^Only booleans are allowed in a ternary operator condition, array\\<GraphQL\\\\Language\\\\AST\\\\InputValueDefinitionNode\\>\\|null given\\.$#"
			count: 1
			path: src/Utils/ASTDefinitionBuilder.php

		-
			message: "#^Only booleans are allowed in &&, array\\<bool\\>\\|null given on the left side\\.$#"
			count: 1
			path: src/Utils/PairSet.php

		-
			message: "#^Only booleans are allowed in an if condition, GraphQL\\\\Type\\\\Definition\\\\Type\\|null given\\.$#"
			count: 1
			path: src/Utils/SchemaExtender.php

		-
			message: "#^Only booleans are allowed in an if condition, GraphQL\\\\Language\\\\AST\\\\SchemaDefinitionNode\\|null given\\.$#"
			count: 1
			path: src/Utils/SchemaExtender.php

		-
			message: "#^Only booleans are allowed in a negated boolean, array\\<GraphQL\\\\Type\\\\Definition\\\\Type\\>\\|null given\\.$#"
			count: 1
			path: src/Utils/TypeInfo.php

		-
			message: "#^Only booleans are allowed in a negated boolean, GraphQL\\\\Type\\\\Definition\\\\Type\\|null given\\.$#"
			count: 1
			path: src/Utils/TypeInfo.php

		-
			message: "#^Only booleans are allowed in an if condition, \\(GraphQL\\\\Type\\\\Definition\\\\CompositeType&GraphQL\\\\Type\\\\Definition\\\\Type\\)\\|null given\\.$#"
			count: 1
			path: src/Utils/TypeInfo.php

		-
			message: "#^Only booleans are allowed in an if condition, GraphQL\\\\Type\\\\Definition\\\\FieldDefinition\\|null given\\.$#"
			count: 1
			path: src/Utils/TypeInfo.php

		-
			message: "#^Only booleans are allowed in a ternary operator condition, GraphQL\\\\Language\\\\AST\\\\NamedTypeNode given\\.$#"
			count: 1
			path: src/Utils/TypeInfo.php

		-
			message: "#^Only booleans are allowed in an if condition, GraphQL\\\\Type\\\\Definition\\\\Directive\\|GraphQL\\\\Type\\\\Definition\\\\FieldDefinition\\|null given\\.$#"
			count: 1
			path: src/Utils/TypeInfo.php

		-
			message: "#^Only booleans are allowed in &&, GraphQL\\\\Type\\\\Definition\\\\FieldArgument\\|null given on the left side\\.$#"
			count: 1
			path: src/Utils/TypeInfo.php

		-
			message: "#^Only booleans are allowed in a ternary operator condition, GraphQL\\\\Type\\\\Definition\\\\InputObjectField\\|null given\\.$#"
			count: 1
			path: src/Utils/TypeInfo.php

		-
			message: "#^Only booleans are allowed in &&, GraphQL\\\\Type\\\\Definition\\\\InputObjectField\\|null given on the left side\\.$#"
			count: 1
			path: src/Utils/TypeInfo.php

		-
			message: "#^Variable property access on object\\.$#"
			count: 1
			path: src/Utils/Utils.php

		-
			message: "#^Only booleans are allowed in a negated boolean, string given\\.$#"
			count: 1
			path: src/Utils/Utils.php

		-
			message: "#^Only booleans are allowed in an if condition, GraphQL\\\\Error\\\\Error\\|null given\\.$#"
			count: 1
			path: src/Utils/Utils.php

		-
			message: "#^Only booleans are allowed in an if condition, GraphQL\\\\Type\\\\Definition\\\\EnumValueDefinition\\|null given\\.$#"
			count: 1
			path: src/Utils/Value.php

		-
			message: "#^Only booleans are allowed in a ternary operator condition, array\\<string\\> given\\.$#"
			count: 2
			path: src/Utils/Value.php

		-
			message: "#^Only booleans are allowed in a ternary operator condition, array\\<GraphQL\\\\Error\\\\Error\\> given\\.$#"
			count: 2
			path: src/Utils/Value.php

		-
			message: "#^Only booleans are allowed in a ternary operator condition, string given\\.$#"
			count: 2
			path: src/Utils/Value.php

		-
			message: "#^Only booleans are allowed in a ternary operator condition, string\\|null given\\.$#"
			count: 1
			path: src/Utils/Value.php

		-
			message: "#^Only booleans are allowed in a negated boolean, \\(GraphQL\\\\Type\\\\Definition\\\\CompositeType&GraphQL\\\\Type\\\\Definition\\\\Type\\)\\|null given\\.$#"
			count: 1
			path: src/Validator/Rules/FieldsOnCorrectType.php

		-
			message: "#^Only booleans are allowed in an if condition, GraphQL\\\\Type\\\\Definition\\\\FieldDefinition given\\.$#"
			count: 1
			path: src/Validator/Rules/FieldsOnCorrectType.php

		-
			message: "#^Only booleans are allowed in an if condition, array\\<string\\> given\\.$#"
			count: 1
			path: src/Validator/Rules/FieldsOnCorrectType.php

		-
			message: "#^Only booleans are allowed in a negated boolean, GraphQL\\\\Language\\\\AST\\\\NamedTypeNode given\\.$#"
			count: 1
			path: src/Validator/Rules/FragmentsOnCompositeTypes.php

		-
			message: "#^Only booleans are allowed in a negated boolean, GraphQL\\\\Type\\\\Definition\\\\Type\\|null given\\.$#"
			count: 2
			path: src/Validator/Rules/FragmentsOnCompositeTypes.php

		-
			message: "#^Only booleans are allowed in a ternary operator condition, GraphQL\\\\Type\\\\Schema\\|null given\\.$#"
			count: 1
			path: src/Validator/Rules/KnownDirectives.php

		-
			message: "#^Only booleans are allowed in a negated boolean, array\\<string\\>\\|null given\\.$#"
			count: 1
			path: src/Validator/Rules/KnownDirectives.php

		-
			message: "#^Only booleans are allowed in a negated boolean, string given\\.$#"
			count: 1
			path: src/Validator/Rules/KnownDirectives.php

		-
			message: "#^Only booleans are allowed in an if condition, GraphQL\\\\Language\\\\AST\\\\FragmentDefinitionNode\\|null given\\.$#"
			count: 1
			path: src/Validator/Rules/KnownFragmentNames.php

		-
			message: "#^Only booleans are allowed in an if condition, GraphQL\\\\Language\\\\AST\\\\FragmentDefinitionNode\\|null given\\.$#"
			count: 1
			path: src/Validator/Rules/NoFragmentCycles.php

		-
			message: "#^Switch condition type \\(true\\) does not match case condition \\$selection instanceof \\\\GraphQL\\\\Language\\\\AST\\\\FieldNode \\(false\\)\\.$#"
			count: 1
			path: src/Validator/Rules/OverlappingFieldsCanBeMerged.php

		-
			message: "#^Switch condition type \\(true\\) does not match case condition \\$selection instanceof \\\\GraphQL\\\\Language\\\\AST\\\\FragmentSpreadNode \\(false\\)\\.$#"
			count: 1
			path: src/Validator/Rules/OverlappingFieldsCanBeMerged.php

		-
			message: "#^Switch condition type \\(true\\) does not match case condition \\$selection instanceof \\\\GraphQL\\\\Language\\\\AST\\\\InlineFragmentNode \\(false\\)\\.$#"
			count: 1
			path: src/Validator/Rules/OverlappingFieldsCanBeMerged.php

		-
			message: "#^Only booleans are allowed in a negated boolean, array\\|null given\\.$#"
			count: 2
			path: src/Validator/Rules/OverlappingFieldsCanBeMerged.php

		-
			message: "#^Only booleans are allowed in a negated boolean, GraphQL\\\\Language\\\\AST\\\\ArgumentNode\\|null given\\.$#"
			count: 1
			path: src/Validator/Rules/OverlappingFieldsCanBeMerged.php

		-
			message: "#^Only booleans are allowed in a negated boolean, GraphQL\\\\Language\\\\AST\\\\Node given\\.$#"
			count: 2
			path: src/Validator/Rules/OverlappingFieldsCanBeMerged.php

		-
			message: "#^Only booleans are allowed in a negated boolean, GraphQL\\\\Language\\\\AST\\\\FragmentDefinitionNode\\|null given\\.$#"
			count: 3
			path: src/Validator/Rules/OverlappingFieldsCanBeMerged.php

		-
			message: "#^Only booleans are allowed in a negated boolean, \\(GraphQL\\\\Type\\\\Definition\\\\CompositeType&GraphQL\\\\Type\\\\Definition\\\\Type\\)\\|null given\\.$#"
			count: 1
			path: src/Validator/Rules/PossibleFragmentSpreads.php

		-
			message: "#^Only booleans are allowed in an if condition, GraphQL\\\\Language\\\\AST\\\\FragmentDefinitionNode\\|null given\\.$#"
			count: 1
			path: src/Validator/Rules/PossibleFragmentSpreads.php

		-
			message: "#^Only booleans are allowed in a negated boolean, GraphQL\\\\Type\\\\Definition\\\\FieldDefinition given\\.$#"
			count: 1
			path: src/Validator/Rules/ProvidedRequiredArguments.php

		-
			message: "#^Only booleans are allowed in \\|\\|, GraphQL\\\\Language\\\\AST\\\\ArgumentNode\\|null given on the left side\\.$#"
			count: 1
			path: src/Validator/Rules/ProvidedRequiredArguments.php

		-
			message: "#^Only booleans are allowed in a ternary operator condition, GraphQL\\\\Type\\\\Schema\\|null given\\.$#"
			count: 1
			path: src/Validator/Rules/ProvidedRequiredArgumentsOnDirectives.php

		-
			message: "#^Only booleans are allowed in a negated boolean, array\\|null given\\.$#"
			count: 1
			path: src/Validator/Rules/ProvidedRequiredArgumentsOnDirectives.php

		-
			message: "#^Switch condition type \\(true\\) does not match case condition \\$selection instanceof \\\\GraphQL\\\\Language\\\\AST\\\\FieldNode \\(false\\)\\.$#"
			count: 1
			path: src/Validator/Rules/QuerySecurityRule.php

		-
			message: "#^Switch condition type \\(true\\) does not match case condition \\$selection instanceof \\\\GraphQL\\\\Language\\\\AST\\\\FragmentSpreadNode \\(false\\)\\.$#"
			count: 1
			path: src/Validator/Rules/QuerySecurityRule.php

		-
			message: "#^Switch condition type \\(true\\) does not match case condition \\$selection instanceof \\\\GraphQL\\\\Language\\\\AST\\\\InlineFragmentNode \\(false\\)\\.$#"
			count: 1
			path: src/Validator/Rules/QuerySecurityRule.php

		-
			message: "#^Only booleans are allowed in &&, GraphQL\\\\Type\\\\Definition\\\\Type\\|null given on the left side\\.$#"
			count: 1
			path: src/Validator/Rules/QuerySecurityRule.php

		-
			message: "#^Only booleans are allowed in an if condition, GraphQL\\\\Language\\\\AST\\\\FragmentDefinitionNode\\|null given\\.$#"
			count: 1
			path: src/Validator/Rules/QuerySecurityRule.php

		-
			message: "#^Only booleans are allowed in a ternary operator condition, GraphQL\\\\Language\\\\AST\\\\NameNode\\|null given\\.$#"
			count: 1
			path: src/Validator/Rules/QuerySecurityRule.php

		-
			message: "#^Only booleans are allowed in a negated boolean, GraphQL\\\\Type\\\\Definition\\\\OutputType\\|null given\\.$#"
			count: 1
			path: src/Validator/Rules/ScalarLeafs.php

		-
			message: "#^Only booleans are allowed in an if condition, GraphQL\\\\Language\\\\AST\\\\SelectionSetNode\\|null given\\.$#"
			count: 1
			path: src/Validator/Rules/ScalarLeafs.php

		-
			message: "#^Only booleans are allowed in a negated boolean, GraphQL\\\\Language\\\\AST\\\\SelectionSetNode\\|null given\\.$#"
			count: 1
			path: src/Validator/Rules/ScalarLeafs.php

		-
			message: "#^Only booleans are allowed in \\|\\|, GraphQL\\\\Type\\\\Definition\\\\EnumType\\|GraphQL\\\\Type\\\\Definition\\\\InputObjectType\\|GraphQL\\\\Type\\\\Definition\\\\ListOfType\\|GraphQL\\\\Type\\\\Definition\\\\NonNull\\|GraphQL\\\\Type\\\\Definition\\\\ScalarType given on the left side\\.$#"
			count: 1
			path: src/Validator/Rules/ValuesOfCorrectType.php

		-
			message: "#^Only booleans are allowed in a negated boolean, GraphQL\\\\Type\\\\Definition\\\\EnumValueDefinition\\|null given\\.$#"
			count: 1
			path: src/Validator/Rules/ValuesOfCorrectType.php

		-
			message: "#^Only booleans are allowed in a negated boolean, GraphQL\\\\Type\\\\Definition\\\\EnumType\\|GraphQL\\\\Type\\\\Definition\\\\InputObjectType\\|GraphQL\\\\Type\\\\Definition\\\\ListOfType\\|GraphQL\\\\Type\\\\Definition\\\\NonNull\\|GraphQL\\\\Type\\\\Definition\\\\ScalarType given\\.$#"
			count: 1
			path: src/Validator/Rules/ValuesOfCorrectType.php

		-
			message: "#^Only booleans are allowed in a ternary operator condition, array\\<string\\> given\\.$#"
			count: 1
			path: src/Validator/Rules/ValuesOfCorrectType.php

		-
			message: "#^Only booleans are allowed in a negated boolean, GraphQL\\\\Type\\\\Definition\\\\Type\\|null given\\.$#"
			count: 1
			path: src/Validator/Rules/VariablesAreInputTypes.php

		-
			message: "#^Only booleans are allowed in a negated boolean, GraphQL\\\\Type\\\\Definition\\\\Type\\|null given\\.$#"
			count: 1
			path: src/Validator/Rules/VariablesInAllowedPosition.php

		-
			message: "#^Only booleans are allowed in &&, GraphQL\\\\Language\\\\AST\\\\ValueNode\\|null given on the left side\\.$#"
			count: 1
			path: src/Validator/Rules/VariablesInAllowedPosition.php

		-
			message: "#^Only booleans are allowed in a negated boolean, GraphQL\\\\Language\\\\AST\\\\FragmentDefinitionNode\\|null given\\.$#"
			count: 1
			path: src/Validator/ValidationContext.php

		-
			message: "#^Only booleans are allowed in a negated boolean, array\\<GraphQL\\\\Language\\\\AST\\\\FragmentDefinitionNode\\> given\\.$#"
			count: 1
			path: src/Validator/ValidationContext.php

		-
			message: "#^Only booleans are allowed in a negated boolean, GraphQL\\\\Type\\\\Schema given\\.$#"
			count: 1
			path: tests/Executor/DirectivesTest.php

		-
			message: "#^Only booleans are allowed in a negated boolean, GraphQL\\\\Type\\\\Definition\\\\InterfaceType given\\.$#"
			count: 1
			path: tests/Executor/LazyInterfaceTest.php

		-
			message: "#^Only booleans are allowed in a negated boolean, GraphQL\\\\Type\\\\Definition\\\\ObjectType given\\.$#"
			count: 1
			path: tests/Executor/LazyInterfaceTest.php

		-
			message: "#^Only booleans are allowed in a negated boolean, GraphQL\\\\Type\\\\Schema given\\.$#"
			count: 1
			path: tests/Executor/ValuesTest.php

		-
			message: "#^Only booleans are allowed in a ternary operator condition, \\(GraphQL\\\\Type\\\\Definition\\\\CompositeType&GraphQL\\\\Type\\\\Definition\\\\Type\\)\\|null given\\.$#"
			count: 4
			path: tests/Language/VisitorTest.php

		-
			message: "#^Only booleans are allowed in a ternary operator condition, \\(GraphQL\\\\Type\\\\Definition\\\\OutputType&GraphQL\\\\Type\\\\Definition\\\\Type\\)\\|null given\\.$#"
			count: 4
			path: tests/Language/VisitorTest.php

		-
			message: "#^Only booleans are allowed in a ternary operator condition, GraphQL\\\\Type\\\\Definition\\\\EnumType\\|GraphQL\\\\Type\\\\Definition\\\\InputObjectType\\|GraphQL\\\\Type\\\\Definition\\\\ListOfType\\|GraphQL\\\\Type\\\\Definition\\\\NonNull\\|GraphQL\\\\Type\\\\Definition\\\\ScalarType\\|null given\\.$#"
			count: 4
			path: tests/Language/VisitorTest.php

		-
			message: "#^Variable property access on \\$this\\(GraphQL\\\\Tests\\\\Type\\\\TypeLoaderTest\\)\\.$#"
			count: 1
			path: tests/Type/TypeLoaderTest.php

		-
			message: "#^Only booleans are allowed in a negated boolean, stdClass given\\.$#"
			count: 1
			path: tests/Utils/AstFromValueTest.php
<|MERGE_RESOLUTION|>--- conflicted
+++ resolved
@@ -6,39 +6,6 @@
 			path: src/Executor/Executor.php
 
 		-
-<<<<<<< HEAD
-			message: "#^Switch condition type \\(true\\) does not match case condition \\$selection instanceof \\\\GraphQL\\\\Language\\\\AST\\\\FieldNode \\(false\\)\\.$#"
-			count: 1
-			path: src/Executor/ReferenceExecutor.php
-
-		-
-			message: "#^Switch condition type \\(true\\) does not match case condition \\$selection instanceof \\\\GraphQL\\\\Language\\\\AST\\\\FragmentSpreadNode \\(false\\)\\.$#"
-			count: 1
-			path: src/Executor/ReferenceExecutor.php
-
-		-
-			message: "#^Switch condition type \\(true\\) does not match case condition \\$selection instanceof \\\\GraphQL\\\\Language\\\\AST\\\\InlineFragmentNode \\(false\\)\\.$#"
-			count: 1
-			path: src/Executor/ReferenceExecutor.php
-
-		-
-			message: "#^Only booleans are allowed in &&, GraphQL\\\\Language\\\\AST\\\\BooleanValueNode\\|GraphQL\\\\Language\\\\AST\\\\EnumValueNode\\|GraphQL\\\\Language\\\\AST\\\\FloatValueNode\\|GraphQL\\\\Language\\\\AST\\\\IntValueNode\\|GraphQL\\\\Language\\\\AST\\\\ListValueNode\\|GraphQL\\\\Language\\\\AST\\\\NullValueNode\\|GraphQL\\\\Language\\\\AST\\\\ObjectValueNode\\|GraphQL\\\\Language\\\\AST\\\\StringValueNode\\|GraphQL\\\\Language\\\\AST\\\\VariableNode\\|null given on the right side\\.$#"
-			count: 1
-			path: src/Executor/Values.php
-
-		-
-			message: "#^Only booleans are allowed in an if condition, array\\<GraphQL\\\\Error\\\\Error\\> given\\.$#"
-			count: 1
-			path: src/Executor/Values.php
-
-		-
-			message: "#^Only booleans are allowed in a ternary operator condition, array\\|null given\\.$#"
-			count: 1
-			path: src/Executor/Values.php
-
-		-
-=======
->>>>>>> 5042bedc
 			message: "#^Variable property access on object\\.$#"
 			count: 2
 			path: src/Experimental/Executor/CoroutineExecutor.php
@@ -71,14 +38,6 @@
 		-
 			message: "#^Only booleans are allowed in a negated boolean, \\(callable\\)\\|null given\\.$#"
 			count: 1
-<<<<<<< HEAD
-			path: src/Language/Visitor.php
-
-		-
-			message: "#^Only booleans are allowed in an if condition, \\(callable\\)\\|null given\\.$#"
-			count: 3
-=======
->>>>>>> 5042bedc
 			path: src/Language/Visitor.php
 
 		-
