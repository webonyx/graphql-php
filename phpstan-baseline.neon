--- conflicted
+++ resolved
@@ -96,259 +96,6 @@
 			path: src/Utils/Utils.php
 
 		-
-<<<<<<< HEAD
-			message: "#^Only booleans are allowed in a negated boolean, string given\\.$#"
-			count: 1
-			path: src/Utils/Utils.php
-
-		-
-			message: "#^Only booleans are allowed in an if condition, GraphQL\\\\Error\\\\Error\\|null given\\.$#"
-			count: 1
-			path: src/Utils/Utils.php
-
-		-
-			message: "#^Only booleans are allowed in an if condition, GraphQL\\\\Type\\\\Definition\\\\EnumValueDefinition\\|null given\\.$#"
-			count: 1
-			path: src/Utils/Value.php
-
-		-
-			message: "#^Only booleans are allowed in a ternary operator condition, array\\<string\\> given\\.$#"
-			count: 2
-			path: src/Utils/Value.php
-
-		-
-			message: "#^Only booleans are allowed in a ternary operator condition, array\\<GraphQL\\\\Error\\\\Error\\> given\\.$#"
-			count: 2
-			path: src/Utils/Value.php
-
-		-
-			message: "#^Only booleans are allowed in a ternary operator condition, string given\\.$#"
-			count: 2
-			path: src/Utils/Value.php
-
-		-
-			message: "#^Only booleans are allowed in a ternary operator condition, string\\|null given\\.$#"
-			count: 1
-			path: src/Utils/Value.php
-
-		-
-			message: "#^Only booleans are allowed in a negated boolean, \\(GraphQL\\\\Type\\\\Definition\\\\CompositeType&GraphQL\\\\Type\\\\Definition\\\\Type\\)\\|null given\\.$#"
-			count: 1
-			path: src/Validator/Rules/FieldsOnCorrectType.php
-
-		-
-			message: "#^Only booleans are allowed in an if condition, GraphQL\\\\Type\\\\Definition\\\\FieldDefinition given\\.$#"
-			count: 1
-			path: src/Validator/Rules/FieldsOnCorrectType.php
-
-		-
-			message: "#^Only booleans are allowed in an if condition, array\\<string\\> given\\.$#"
-			count: 1
-			path: src/Validator/Rules/FieldsOnCorrectType.php
-
-		-
-			message: "#^Only booleans are allowed in a negated boolean, GraphQL\\\\Language\\\\AST\\\\NamedTypeNode given\\.$#"
-			count: 1
-			path: src/Validator/Rules/FragmentsOnCompositeTypes.php
-
-		-
-			message: "#^Only booleans are allowed in a negated boolean, GraphQL\\\\Type\\\\Definition\\\\Type\\|null given\\.$#"
-			count: 2
-			path: src/Validator/Rules/FragmentsOnCompositeTypes.php
-
-		-
-			message: "#^Only booleans are allowed in a ternary operator condition, GraphQL\\\\Type\\\\Schema\\|null given\\.$#"
-			count: 1
-			path: src/Validator/Rules/KnownDirectives.php
-
-		-
-			message: "#^Only booleans are allowed in a negated boolean, string given\\.$#"
-			count: 1
-			path: src/Validator/Rules/KnownDirectives.php
-
-		-
-			message: "#^Only booleans are allowed in an if condition, GraphQL\\\\Language\\\\AST\\\\FragmentDefinitionNode\\|null given\\.$#"
-			count: 1
-			path: src/Validator/Rules/KnownFragmentNames.php
-
-		-
-			message: "#^Only booleans are allowed in an if condition, GraphQL\\\\Language\\\\AST\\\\FragmentDefinitionNode\\|null given\\.$#"
-			count: 1
-			path: src/Validator/Rules/NoFragmentCycles.php
-
-		-
-			message: "#^Only booleans are allowed in a ternary operator condition, GraphQL\\\\Language\\\\AST\\\\NameNode\\|null given\\.$#"
-			count: 1
-			path: src/Validator/Rules/OverlappingFieldsCanBeMerged.php
-
-		-
-			message: "#^Only booleans are allowed in a ternary operator condition, GraphQL\\\\Language\\\\AST\\\\NamedTypeNode given\\.$#"
-			count: 1
-			path: src/Validator/Rules/OverlappingFieldsCanBeMerged.php
-
-		-
-			message: "#^Only booleans are allowed in a negated boolean, array\\|null given\\.$#"
-			count: 2
-			path: src/Validator/Rules/OverlappingFieldsCanBeMerged.php
-
-		-
-			message: "#^Only booleans are allowed in a negated boolean, GraphQL\\\\Language\\\\AST\\\\ArgumentNode\\|null given\\.$#"
-			count: 1
-			path: src/Validator/Rules/OverlappingFieldsCanBeMerged.php
-
-		-
-			message: "#^Only booleans are allowed in a negated boolean, GraphQL\\\\Language\\\\AST\\\\Node given\\.$#"
-			count: 2
-			path: src/Validator/Rules/OverlappingFieldsCanBeMerged.php
-
-		-
-			message: "#^Only booleans are allowed in a negated boolean, GraphQL\\\\Language\\\\AST\\\\FragmentDefinitionNode\\|null given\\.$#"
-			count: 3
-			path: src/Validator/Rules/OverlappingFieldsCanBeMerged.php
-
-		-
-			message: "#^Only booleans are allowed in a negated boolean, \\(GraphQL\\\\Type\\\\Definition\\\\CompositeType&GraphQL\\\\Type\\\\Definition\\\\Type\\)\\|null given\\.$#"
-			count: 1
-			path: src/Validator/Rules/PossibleFragmentSpreads.php
-
-		-
-			message: "#^Only booleans are allowed in an if condition, GraphQL\\\\Language\\\\AST\\\\FragmentDefinitionNode\\|null given\\.$#"
-			count: 1
-			path: src/Validator/Rules/PossibleFragmentSpreads.php
-
-		-
-			message: "#^Only booleans are allowed in a negated boolean, GraphQL\\\\Type\\\\Definition\\\\FieldDefinition given\\.$#"
-			count: 1
-			path: src/Validator/Rules/ProvidedRequiredArguments.php
-
-		-
-			message: "#^Only booleans are allowed in \\|\\|, GraphQL\\\\Language\\\\AST\\\\ArgumentNode\\|null given on the left side\\.$#"
-			count: 1
-			path: src/Validator/Rules/ProvidedRequiredArguments.php
-
-		-
-			message: "#^Only booleans are allowed in a ternary operator condition, GraphQL\\\\Type\\\\Schema\\|null given\\.$#"
-			count: 1
-			path: src/Validator/Rules/ProvidedRequiredArgumentsOnDirectives.php
-
-		-
-			message: "#^Only booleans are allowed in a negated boolean, array\\|null given\\.$#"
-			count: 1
-			path: src/Validator/Rules/ProvidedRequiredArgumentsOnDirectives.php
-
-		-
-			message: "#^Only booleans are allowed in an if condition, GraphQL\\\\Language\\\\AST\\\\FragmentDefinitionNode\\|null given\\.$#"
-			count: 1
-			path: src/Validator/Rules/QuerySecurityRule.php
-
-		-
-			message: "#^Only booleans are allowed in a ternary operator condition, GraphQL\\\\Language\\\\AST\\\\NameNode\\|null given\\.$#"
-			count: 1
-			path: src/Validator/Rules/QuerySecurityRule.php
-
-		-
-			message: "#^Only booleans are allowed in a negated boolean, GraphQL\\\\Type\\\\Definition\\\\OutputType\\|null given\\.$#"
-			count: 1
-			path: src/Validator/Rules/ScalarLeafs.php
-
-		-
-			message: "#^Only booleans are allowed in an if condition, GraphQL\\\\Language\\\\AST\\\\SelectionSetNode\\|null given\\.$#"
-			count: 1
-			path: src/Validator/Rules/ScalarLeafs.php
-
-		-
-			message: "#^Only booleans are allowed in a negated boolean, GraphQL\\\\Language\\\\AST\\\\SelectionSetNode\\|null given\\.$#"
-			count: 1
-			path: src/Validator/Rules/ScalarLeafs.php
-
-		-
-			message: "#^Only booleans are allowed in \\|\\|, GraphQL\\\\Type\\\\Definition\\\\EnumType\\|GraphQL\\\\Type\\\\Definition\\\\InputObjectType\\|GraphQL\\\\Type\\\\Definition\\\\ListOfType\\|GraphQL\\\\Type\\\\Definition\\\\NonNull\\|GraphQL\\\\Type\\\\Definition\\\\ScalarType given on the left side\\.$#"
-			count: 1
-			path: src/Validator/Rules/ValuesOfCorrectType.php
-
-		-
-			message: "#^Only booleans are allowed in a negated boolean, GraphQL\\\\Type\\\\Definition\\\\EnumValueDefinition\\|null given\\.$#"
-			count: 1
-			path: src/Validator/Rules/ValuesOfCorrectType.php
-
-		-
-			message: "#^Only booleans are allowed in a negated boolean, GraphQL\\\\Type\\\\Definition\\\\EnumType\\|GraphQL\\\\Type\\\\Definition\\\\InputObjectType\\|GraphQL\\\\Type\\\\Definition\\\\ListOfType\\|GraphQL\\\\Type\\\\Definition\\\\NonNull\\|GraphQL\\\\Type\\\\Definition\\\\ScalarType given\\.$#"
-			count: 1
-			path: src/Validator/Rules/ValuesOfCorrectType.php
-
-		-
-			message: "#^Only booleans are allowed in a ternary operator condition, array\\<string\\> given\\.$#"
-			count: 1
-			path: src/Validator/Rules/ValuesOfCorrectType.php
-
-		-
-			message: "#^Only booleans are allowed in a negated boolean, GraphQL\\\\Type\\\\Definition\\\\Type\\|null given\\.$#"
-			count: 1
-			path: src/Validator/Rules/VariablesAreInputTypes.php
-
-		-
-			message: "#^Only booleans are allowed in a negated boolean, GraphQL\\\\Type\\\\Definition\\\\Type\\|null given\\.$#"
-			count: 1
-			path: src/Validator/Rules/VariablesInAllowedPosition.php
-
-		-
-			message: "#^Only booleans are allowed in &&, GraphQL\\\\Language\\\\AST\\\\ValueNode\\|null given on the left side\\.$#"
-			count: 1
-			path: src/Validator/Rules/VariablesInAllowedPosition.php
-
-		-
-			message: "#^Only booleans are allowed in a negated boolean, GraphQL\\\\Language\\\\AST\\\\FragmentDefinitionNode\\|null given\\.$#"
-			count: 1
-			path: src/Validator/ValidationContext.php
-
-		-
-			message: "#^Only booleans are allowed in an if condition, GraphQL\\\\Language\\\\AST\\\\SelectionSetNode\\|null given\\.$#"
-			count: 1
-			path: src/Validator/ValidationContext.php
-
-		-
-			message: "#^Only booleans are allowed in a negated boolean, array\\<GraphQL\\\\Language\\\\AST\\\\FragmentDefinitionNode\\> given\\.$#"
-			count: 1
-			path: src/Validator/ValidationContext.php
-
-		-
-			message: "#^Only booleans are allowed in a negated boolean, GraphQL\\\\Type\\\\Schema given\\.$#"
-			count: 1
-			path: tests/Executor/DirectivesTest.php
-
-		-
-			message: "#^Only booleans are allowed in a negated boolean, GraphQL\\\\Type\\\\Definition\\\\InterfaceType given\\.$#"
-			count: 1
-			path: tests/Executor/LazyInterfaceTest.php
-
-		-
-			message: "#^Only booleans are allowed in a negated boolean, GraphQL\\\\Type\\\\Definition\\\\ObjectType given\\.$#"
-			count: 1
-			path: tests/Executor/LazyInterfaceTest.php
-
-		-
-			message: "#^Only booleans are allowed in a negated boolean, GraphQL\\\\Type\\\\Schema given\\.$#"
-			count: 1
-			path: tests/Executor/ValuesTest.php
-
-		-
-			message: "#^Only booleans are allowed in a ternary operator condition, \\(GraphQL\\\\Type\\\\Definition\\\\CompositeType&GraphQL\\\\Type\\\\Definition\\\\Type\\)\\|null given\\.$#"
-			count: 4
-			path: tests/Language/VisitorTest.php
-
-		-
-			message: "#^Only booleans are allowed in a ternary operator condition, \\(GraphQL\\\\Type\\\\Definition\\\\OutputType&GraphQL\\\\Type\\\\Definition\\\\Type\\)\\|null given\\.$#"
-			count: 4
-			path: tests/Language/VisitorTest.php
-
-		-
-			message: "#^Only booleans are allowed in a ternary operator condition, GraphQL\\\\Type\\\\Definition\\\\EnumType\\|GraphQL\\\\Type\\\\Definition\\\\InputObjectType\\|GraphQL\\\\Type\\\\Definition\\\\ListOfType\\|GraphQL\\\\Type\\\\Definition\\\\NonNull\\|GraphQL\\\\Type\\\\Definition\\\\ScalarType\\|null given\\.$#"
-			count: 4
-			path: tests/Language/VisitorTest.php
-
-		-
-=======
->>>>>>> bc089f2a
 			message: "#^Access to an undefined property GraphQL\\\\Type\\\\Definition\\\\FieldDefinition\\:\\:\\$nonExistentProp\\.$#"
 			count: 2
 			path: tests/Type/DefinitionTest.php
