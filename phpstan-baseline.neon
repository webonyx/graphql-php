--- conflicted
+++ resolved
@@ -71,6 +71,11 @@
 			path: src/Language/AST/NodeList.php
 
 		-
+			message: "#^Only booleans are allowed in a negated boolean, array\\<int, array\\|GraphQL\\\\Language\\\\AST\\\\Node\\|GraphQL\\\\Language\\\\AST\\\\NodeList\\> given\\.$#"
+			count: 1
+			path: src/Language/Visitor.php
+
+		-
 			message: "#^Variable property access on GraphQL\\\\Language\\\\AST\\\\Node\\|null\\.$#"
 			count: 1
 			path: src/Language/Visitor.php
@@ -79,6 +84,56 @@
 			message: "#^Variable property access on GraphQL\\\\Language\\\\AST\\\\Node\\.$#"
 			count: 1
 			path: src/Language/Visitor.php
+
+		-
+			message: "#^Only booleans are allowed in a negated boolean, \\(callable\\)\\|null given\\.$#"
+			count: 1
+			path: src/Language/Visitor.php
+
+		-
+			message: "#^Only booleans are allowed in a ternary operator condition, \\(callable\\)\\|null given\\.$#"
+			count: 2
+			path: src/Server/Helper.php
+
+		-
+			message: "#^Only booleans are allowed in an if condition, int given\\.$#"
+			count: 1
+			path: src/Server/Helper.php
+
+		-
+			message: "#^Only booleans are allowed in a negated boolean, string given\\.$#"
+			count: 2
+			path: src/Server/Helper.php
+
+		-
+			message: "#^Only booleans are allowed in &&, string given on the left side\\.$#"
+			count: 1
+			path: src/Server/Helper.php
+
+		-
+			message: "#^Only booleans are allowed in &&, string given on the right side\\.$#"
+			count: 1
+			path: src/Server/Helper.php
+
+		-
+			message: "#^Only booleans are allowed in a ternary operator condition, string given\\.$#"
+			count: 1
+			path: src/Server/Helper.php
+
+		-
+			message: "#^Only booleans are allowed in an if condition, \\(callable\\)\\|null given\\.$#"
+			count: 1
+			path: src/Server/Helper.php
+
+		-
+			message: "#^Only booleans are allowed in \\|\\|, \\(callable\\)\\|null given on the left side\\.$#"
+			count: 1
+			path: src/Server/Helper.php
+
+		-
+			message: "#^Only booleans are allowed in a negated boolean, ArrayObject\\<string, GraphQL\\\\Type\\\\Definition\\\\EnumValueDefinition\\> given\\.$#"
+			count: 1
+			path: src/Type/Definition/EnumType.php
 
 		-
 			message: "#^Variable property access on \\$this\\(GraphQL\\\\Type\\\\Definition\\\\FieldDefinition\\)\\.$#"
@@ -91,8 +146,6 @@
 			path: src/Type/Definition/InputObjectField.php
 
 		-
-<<<<<<< HEAD
-=======
 			message: "#^Only booleans are allowed in a negated boolean, GraphQL\\\\Language\\\\AST\\\\SelectionSetNode\\|null given\\.$#"
 			count: 1
 			path: src/Type/Definition/QueryPlan.php
@@ -213,19 +266,116 @@
 			path: src/Type/SchemaValidationContext.php
 
 		-
->>>>>>> ad0c63fa
 			message: "#^Variable property access on mixed\\.$#"
 			count: 2
 			path: src/Utils/AST.php
 
 		-
+			message: "#^Only booleans are allowed in a negated boolean, GraphQL\\\\Language\\\\AST\\\\BooleanValueNode\\|GraphQL\\\\Language\\\\AST\\\\EnumValueNode\\|GraphQL\\\\Language\\\\AST\\\\FloatValueNode\\|GraphQL\\\\Language\\\\AST\\\\IntValueNode\\|GraphQL\\\\Language\\\\AST\\\\ListValueNode\\|GraphQL\\\\Language\\\\AST\\\\NullValueNode\\|GraphQL\\\\Language\\\\AST\\\\ObjectValueNode\\|GraphQL\\\\Language\\\\AST\\\\StringValueNode\\|null given\\.$#"
+			count: 2
+			path: src/Utils/AST.php
+
+		-
+			message: "#^Only booleans are allowed in a negated boolean, array\\|null given\\.$#"
+			count: 1
+			path: src/Utils/AST.php
+
+		-
+			message: "#^Only booleans are allowed in a negated boolean, GraphQL\\\\Type\\\\Definition\\\\EnumValueDefinition\\|null given\\.$#"
+			count: 1
+			path: src/Utils/AST.php
+
+		-
+			message: "#^Only booleans are allowed in &&, array\\|null given on the left side\\.$#"
+			count: 1
+			path: src/Utils/AST.php
+
+		-
+			message: "#^Only booleans are allowed in a ternary operator condition, GraphQL\\\\Type\\\\Definition\\\\Type\\|null given\\.$#"
+			count: 2
+			path: src/Utils/AST.php
+
+		-
+			message: "#^Only booleans are allowed in an if condition, GraphQL\\\\Language\\\\AST\\\\NodeList\\<GraphQL\\\\Language\\\\AST\\\\DefinitionNode&GraphQL\\\\Language\\\\AST\\\\Node\\> given\\.$#"
+			count: 1
+			path: src/Utils/AST.php
+
+		-
+			message: "#^Only booleans are allowed in a negated boolean, string\\|null given\\.$#"
+			count: 1
+			path: src/Utils/AST.php
+
+		-
+			message: "#^Only booleans are allowed in an if condition, callable given\\.$#"
+			count: 1
+			path: src/Utils/ASTDefinitionBuilder.php
+
+		-
+			message: "#^Only booleans are allowed in &&, array\\<bool\\>\\|null given on the left side\\.$#"
+			count: 1
+			path: src/Utils/PairSet.php
+
+		-
+			message: "#^Only booleans are allowed in an if condition, GraphQL\\\\Type\\\\Definition\\\\Type\\|null given\\.$#"
+			count: 1
+			path: src/Utils/SchemaExtender.php
+
+		-
+			message: "#^Only booleans are allowed in an if condition, GraphQL\\\\Language\\\\AST\\\\SchemaDefinitionNode\\|null given\\.$#"
+			count: 1
+			path: src/Utils/SchemaExtender.php
+
+		-
+			message: "#^Only booleans are allowed in a negated boolean, array\\<GraphQL\\\\Type\\\\Definition\\\\Type\\>\\|null given\\.$#"
+			count: 1
+			path: src/Utils/TypeInfo.php
+
+		-
+			message: "#^Only booleans are allowed in a negated boolean, GraphQL\\\\Type\\\\Definition\\\\Type\\|null given\\.$#"
+			count: 1
+			path: src/Utils/TypeInfo.php
+
+		-
+			message: "#^Only booleans are allowed in an if condition, \\(GraphQL\\\\Type\\\\Definition\\\\CompositeType&GraphQL\\\\Type\\\\Definition\\\\Type\\)\\|null given\\.$#"
+			count: 1
+			path: src/Utils/TypeInfo.php
+
+		-
+			message: "#^Only booleans are allowed in an if condition, GraphQL\\\\Type\\\\Definition\\\\FieldDefinition\\|null given\\.$#"
+			count: 1
+			path: src/Utils/TypeInfo.php
+
+		-
+			message: "#^Only booleans are allowed in a ternary operator condition, GraphQL\\\\Language\\\\AST\\\\NamedTypeNode given\\.$#"
+			count: 1
+			path: src/Utils/TypeInfo.php
+
+		-
+			message: "#^Only booleans are allowed in an if condition, GraphQL\\\\Type\\\\Definition\\\\Directive\\|GraphQL\\\\Type\\\\Definition\\\\FieldDefinition\\|null given\\.$#"
+			count: 1
+			path: src/Utils/TypeInfo.php
+
+		-
+			message: "#^Only booleans are allowed in &&, GraphQL\\\\Type\\\\Definition\\\\FieldArgument\\|null given on the left side\\.$#"
+			count: 1
+			path: src/Utils/TypeInfo.php
+
+		-
+			message: "#^Only booleans are allowed in a ternary operator condition, GraphQL\\\\Type\\\\Definition\\\\InputObjectField\\|null given\\.$#"
+			count: 1
+			path: src/Utils/TypeInfo.php
+
+		-
+			message: "#^Only booleans are allowed in &&, GraphQL\\\\Type\\\\Definition\\\\InputObjectField\\|null given on the left side\\.$#"
+			count: 1
+			path: src/Utils/TypeInfo.php
+
+		-
 			message: "#^Variable property access on object\\.$#"
 			count: 1
 			path: src/Utils/Utils.php
 
 		-
-<<<<<<< HEAD
-=======
 			message: "#^Only booleans are allowed in a negated boolean, string given\\.$#"
 			count: 1
 			path: src/Utils/Utils.php
@@ -481,7 +631,6 @@
 			path: tests/Language/VisitorTest.php
 
 		-
->>>>>>> ad0c63fa
 			message: "#^Access to an undefined property GraphQL\\\\Type\\\\Definition\\\\FieldDefinition\\:\\:\\$nonExistentProp\\.$#"
 			count: 2
 			path: tests/Type/DefinitionTest.php
@@ -494,4 +643,9 @@
 		-
 			message: "#^Variable property access on \\$this\\(GraphQL\\\\Tests\\\\Type\\\\TypeLoaderTest\\)\\.$#"
 			count: 1
-			path: tests/Type/TypeLoaderTest.php+			path: tests/Type/TypeLoaderTest.php
+
+		-
+			message: "#^Only booleans are allowed in a negated boolean, stdClass given\\.$#"
+			count: 1
+			path: tests/Utils/AstFromValueTest.php
