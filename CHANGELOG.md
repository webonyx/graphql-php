--- conflicted
+++ resolved
@@ -37,12 +37,9 @@
 - Always convert promises through `PromiseAdapter::convertThenable()` before calling `->then()` on them
 - Use `JSON_THROW_ON_ERROR` in `json_encode()`
 - Validate some internal invariants through `assert()`
-<<<<<<< HEAD
+- `PromiseAdapter::all()` accepts `iterable`
 - Throw if `Introspection::fromSchema()` returns no data
 - Reorganize abstract class `ASTValidationContext` to interface `ValidationContext`
-=======
-- `PromiseAdapter::all()` accepts `iterable`
->>>>>>> df6511ae
 
 ### Added
 
@@ -73,11 +70,8 @@
 - Preserve extended methods from class-based types in `SchemaExtender::extend()`
 - Fix printing of empty types (#940)
 - Clone `NodeList` in `Node::cloneDeep()`
-<<<<<<< HEAD
+- Calling `Schema::getType()` on a schema built from SDL returns `null` for unknown types (#1068)
 - Avoid crash on typeless inline fragment when using `QueryComplexity` rule
-=======
-- Calling `Schema::getType()` on a schema built from SDL returns `null` for unknown types (#1068)
->>>>>>> df6511ae
 
 ### Removed
 
