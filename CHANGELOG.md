# Changelog

All notable changes to this project will be documented in this file.

The format is based on [Keep a Changelog](https://keepachangelog.com/en/1.0.0/),
and this project adheres to [Semantic Versioning](https://semver.org/spec/v2.0.0.html).

You can find and compare releases at the [GitHub release page](https://github.com/webonyx/graphql-php/releases).

## Unreleased

### Changed

- PHP version required: 7.4+
- Propagate error message and stack trace for why leaf value serialization failed
- Do not throw client safe `Error` when failing to serialize an Enum type
- Use native PHP types for properties of `Type` and its subclasses
- Throw `SerializationError` over client safe `Error` when failing to serialize leaf types
- Move debug entries in errors under `extensions` key
<<<<<<< HEAD
- Always throw `RequestError` with useful message when clients provide an invalid JSON body
=======
- Use native PHP types for `Schema` and `SchemaConfig`
>>>>>>> f7c99d24

### Added

- Improve extendability of validator rules
- Add tests for errors that occur when undeclared fields are passed in input
- Warn about orphaned object types
- Expose structured enumeration of directive locations

### Optimized

- Use recursive algorithm for printer and improve its performance
- Use `foreach` over slower functions `array_map()` and `Utils::map()`

### Fixed

- Avoid QueryPlan crash when multiple $fieldNodes are present
- Clarify error when attempting to coerce anything but `array` or `stdClass` to an input object
- Allow directives on variable definitions
- Handle `null` parent of list in `ValuesOfCorrectType::getVisitor`
- Allow sending both `query` and `queryId`, ignore `queryId` in that case

### Removed

- Remove deprecated `Type::getInternalTypes()`
- Remove deprecated `GraphQL::execute()`
- Remove deprecated `GraphQL::executeAndReturnResult()`
- Remove deprecated experimental CoroutineExecutor
- Remove deprecated `FormattedError::create()` and `FormattedError::createFromPHPError()`
- Remove `GraphQL::setPromiseAdapter()`
- Remove deprecated `AST::getOperation()`
- Remove deprecated constants from `BreakingChangesFinder`
- Remove deprecated `DocumentValidator::isValidLiteralValue()`
- Remove deprecated `Error::formatError()` and `Error::toSerializableArray()`
- Remove deprecated `GraphQL::getInternalDirectives()`
- Remove deprecated `Schema::isPossibleType()`
- Remove deprecated methods from `TypeInfo`
- Remove deprecated `Values::valueFromAST()` and `Values::isValidPHPValue()`

## 14.9.0

### Added

- Add support for type config decorator in `SchemaExtender`

## v14.8.0

### Added

- Implement `GraphQL\Utils\AST::getOperationAST()`

## v14.7.0

### Added

- Allow providing field definitions as a callable and resolve them lazily

## v14.6.4

### Fixed

- Avoid crashing in `QueryPlan` when `__typename` is used in the query

## v14.6.3

Refactoring:

- Improve performance of subtype checks

## v14.6.2

### Fixed

- Fix overly eager validation of repeatable directive usage

## v14.6.1

### Fixed

- Add fallback for `directive.isRepeatable` in `BuildClientSchema`

## v14.6.0

### Added

- Open ReferenceExecutor for extending

### Fixed

- Ensure properties annotated to hold NodeList are not null
- Validate that directive argument names do not use reserved or duplicate names

## v14.5.1

### Fixed

- Fix Input Object field shortcut definition with callable (#773)

## v14.5.0

### Added

- Implement support for interfaces implementing interfaces (#740), huge kudos to @Kingdutch

Deprecates:

- Constant `BreakingChangeFinder::BREAKING_CHANGE_INTERFACE_REMOVED_FROM_OBJECT`.
  Use `BreakingChangeFinder::BREAKING_CHANGE_IMPLEMENTED_INTERFACE_REMOVED` instead.
  Constant value also changed from `INTERFACE_REMOVED_FROM_OBJECT` to `IMPLEMENTED_INTERFACE_REMOVED`.

- Constant `BreakingChangeFinder::DANGEROUS_CHANGE_INTERFACE_ADDED_TO_OBJECT`
  Use `DANGEROUS_CHANGE_IMPLEMENTED_INTERFACE_ADDED` instead.
  Constant value also changed from `INTERFACE_ADDED_TO_OBJECT` to `IMPLEMENTED_INTERFACE_ADDED`.

Refactoring:

- Reify AST node types and remove unneeded nullability (#751)

## v14.4.1

### Fixed

- Allow pushing nodes to `NodeList` via `[]=` (#767)
- Fix signature of `Error\FormattedError::prepareFormatter()` to address PHP8 deprecation (#742)
- Do not add errors key to result when errors discarded by custom error handler (#766)

## v14.4.0

### Fixed

- Fixed `SchemaPrinter` so that it uses late static bindings when extended
- Parse `DirectiveDefinitionNode->locations` as `NodeList<NamedNode>` (fixes AST::fromArray conversion) (#723)
- Parse `Parser::implementsInterfaces` as `NodeList<NamedTypeNode>` (fixes AST::fromArray conversion)
- Fix signature of `Parser::unionMemberTypes` to match actual `NodeList<NamedTypeNode>`

## v14.3.0

### Added

- Allow `typeLoader` to return a type thunk (#687)

### Fixed

- Read getParsedBody() instead of getBody() when Request is ServerRequest (#715)
- Fix default get/set behavior on InputObjectField and FieldDefinition (#716)

## v14.2.0

Deprecates:

- Public access to `FieldDefinition::$type` property (#702)

Fixes:

- Fix validation for input field definition directives (#714)

## v14.1.1

## v14.1.1

### Fixed

- Handle nullable `DirectiveNode#astNode` in `SchemaValidationContext` (#708)

## v14.1.0

### Added

- Add partial parse functions for const variants (#693)

### Fixed

- Differentiate between client-safe and non-client-safe errors in scalar validation (#706)
- Proper type hints for `IntValueNode` (#691)
- Fix "only booleans are allowed" errors (#659)
- Ensure NamedTypeNode::$name is always a NameNode (#695)

### Optimized

- Visitor: simplify getVisitFn (#694)
- Replace function calls with type casts (#692)

## v14.0.2

### Optimized

- Optimize lazy types (#684)

## v14.0.1

### Fixed

- Fix for: Argument defaults with integer/float values crashes introspection query (#679)
- Fix for "Invalid AST Node: false" error (#685)
- Fix double Error wrapping when parsing variables (#688)

### Optimized

- Do not use call_user_func or call_user_func_array (#676)
- Codestyle and static analysis improvements (#648, #690)

## v14.0.0

This release brings several breaking changes. Please refer to [UPGRADE](UPGRADE.md) document for details.

- **BREAKING/BUGFIX:** Strict coercion of scalar types (#278)
- **BREAKING/BUGFIX:** Spec-compliance: Fixed ambiguity with null variable values and default values (#274)
- **BREAKING:** Removed deprecated directive introspection fields (onOperation, onFragment, onField)
- **BREAKING:** `GraphQL\Deferred` now extends `GraphQL\Executor\Promise\Adapter\SyncPromise`
- **BREAKING:** renamed several types of dangerous/breaking changes (returned by `BreakingChangesFinder`)
- **BREAKING:** Renamed `GraphQL\Error\Debug` to `GraphQL\Error\DebugFlag`.
- **BREAKING:** Debug flags in `GraphQL\Executor\ExecutionResult`, `GraphQL\Error\FormattedError` and `GraphQL\Server\ServerConfig` do not accept `boolean` value anymore but `int` only.
- **BREAKING:** `$positions` in `GraphQL\Error\Error` constructor are not nullable anymore. Same can be expressed by passing an empty array.

### Added

- Support repeatable directives (#643)
- Support SDL Validation and other schema validation improvements (e.g. #492)
- Added promise adapter for [Amp](https://amphp.org/) (#551)
- Query plan utility improvements (#513, #632)
- Allow retrieving query complexity once query has been completed (#316)
- Allow input types to be passed in from variables using \stdClass instead of associative arrays (#535)
- Support UTF-16 surrogate pairs within string literals (#554, #556)

### Changed

- Compliant with the GraphQL specification [June 2018 Edition](https://spec.graphql.org/June2018/)
- Having an empty string in `deprecationReason` will now print the `@deprecated` directive (only a `null` `deprecationReason` won't print the `@deprecated` directive).

### Optimized

- Perf: support lazy type definitions (#557)
- Simplified Deferred implementation (now allows chaining like promises, #573)

### Deprecated

- Deprecated Experimental executor (#397)

### Fixed

- Some bugs
- Improve accuracy of type hints with [PHPStan](https://github.com/phpstan/phpstan)

Special thanks to @simPod, @spawnia and @shmax for their major contributions!

## v0.13.9

- Fix double Error wrapping when parsing variables (#689)

## v0.13.8

- Don't call global field resolver on introspection fields (#481)

## v0.13.7

- Added retrieving query complexity once query has been completed (#316)
- Allow input types to be passed in from variables using \stdClass instead of associative arrays (#535)

## v0.13.6

- QueryPlan can now be used on interfaces not only objects. (#495)
- Array in variables in place of object shouldn't cause fatal error (fixes #467)
- Scalar type ResolverInfo::getFieldSelection support (#529)

## v0.13.5

- Fix coroutine executor when using with promise (#486)

## v0.13.4

- Force int when setting max query depth (#477)

## v0.13.3

- Reverted minor possible breaking change (#476)

## v0.13.2

- Added QueryPlan support (#436)
- Fixed an issue with NodeList iteration over missing keys (#475)

## v0.13.1

- Better validation of field/directive arguments
- Support for apollo client/server persisted queries
- Minor tweaks and fixes

## v0.13.0

This release brings several breaking changes. Please refer to [UPGRADE](UPGRADE.md) document for details.

New features and notable changes:

- PHP version required: 7.1+
- Spec compliance: error `category` and extensions are displayed under `extensions` key when using default formatting (#389)
- New experimental executor with improved performance (#314).<br>
  It is a one-line switch: `GraphQL::useExperimentalExecutor()`.<br>
  <br>
  **Please try it and post your feedback at https://github.com/webonyx/graphql-php/issues/397**
  (as it may become the default one in future)
  <br>
  <br>
- Ported `extendSchema` from the reference implementation under `GraphQL\Utils\SchemaExtender` (#362)
- Added ability to override standard types via `GraphQL::overrideStandardTypes(array $types)` (#401)
- Added flag `Debug::RETHROW_UNSAFE_EXCEPTIONS` which would only rethrow app-specific exceptions (#337)
- Several classes were renamed (see [UPGRADE.md](UPGRADE.md))
- Schema Validation improvements

## v0.12.6

- Bugfix: Call to a member function getLocation() on null (#336)
- Fixed several errors discovered by static analysis (#329)

## v0.12.5

- Execution performance optimization for lists

## v0.12.4

- Allow stringeable objects to be serialized by StringType (#303)

## v0.12.3

- StandardServer: add support for the multipart/form-data content type (#300)

## v0.12.2

- SchemaPrinter: Use multi-line block for trailing quote (#294)

## v0.12.1

- Fixed bug in validation rule OverlappingFieldsCanBeMerged (#292)
- Added one more breaking change note in UPGRADE.md (#291)
- Spec compliance: remove `data` entry from response on top-level error (#281)

## v0.12.0

- RFC: Block String (multi-line strings via triple-quote """string""")
- GraphQL Schema SDL: Descriptions as strings (including multi-line)
- Changed minimum required PHP version to 5.6

Improvements:

- Allow extending GraphQL errors with additional properties
- Fixed parsing of default values in Schema SDL
- Handling several more cases in findBreakingChanges
- StandardServer: expect `operationName` (instead of `operation`) in input

## v0.11.5

- Allow objects with \_\_toString in IDType

## v0.11.4

- findBreakingChanges utility (see #199)

## v0.11.3

- StandardServer: Support non pre-parsed PSR-7 request body (see #202)

## v0.11.2

- Bugfix: provide descriptions to custom scalars (see #181)

## v0.11.1

- Ability to override internal types via `types` option of the schema (see #174).

## v0.11.0

This release brings little changes but there are two reasons why it is released as major version:

1. To follow reference implementation versions (it matches 0.11.x series of graphql-js)
2. It may break existing applications because scalar input coercion rules are stricter now:<br>
   In previous versions sloppy client input could leak through with unexpected results.
   For example string `"false"` accidentally sent in variables was converted to boolean `true`
   and passed to field arguments. In the new version, such input will produce an error
   (which is a spec-compliant behavior).

Improvements:

- Stricter input coercion (see #171)
- Types built with `BuildSchema` now have reference to AST node with corresponding AST definition (in $astNode property)
- Account for query offset for error locations (e.g. when query is stored in `.graphql` file)

## v0.10.2

- StandardServer improvement: do not raise an error when variables are passed as empty string (see #156)

## v0.10.1

- Fixed infinite loop in the server (see #153)

## v0.10.0

This release brings several breaking changes. Please refer to [UPGRADE](UPGRADE.md) document for details.

New features and notable changes:

- Changed minimum PHP version from 5.4 to 5.5
- Lazy loading of types without separate build step (see #69, see [docs](https://webonyx.github.io/graphql-php/type-system/schema/#lazy-loading-of-types))
- PSR-7 compliant Standard Server (see [docs](https://webonyx.github.io/graphql-php/executing-queries/#using-server))
- New default error formatting, which does not expose sensitive data (see [docs](https://webonyx.github.io/graphql-php/error-handling/))
- Ability to define custom error handler to filter/log/re-throw exceptions after execution (see [docs](https://webonyx.github.io/graphql-php/error-handling/#custom-error-handling-and-formatting))
- Allow defining schema configuration using objects with fluent setters vs array (see [docs](https://webonyx.github.io/graphql-php/type-system/schema/#using-config-class))
- Allow serializing AST to array and re-creating AST from array lazily (see [docs](https://webonyx.github.io/graphql-php/reference/#graphqlutilsast))
- [Apollo-style](https://dev-blog.apollodata.com/query-batching-in-apollo-63acfd859862) query batching support via server (see [docs](https://webonyx.github.io/graphql-php/executing-queries/#query-batching))
- Schema validation, including validation of interface implementations (see [docs](https://webonyx.github.io/graphql-php/type-system/schema/#schema-validation))
- Ability to pass custom config formatter when defining schema using [GraphQL type language](http://graphql.org/learn/schema/#type-language) (see [docs](https://webonyx.github.io/graphql-php/type-system/type-language/))

Improvements:

- Significantly improved parser performance (see #137 and #128)
- Support for PHP7 exceptions everywhere (see #127)
- Improved [documentation](https://webonyx.github.io/graphql-php/) and docblock comments

Deprecations and breaking changes - see [UPGRADE](UPGRADE.md) document.

## v0.9.14

- Minor change to assist DataLoader project in fixing #150

## v0.9.13

- Fixed PHP notice and invalid conversion when non-scalar value is passed as ID or String type (see #121)

## v0.9.12

- Fixed bug occurring when enum `value` is bool, null or float (see #141)

## v0.9.11

- Ability to disable introspection (see #131)

## v0.9.10

- Fixed issue with query complexity throwing on invalid queries (see #125)
- Fixed "Out of memory" error when `resolveType` returns unexpected result (see #119)

## v0.9.9

- Bugfix: throw UserError vs InvariantViolationError for errors caused by client (see #123)

## v0.9.8

- Bugfix: use directives when calculating query complexity (see #113)
- Bugfix: `AST\Node::__toString()` will convert node to array recursively to encode to json without errors

## v0.9.7

- Bugfix: `ResolveInfo::getFieldSelection()` now correctly merges fragment selections (see #98)

## v0.9.6

- Bugfix: `ResolveInfo::getFieldSelection()` now respects inline fragments

## v0.9.5

- Fixed SyncPromiseAdapter::all() to not change the order of arrays (see #92)

## v0.9.4

- Tools to help building schema out of Schema definition language as well as printing existing
  schema in Schema definition language (see #91)

## v0.9.3

- Fixed Utils::assign() bug related to detecting missing required keys (see #89)

## v0.9.2

- Schema Definition Language: element descriptions can be set through comments (see #88)

## v0.9.1

- Fixed: `GraphQL\Server` now properly sets promise adapter before executing query

## v0.9.0

- Deferred resolvers (see #66, see [docs](docs/data-fetching.md#solving-n1-problem))
- New Facade class with fluid interface: `GraphQL\Server` (see #82)
- Experimental: ability to load types in Schema lazily via custom `TypeResolutionStrategy` (see #69)

## v0.8.0

This release brings several minor breaking changes. Please refer to [UPGRADE](UPGRADE.md) document for details.

New features:

- Support for `null` value (as required by latest GraphQL spec)
- Shorthand definitions for field and argument types (see #47)
- `path` entry in errors produced by resolvers for better debugging
- `resolveType` for interface/union is now allowed to return string name of type
- Ability to omit name when extending type class (vs defining inline)

Improvements:

- Spec compliance improvements
- New docs and examples

## Older versions

Look at [GitHub Releases Page](https://github.com/webonyx/graphql-php/releases).<|MERGE_RESOLUTION|>--- conflicted
+++ resolved
@@ -17,11 +17,8 @@
 - Use native PHP types for properties of `Type` and its subclasses
 - Throw `SerializationError` over client safe `Error` when failing to serialize leaf types
 - Move debug entries in errors under `extensions` key
-<<<<<<< HEAD
+- Use native PHP types for `Schema` and `SchemaConfig`
 - Always throw `RequestError` with useful message when clients provide an invalid JSON body
-=======
-- Use native PHP types for `Schema` and `SchemaConfig`
->>>>>>> f7c99d24
 
 ### Added
 
