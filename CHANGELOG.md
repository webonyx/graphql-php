--- conflicted
+++ resolved
@@ -1,10 +1,9 @@
 # Changelog
 
 #### Unreleased
-
-<<<<<<< HEAD
 - PHP version required: 7.2+
-=======
+
+
 #### 14.5.1
 
 Fix:
@@ -26,7 +25,6 @@
 
 Refactoring:
 - Reify AST node types and remove unneeded nullability (#751)
->>>>>>> 65428ce4
 
 #### 14.4.1
 
