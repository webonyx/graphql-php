--- conflicted
+++ resolved
@@ -10,17 +10,13 @@
 - Added retrieving query complexity once query has been completed (#316) 
 - Allow input types to be passed in from variables using \stdClass instead of associative arrays (#535)
 - Fixes parsing of string literals of the form \u0000 for code points in the range [128, 255] inclusive
-<<<<<<< HEAD
-- Parse UTF-16 surrogate pairs within string literals 
+- Parse UTF-16 surrogate pairs within string literals
 - Added quotes around `parentType.fieldName` in error message:
 ```diff
 - Cannot return null for non-nullable field parentType.fieldName.
 + Cannot return null for non-nullable field "parentType.fieldName".
 ```
-=======
-- Parse UTF-16 surrogate pairs within string literals
-- Simplified Deferred implementation 
->>>>>>> 782e6637
+- Simplified Deferred implementation
 
 #### v0.13.5
 - Fix coroutine executor when using with promise (#486) 
