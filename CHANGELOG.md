--- conflicted
+++ resolved
@@ -25,11 +25,8 @@
 - Exclude unused standard types from the schema
 - Require lazy type loader to return `Type` directly without an intermediary callable
 - Rename `ServerConfig` option `persistentQueryLoader` to `persistedQueryLoader`
-<<<<<<< HEAD
+- Call previously unused methods `EnumType::parseValue()` and `EnumType::parseLiteral()`
 - Strongly type `PromiseAdapter::createRejected()` to require `\Throwable`
-=======
-- Call previously unused methods `EnumType::parseValue()` and `EnumType::parseLiteral()`
->>>>>>> 2c65dd7c
 
 ### Added
 
