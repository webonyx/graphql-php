--- conflicted
+++ resolved
@@ -1,11 +1,7 @@
 # Changelog
 
-<<<<<<< HEAD
+#### Unreleased
 - PHP version required: 7.3+
-=======
-#### Unreleased
-- PHP version required: 7.2+
-
 
 #### 14.5.1
 
@@ -37,7 +33,6 @@
 - Do not add errors key to result when errors discarded by custom error handler (#766)
 
 #### 14.4.0
->>>>>>> 5052feb5
 
 Fix:
 - Fixed `SchemaPrinter` so that it uses late static bindings when extended
