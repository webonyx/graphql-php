# Changelog

All notable changes to this project will be documented in this file.

The format is based on [Keep a Changelog](https://keepachangelog.com/en/1.0.0/),
and this project adheres to [Semantic Versioning](https://semver.org/spec/v2.0.0.html).

You can find and compare releases at the [GitHub release page](https://github.com/webonyx/graphql-php/releases).

## Unreleased

### Changed

- PHP version required: 7.4+
- Propagate error message and stack trace for why leaf value serialization failed
- Do not throw client safe `Error` when failing to serialize an Enum type
- Use native PHP types for properties of `Type` and its subclasses
- Throw `SerializationError` over client safe `Error` when failing to serialize leaf types
- Move debug entries in errors under `extensions` key
- Use native PHP types wherever possible
- Always throw `RequestError` with useful message when clients provide an invalid JSON body
- Move class `BlockString` from namespace `GraphQL\Utils` to `GraphQL\Language`
- Return string-keyed arrays from `GraphQL::getStandardDirectives()`, `GraphQL::getStandardTypes()` and `GraphQL::getStandardValidationRules()`
- Move complexity related code from `FieldDefinition` to `QueryComplexity`
- Exclude unused standard types from the schema
- Require lazy type loader to return `Type` directly without an intermediary callable
- Allow lazy type loader to return `null`
- Rename `ServerConfig` option `persistentQueryLoader` to `persistedQueryLoader`
- Call previously unused methods `EnumType::parseValue()` and `EnumType::parseLiteral()`
- Strongly type `PromiseAdapter::createRejected()` to require `\Throwable`
- Move members specific to `NamedType` out of `Type`: `$name`, `$description`, `$config`, `isBuiltInType()`, `assertValid()`
- Always convert recursively when calling `Node::toArray()`
- Make `Directive::$config['args']` use the same definition style as `FieldDefinition::$config['args']`
- Rename `FieldArgument` to `Argument`
- Make errors when parsing scalar literals more precise
- Change expected `QueryPlan` options from `['group-implementor-fields']` to `['groupImplementorFields' => true]` in `ResolveInfo::lookAhead()`
- Always convert promises through `PromiseAdapter::convertThenable()` before calling `->then()` on them
- Use `JSON_THROW_ON_ERROR` in `json_encode()`
- Validate some internal invariants through `assert()`
- `PromiseAdapter::all()` accepts `iterable`
- Throw if `Introspection::fromSchema()` returns no data
- Reorganize abstract class `ASTValidationContext` to interface `ValidationContext`

### Added

- Improve extendability of validator rules
- Add tests for errors that occur when undeclared fields are passed in input
- Warn about orphaned object types
- Expose structured enumeration of directive locations
- Add `AST::concatAST()` utility
- Allow lazy input object fields
- Add validation rule `UniqueEnumValueNames`
- Add SDL validation rule `UniqueOperationTypes` (#995)
- Add ability to remove custom validation rules after adding them via `DocumentValidator::removeRule()`
- Allow lazy enum values
- Make `Node` implement `JsonSerializable`
<<<<<<< HEAD
- Add support for SDL validation to `KnownTypeNames` rule (#999)
=======
- Add SDL validation rule `UniqueTypeNames` (#998)
>>>>>>> 4f7db618

### Optimized

- Use recursive algorithm for printer and improve its performance
- Use `foreach` over slower functions `array_map()` and `Utils::map()`

### Fixed

- Avoid QueryPlan crash when multiple $fieldNodes are present
- Clarify error when attempting to coerce anything but `array` or `stdClass` to an input object
- Allow directives on variable definitions
- Handle `null` parent of list in `ValuesOfCorrectType::getVisitor`
- Allow sending both `query` and `queryId`, ignore `queryId` in that case
- Preserve extended methods from class-based types in `SchemaExtender::extend()`
- Fix printing of empty types (#940)
- Clone `NodeList` in `Node::cloneDeep()`
- Calling `Schema::getType()` on a schema built from SDL returns `null` for unknown types (#1068)
- Avoid crash on typeless inline fragment when using `QueryComplexity` rule

### Removed

- Remove deprecated `Type::getInternalTypes()`
- Remove deprecated `GraphQL::execute()`
- Remove deprecated `GraphQL::executeAndReturnResult()`
- Remove deprecated experimental CoroutineExecutor
- Remove deprecated `FormattedError::create()` and `FormattedError::createFromPHPError()`
- Remove deprecated `GraphQL::setPromiseAdapter()`
- Remove deprecated `AST::getOperation()`
- Remove deprecated constants from `BreakingChangesFinder`
- Remove deprecated `DocumentValidator::isValidLiteralValue()`
- Remove deprecated `Error::formatError()` and `Error::toSerializableArray()`
- Remove deprecated `GraphQL::getInternalDirectives()`
- Remove deprecated `Schema::isPossibleType()`
- Remove deprecated methods from `TypeInfo`
- Remove deprecated `Values::valueFromAST()` and `Values::isValidPHPValue()`
- Remove deprecated public property access to `InputObjectField::$type`
- Remove deprecated public property access to `FieldDefinition::$type`
- Remove alias `GraphQL\Validator\Rules\AbstractQuerySecurity`, use `GraphQL\Validator\Rules\QuerySecurityRule`
- Remove alias `GraphQL\Validator\Rules\AbstractValidationRule`, use `GraphQL\Validator\Rules\ValidationRule`
- Remove alias `GraphQL\Utils\FindBreakingChanges`, use `GraphQL\Utils\BreakingChangesFinder`
- Remove `OperationParams` method `getOriginalInput()` in favor of public property `$originalInput`
- Remove `OperationParams` method `isReadOnly()` in favor of public property `$readOnly`
- Remove `Utils::withErrorHandling()`
- Remove `TypeComparators::doTypesOverlap()`
- Remove `DocumentValidator::isError()`
- Remove `DocumentValidator::append()`
- Remove `Utils::getVariableType()` in favor of `Utils::printSafe()`
- Remove warning for passing `isDeprecated` in field definition config
- Remove `WrappingType::getWrappedType()` argument `$recurse` in favor of `WrappingType::getInnermostType()`
- Remove `Type::assertType()`
- Remove `ListOfType::$ofType`, `ListOfType::getOfType()` and `NonNull::getOfType()`
- Remove option `commentDescriptions` from `BuildSchema::buildAST()`, `BuildSchema::build()` and `Printer::doPrint()`
- Remove parameter `$options` from `ASTDefinitionBuilder`
- Remove `FieldDefinition::create()` in favor of `new FieldDefinition()`
- Remove `GraphQL\Exception\InvalidArgument`

## 14.11.5

### Fixed

- Fix `extend()` to preserve `repeatable` (#931)

## 14.11.4

### Fixed

- Fix repeatable directive validation for AST

## 14.11.3

### Fixed

- Fix compatibility of more methods with native return type in PHP 8.1

## 14.11.2

### Fixed

- Support non-JSON `ServerRequestInterface`

## 14.11.1

### Fixed

- Fix compatibility of methods with native return type in PHP 8.1

## 14.11.0

### Added

- Allow field definitions to be defined as any `iterable`, not just `array`

## 14.10.0

### Added

- Make `IntType` constants `MAX_INT` and `MIN_INT` public

## 14.9.0

### Added

- Add support for type config decorator in `SchemaExtender`

## v14.8.0

### Added

- Implement `GraphQL\Utils\AST::getOperationAST()`

## v14.7.0

### Added

- Allow providing field definitions as a callable and resolve them lazily

## v14.6.4

### Fixed

- Avoid crashing in `QueryPlan` when `__typename` is used in the query

## v14.6.3

Refactoring:

- Improve performance of subtype checks

## v14.6.2

### Fixed

- Fix overly eager validation of repeatable directive usage

## v14.6.1

### Fixed

- Add fallback for `directive.isRepeatable` in `BuildClientSchema`

## v14.6.0

### Added

- Open ReferenceExecutor for extending

### Fixed

- Ensure properties annotated to hold NodeList are not null
- Validate that directive argument names do not use reserved or duplicate names

## v14.5.1

### Fixed

- Fix Input Object field shortcut definition with callable (#773)

## v14.5.0

### Added

- Implement support for interfaces implementing interfaces (#740), huge kudos to @Kingdutch

Deprecates:

- Constant `BreakingChangeFinder::BREAKING_CHANGE_INTERFACE_REMOVED_FROM_OBJECT`.
  Use `BreakingChangeFinder::BREAKING_CHANGE_IMPLEMENTED_INTERFACE_REMOVED` instead.
  Constant value also changed from `INTERFACE_REMOVED_FROM_OBJECT` to `IMPLEMENTED_INTERFACE_REMOVED`.

- Constant `BreakingChangeFinder::DANGEROUS_CHANGE_INTERFACE_ADDED_TO_OBJECT`
  Use `DANGEROUS_CHANGE_IMPLEMENTED_INTERFACE_ADDED` instead.
  Constant value also changed from `INTERFACE_ADDED_TO_OBJECT` to `IMPLEMENTED_INTERFACE_ADDED`.

Refactoring:

- Reify AST node types and remove unneeded nullability (#751)

## v14.4.1

### Fixed

- Allow pushing nodes to `NodeList` via `[]=` (#767)
- Fix signature of `Error\FormattedError::prepareFormatter()` to address PHP8 deprecation (#742)
- Do not add errors key to result when errors discarded by custom error handler (#766)

## v14.4.0

### Fixed

- Fixed `SchemaPrinter` so that it uses late static bindings when extended
- Parse `DirectiveDefinitionNode->locations` as `NodeList<NamedNode>` (fixes AST::fromArray conversion) (#723)
- Parse `Parser::implementsInterfaces` as `NodeList<NamedTypeNode>` (fixes AST::fromArray conversion)
- Fix signature of `Parser::unionMemberTypes` to match actual `NodeList<NamedTypeNode>`

## v14.3.0

### Added

- Allow `typeLoader` to return a type thunk (#687)

### Fixed

- Read getParsedBody() instead of getBody() when Request is ServerRequest (#715)
- Fix default get/set behavior on InputObjectField and FieldDefinition (#716)

## v14.2.0

Deprecates:

- Public access to `FieldDefinition::$type` property (#702)

Fixes:

- Fix validation for input field definition directives (#714)

## v14.1.1

## v14.1.1

### Fixed

- Handle nullable `DirectiveNode#astNode` in `SchemaValidationContext` (#708)

## v14.1.0

### Added

- Add partial parse functions for const variants (#693)

### Fixed

- Differentiate between client-safe and non-client-safe errors in scalar validation (#706)
- Proper type hints for `IntValueNode` (#691)
- Fix "only booleans are allowed" errors (#659)
- Ensure NamedTypeNode::$name is always a NameNode (#695)

### Optimized

- Visitor: simplify getVisitFn (#694)
- Replace function calls with type casts (#692)

## v14.0.2

### Optimized

- Optimize lazy types (#684)

## v14.0.1

### Fixed

- Fix for: Argument defaults with integer/float values crashes introspection query (#679)
- Fix for "Invalid AST Node: false" error (#685)
- Fix double Error wrapping when parsing variables (#688)

### Optimized

- Do not use call_user_func or call_user_func_array (#676)
- Codestyle and static analysis improvements (#648, #690)

## v14.0.0

This release brings several breaking changes. Please refer to [UPGRADE](UPGRADE.md) document for details.

- **BREAKING/BUGFIX:** Strict coercion of scalar types (#278)
- **BREAKING/BUGFIX:** Spec-compliance: Fixed ambiguity with null variable values and default values (#274)
- **BREAKING:** Removed deprecated directive introspection fields (onOperation, onFragment, onField)
- **BREAKING:** `GraphQL\Deferred` now extends `GraphQL\Executor\Promise\Adapter\SyncPromise`
- **BREAKING:** renamed several types of dangerous/breaking changes (returned by `BreakingChangesFinder`)
- **BREAKING:** Renamed `GraphQL\Error\Debug` to `GraphQL\Error\DebugFlag`.
- **BREAKING:** Debug flags in `GraphQL\Executor\ExecutionResult`, `GraphQL\Error\FormattedError` and `GraphQL\Server\ServerConfig` do not accept `boolean` value anymore but `int` only.
- **BREAKING:** `$positions` in `GraphQL\Error\Error` constructor are not nullable anymore. Same can be expressed by passing an empty array.

### Added

- Support repeatable directives (#643)
- Support SDL Validation and other schema validation improvements (e.g. #492)
- Added promise adapter for [Amp](https://amphp.org/) (#551)
- Query plan utility improvements (#513, #632)
- Allow retrieving query complexity once query has been completed (#316)
- Allow input types to be passed in from variables using \stdClass instead of associative arrays (#535)
- Support UTF-16 surrogate pairs within string literals (#554, #556)

### Changed

- Compliant with the GraphQL specification [June 2018 Edition](https://spec.graphql.org/June2018/)
- Having an empty string in `deprecationReason` will now print the `@deprecated` directive (only a `null` `deprecationReason` won't print the `@deprecated` directive).

### Optimized

- Perf: support lazy type definitions (#557)
- Simplified Deferred implementation (now allows chaining like promises, #573)

### Deprecated

- Deprecated Experimental executor (#397)

### Fixed

- Some bugs
- Improve accuracy of type hints with [PHPStan](https://github.com/phpstan/phpstan)

Special thanks to @simPod, @spawnia and @shmax for their major contributions!

## v0.13.9

- Fix double Error wrapping when parsing variables (#689)

## v0.13.8

- Don't call global field resolver on introspection fields (#481)

## v0.13.7

- Added retrieving query complexity once query has been completed (#316)
- Allow input types to be passed in from variables using \stdClass instead of associative arrays (#535)

## v0.13.6

- QueryPlan can now be used on interfaces not only objects. (#495)
- Array in variables in place of object shouldn't cause fatal error (fixes #467)
- Scalar type ResolverInfo::getFieldSelection support (#529)

## v0.13.5

- Fix coroutine executor when using with promise (#486)

## v0.13.4

- Force int when setting max query depth (#477)

## v0.13.3

- Reverted minor possible breaking change (#476)

## v0.13.2

- Added QueryPlan support (#436)
- Fixed an issue with NodeList iteration over missing keys (#475)

## v0.13.1

- Better validation of field/directive arguments
- Support for apollo client/server persisted queries
- Minor tweaks and fixes

## v0.13.0

This release brings several breaking changes. Please refer to [UPGRADE](UPGRADE.md) document for details.

New features and notable changes:

- PHP version required: 7.1+
- Spec compliance: error `category` and extensions are displayed under `extensions` key when using default formatting (#389)
- New experimental executor with improved performance (#314).<br>
  It is a one-line switch: `GraphQL::useExperimentalExecutor()`.<br>
  <br>
  **Please try it and post your feedback at https://github.com/webonyx/graphql-php/issues/397**
  (as it may become the default one in future)
  <br>
  <br>
- Ported `extendSchema` from the reference implementation under `GraphQL\Utils\SchemaExtender` (#362)
- Added ability to override standard types via `GraphQL::overrideStandardTypes(array $types)` (#401)
- Added flag `Debug::RETHROW_UNSAFE_EXCEPTIONS` which would only rethrow app-specific exceptions (#337)
- Several classes were renamed (see [UPGRADE.md](UPGRADE.md))
- Schema Validation improvements

## v0.12.6

- Bugfix: Call to a member function getLocation() on null (#336)
- Fixed several errors discovered by static analysis (#329)

## v0.12.5

- Execution performance optimization for lists

## v0.12.4

- Allow stringeable objects to be serialized by StringType (#303)

## v0.12.3

- StandardServer: add support for the multipart/form-data content type (#300)

## v0.12.2

- SchemaPrinter: Use multi-line block for trailing quote (#294)

## v0.12.1

- Fixed bug in validation rule OverlappingFieldsCanBeMerged (#292)
- Added one more breaking change note in UPGRADE.md (#291)
- Spec compliance: remove `data` entry from response on top-level error (#281)

## v0.12.0

- RFC: Block String (multi-line strings via triple-quote """string""")
- GraphQL Schema SDL: Descriptions as strings (including multi-line)
- Changed minimum required PHP version to 5.6

Improvements:

- Allow extending GraphQL errors with additional properties
- Fixed parsing of default values in Schema SDL
- Handling several more cases in findBreakingChanges
- StandardServer: expect `operationName` (instead of `operation`) in input

## v0.11.5

- Allow objects with \_\_toString in IDType

## v0.11.4

- findBreakingChanges utility (see #199)

## v0.11.3

- StandardServer: Support non pre-parsed PSR-7 request body (see #202)

## v0.11.2

- Bugfix: provide descriptions to custom scalars (see #181)

## v0.11.1

- Ability to override internal types via `types` option of the schema (see #174).

## v0.11.0

This release brings little changes but there are two reasons why it is released as major version:

1. To follow reference implementation versions (it matches 0.11.x series of graphql-js)
2. It may break existing applications because scalar input coercion rules are stricter now:<br>
   In previous versions sloppy client input could leak through with unexpected results.
   For example string `"false"` accidentally sent in variables was converted to boolean `true`
   and passed to field arguments. In the new version, such input will produce an error
   (which is a spec-compliant behavior).

Improvements:

- Stricter input coercion (see #171)
- Types built with `BuildSchema` now have reference to AST node with corresponding AST definition (in $astNode property)
- Account for query offset for error locations (e.g. when query is stored in `.graphql` file)

## v0.10.2

- StandardServer improvement: do not raise an error when variables are passed as empty string (see #156)

## v0.10.1

- Fixed infinite loop in the server (see #153)

## v0.10.0

This release brings several breaking changes. Please refer to [UPGRADE](UPGRADE.md) document for details.

New features and notable changes:

- Changed minimum PHP version from 5.4 to 5.5
- Lazy loading of types without separate build step (see #69, see [docs](https://webonyx.github.io/graphql-php/type-system/schema/#lazy-loading-of-types))
- PSR-7 compliant Standard Server (see [docs](https://webonyx.github.io/graphql-php/executing-queries/#using-server))
- New default error formatting, which does not expose sensitive data (see [docs](https://webonyx.github.io/graphql-php/error-handling/))
- Ability to define custom error handler to filter/log/re-throw exceptions after execution (see [docs](https://webonyx.github.io/graphql-php/error-handling/#custom-error-handling-and-formatting))
- Allow defining schema configuration using objects with fluent setters vs array (see [docs](https://webonyx.github.io/graphql-php/type-system/schema/#using-config-class))
- Allow serializing AST to array and re-creating AST from array lazily (see [docs](https://webonyx.github.io/graphql-php/reference/#graphqlutilsast))
- [Apollo-style](https://dev-blog.apollodata.com/query-batching-in-apollo-63acfd859862) query batching support via server (see [docs](https://webonyx.github.io/graphql-php/executing-queries/#query-batching))
- Schema validation, including validation of interface implementations (see [docs](https://webonyx.github.io/graphql-php/type-system/schema/#schema-validation))
- Ability to pass custom config formatter when defining schema using [GraphQL type language](http://graphql.org/learn/schema/#type-language) (see [docs](https://webonyx.github.io/graphql-php/type-system/type-language/))

Improvements:

- Significantly improved parser performance (see #137 and #128)
- Support for PHP7 exceptions everywhere (see #127)
- Improved [documentation](https://webonyx.github.io/graphql-php/) and docblock comments

Deprecations and breaking changes - see [UPGRADE](UPGRADE.md) document.

## v0.9.14

- Minor change to assist DataLoader project in fixing #150

## v0.9.13

- Fixed PHP notice and invalid conversion when non-scalar value is passed as ID or String type (see #121)

## v0.9.12

- Fixed bug occurring when enum `value` is bool, null or float (see #141)

## v0.9.11

- Ability to disable introspection (see #131)

## v0.9.10

- Fixed issue with query complexity throwing on invalid queries (see #125)
- Fixed "Out of memory" error when `resolveType` returns unexpected result (see #119)

## v0.9.9

- Bugfix: throw UserError vs InvariantViolationError for errors caused by client (see #123)

## v0.9.8

- Bugfix: use directives when calculating query complexity (see #113)
- Bugfix: `AST\Node::__toString()` will convert node to array recursively to encode to json without errors

## v0.9.7

- Bugfix: `ResolveInfo::getFieldSelection()` now correctly merges fragment selections (see #98)

## v0.9.6

- Bugfix: `ResolveInfo::getFieldSelection()` now respects inline fragments

## v0.9.5

- Fixed SyncPromiseAdapter::all() to not change the order of arrays (see #92)

## v0.9.4

- Tools to help building schema out of Schema definition language as well as printing existing
  schema in Schema definition language (see #91)

## v0.9.3

- Fixed Utils::assign() bug related to detecting missing required keys (see #89)

## v0.9.2

- Schema Definition Language: element descriptions can be set through comments (see #88)

## v0.9.1

- Fixed: `GraphQL\Server` now properly sets promise adapter before executing query

## v0.9.0

- Deferred resolvers (see #66, see [docs](docs/data-fetching.md#solving-n1-problem))
- New Facade class with fluid interface: `GraphQL\Server` (see #82)
- Experimental: ability to load types in Schema lazily via custom `TypeResolutionStrategy` (see #69)

## v0.8.0

This release brings several minor breaking changes. Please refer to [UPGRADE](UPGRADE.md) document for details.

New features:

- Support for `null` value (as required by latest GraphQL spec)
- Shorthand definitions for field and argument types (see #47)
- `path` entry in errors produced by resolvers for better debugging
- `resolveType` for interface/union is now allowed to return string name of type
- Ability to omit name when extending type class (vs defining inline)

Improvements:

- Spec compliance improvements
- New docs and examples

## Older versions

Look at [GitHub Releases Page](https://github.com/webonyx/graphql-php/releases).<|MERGE_RESOLUTION|>--- conflicted
+++ resolved
@@ -54,11 +54,8 @@
 - Add ability to remove custom validation rules after adding them via `DocumentValidator::removeRule()`
 - Allow lazy enum values
 - Make `Node` implement `JsonSerializable`
-<<<<<<< HEAD
+- Add SDL validation rule `UniqueTypeNames` (#998)
 - Add support for SDL validation to `KnownTypeNames` rule (#999)
-=======
-- Add SDL validation rule `UniqueTypeNames` (#998)
->>>>>>> 4f7db618
 
 ### Optimized
 
