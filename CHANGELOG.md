--- conflicted
+++ resolved
@@ -29,11 +29,8 @@
 
 - Avoid QueryPlan crash when multiple $fieldNodes are present
 - Clarify error when attempting to coerce anything but `array` or `stdClass` to an input object
-<<<<<<< HEAD
 - Allow directives on variable definitions
-=======
 - Handle `null` parent of list in `ValuesOfCorrectType::getVisitor`
->>>>>>> 6296da98
 
 ### Removed
 
