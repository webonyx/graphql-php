# Changelog

All notable changes to this project will be documented in this file.

The format is based on [Keep a Changelog](https://keepachangelog.com/en/1.0.0/),
and this project adheres to [Semantic Versioning](https://semver.org/spec/v2.0.0.html).

You can find and compare releases at the [GitHub release page](https://github.com/webonyx/graphql-php/releases).

## Unreleased

### Changed

- PHP version required: 7.4+
- Propagate error message and stack trace for why leaf value serialization failed
- Do not throw client safe `Error` when failing to serialize an Enum type
- Use native PHP types for properties of `Type` and its subclasses
- Throw `SerializationError` over client safe `Error` when failing to serialize leaf types
- Move debug entries in errors under `extensions` key
- Use native PHP types for `Schema` and `SchemaConfig`
- Always throw `RequestError` with useful message when clients provide an invalid JSON body
- Move class `BlockString` from namespace `GraphQL\Utils` to `GraphQL\Language`
- Return string-keyed arrays from `GraphQL::getStandardDirectives()`, `GraphQL::getStandardTypes()` and `GraphQL::getStandardValidationRules()`
- Move complexity related code from `FieldDefinition` to `QueryComplexity`
- Exclude unused standard types from the schema
- Require lazy type loader to return `Type` directly without an intermediary callable
- Allow lazy type loader to return `null`
- Rename `ServerConfig` option `persistentQueryLoader` to `persistedQueryLoader`
- Call previously unused methods `EnumType::parseValue()` and `EnumType::parseLiteral()`
- Strongly type `PromiseAdapter::createRejected()` to require `\Throwable`
- Move members specific to `NamedType` out of `Type`: `$name`, `$description`, `$config`, `isBuiltInType()`, `assertValid()`
- Always convert recursively when calling `Node::toArray()`
- Make `Directive::$config['args']` use the same definition style as `FieldDefinition::$config['args']`
- Rename `FieldArgument` to `Argument`

### Added

- Improve extendability of validator rules
- Add tests for errors that occur when undeclared fields are passed in input
- Warn about orphaned object types
- Expose structured enumeration of directive locations
- Add `AST::concatAST()` utility
- Allow lazy input object fields
- Add validation rule `UniqueEnumValueNames`
- Add SDL validation rule `UniqueOperationTypes` (#995)
- Add ability to remove custom validation rules after adding them via `DocumentValidator::removeRule()`
<<<<<<< HEAD
- Make `Node` implement `JsonSerializable`
=======
- Allow lazy enum values
>>>>>>> 7cd74120

### Optimized

- Use recursive algorithm for printer and improve its performance
- Use `foreach` over slower functions `array_map()` and `Utils::map()`

### Fixed

- Avoid QueryPlan crash when multiple $fieldNodes are present
- Clarify error when attempting to coerce anything but `array` or `stdClass` to an input object
- Allow directives on variable definitions
- Handle `null` parent of list in `ValuesOfCorrectType::getVisitor`
- Allow sending both `query` and `queryId`, ignore `queryId` in that case
- Fix `extend()` to preserve `repeatable` (#931)
- Preserve extended methods from class-based types in `SchemaExtender::extend()`
- Fix printing of empty types (#940)
- Clone `NodeList` in `Node::cloneDeep()`

### Removed

- Remove deprecated `Type::getInternalTypes()`
- Remove deprecated `GraphQL::execute()`
- Remove deprecated `GraphQL::executeAndReturnResult()`
- Remove deprecated experimental CoroutineExecutor
- Remove deprecated `FormattedError::create()` and `FormattedError::createFromPHPError()`
- Remove deprecated `GraphQL::setPromiseAdapter()`
- Remove deprecated `AST::getOperation()`
- Remove deprecated constants from `BreakingChangesFinder`
- Remove deprecated `DocumentValidator::isValidLiteralValue()`
- Remove deprecated `Error::formatError()` and `Error::toSerializableArray()`
- Remove deprecated `GraphQL::getInternalDirectives()`
- Remove deprecated `Schema::isPossibleType()`
- Remove deprecated methods from `TypeInfo`
- Remove deprecated `Values::valueFromAST()` and `Values::isValidPHPValue()`
- Remove deprecated public property access to `InputObjectField::$type`
- Remove deprecated public property access to `FieldDefinition::$type`
- Remove alias `GraphQL\Validator\Rules\AbstractQuerySecurity`, use `GraphQL\Validator\Rules\QuerySecurityRule`
- Remove alias `GraphQL\Validator\Rules\AbstractValidationRule`, use `GraphQL\Validator\Rules\ValidationRule`
- Remove `OperationParams` method `getOriginalInput()` in favor of public property `$originalInput`
- Remove `OperationParams` method `isReadOnly()` in favor of public property `$readOnly`
- Remove `Utils::withErrorHandling()`
- Remove `TypeComparators::doTypesOverlap()`
- Remove `DocumentValidator::isError()`
- Remove `DocumentValidator::append()`
- Remove `Utils::getVariableType()` in favor of `Utils::printSafe()`
- Remove warning for passing `isDeprecated` in field definition config
- Remove `WrappingType::getWrappedType()` argument `$recurse` in favor of `WrappingType::getInnermostType()`
- Remove `Type::assertType()`
- Remove `ListOfType::$ofType`, `ListOfType::getOfType()` and `NonNull::getOfType()`
- Remove option `commentDescriptions` from `BuildSchema::buildAST()`, `BuildSchema::build()` and `Printer::doPrint()`
- Remove parameter `$options` from `ASTDefinitionBuilder`

## 14.11.3

### Fixed

- Fix compatibility of more methods with native return type in PHP 8.1

## 14.11.2

### Fixed

- Support non-JSON `ServerRequestInterface`

## 14.11.1

### Fixed

- Fix compatibility of methods with native return type in PHP 8.1

## 14.11.0

### Added

- Allow field definitions to be defined as any `iterable`, not just `array`

## 14.10.0

### Added

- Make `IntType` constants `MAX_INT` and `MIN_INT` public

## 14.9.0

### Added

- Add support for type config decorator in `SchemaExtender`

## v14.8.0

### Added

- Implement `GraphQL\Utils\AST::getOperationAST()`

## v14.7.0

### Added

- Allow providing field definitions as a callable and resolve them lazily

## v14.6.4

### Fixed

- Avoid crashing in `QueryPlan` when `__typename` is used in the query

## v14.6.3

Refactoring:

- Improve performance of subtype checks

## v14.6.2

### Fixed

- Fix overly eager validation of repeatable directive usage

## v14.6.1

### Fixed

- Add fallback for `directive.isRepeatable` in `BuildClientSchema`

## v14.6.0

### Added

- Open ReferenceExecutor for extending

### Fixed

- Ensure properties annotated to hold NodeList are not null
- Validate that directive argument names do not use reserved or duplicate names

## v14.5.1

### Fixed

- Fix Input Object field shortcut definition with callable (#773)

## v14.5.0

### Added

- Implement support for interfaces implementing interfaces (#740), huge kudos to @Kingdutch

Deprecates:

- Constant `BreakingChangeFinder::BREAKING_CHANGE_INTERFACE_REMOVED_FROM_OBJECT`.
  Use `BreakingChangeFinder::BREAKING_CHANGE_IMPLEMENTED_INTERFACE_REMOVED` instead.
  Constant value also changed from `INTERFACE_REMOVED_FROM_OBJECT` to `IMPLEMENTED_INTERFACE_REMOVED`.

- Constant `BreakingChangeFinder::DANGEROUS_CHANGE_INTERFACE_ADDED_TO_OBJECT`
  Use `DANGEROUS_CHANGE_IMPLEMENTED_INTERFACE_ADDED` instead.
  Constant value also changed from `INTERFACE_ADDED_TO_OBJECT` to `IMPLEMENTED_INTERFACE_ADDED`.

Refactoring:

- Reify AST node types and remove unneeded nullability (#751)

## v14.4.1

### Fixed

- Allow pushing nodes to `NodeList` via `[]=` (#767)
- Fix signature of `Error\FormattedError::prepareFormatter()` to address PHP8 deprecation (#742)
- Do not add errors key to result when errors discarded by custom error handler (#766)

## v14.4.0

### Fixed

- Fixed `SchemaPrinter` so that it uses late static bindings when extended
- Parse `DirectiveDefinitionNode->locations` as `NodeList<NamedNode>` (fixes AST::fromArray conversion) (#723)
- Parse `Parser::implementsInterfaces` as `NodeList<NamedTypeNode>` (fixes AST::fromArray conversion)
- Fix signature of `Parser::unionMemberTypes` to match actual `NodeList<NamedTypeNode>`

## v14.3.0

### Added

- Allow `typeLoader` to return a type thunk (#687)

### Fixed

- Read getParsedBody() instead of getBody() when Request is ServerRequest (#715)
- Fix default get/set behavior on InputObjectField and FieldDefinition (#716)

## v14.2.0

Deprecates:

- Public access to `FieldDefinition::$type` property (#702)

Fixes:

- Fix validation for input field definition directives (#714)

## v14.1.1

## v14.1.1

### Fixed

- Handle nullable `DirectiveNode#astNode` in `SchemaValidationContext` (#708)

## v14.1.0

### Added

- Add partial parse functions for const variants (#693)

### Fixed

- Differentiate between client-safe and non-client-safe errors in scalar validation (#706)
- Proper type hints for `IntValueNode` (#691)
- Fix "only booleans are allowed" errors (#659)
- Ensure NamedTypeNode::$name is always a NameNode (#695)

### Optimized

- Visitor: simplify getVisitFn (#694)
- Replace function calls with type casts (#692)

## v14.0.2

### Optimized

- Optimize lazy types (#684)

## v14.0.1

### Fixed

- Fix for: Argument defaults with integer/float values crashes introspection query (#679)
- Fix for "Invalid AST Node: false" error (#685)
- Fix double Error wrapping when parsing variables (#688)

### Optimized

- Do not use call_user_func or call_user_func_array (#676)
- Codestyle and static analysis improvements (#648, #690)

## v14.0.0

This release brings several breaking changes. Please refer to [UPGRADE](UPGRADE.md) document for details.

- **BREAKING/BUGFIX:** Strict coercion of scalar types (#278)
- **BREAKING/BUGFIX:** Spec-compliance: Fixed ambiguity with null variable values and default values (#274)
- **BREAKING:** Removed deprecated directive introspection fields (onOperation, onFragment, onField)
- **BREAKING:** `GraphQL\Deferred` now extends `GraphQL\Executor\Promise\Adapter\SyncPromise`
- **BREAKING:** renamed several types of dangerous/breaking changes (returned by `BreakingChangesFinder`)
- **BREAKING:** Renamed `GraphQL\Error\Debug` to `GraphQL\Error\DebugFlag`.
- **BREAKING:** Debug flags in `GraphQL\Executor\ExecutionResult`, `GraphQL\Error\FormattedError` and `GraphQL\Server\ServerConfig` do not accept `boolean` value anymore but `int` only.
- **BREAKING:** `$positions` in `GraphQL\Error\Error` constructor are not nullable anymore. Same can be expressed by passing an empty array.

### Added

- Support repeatable directives (#643)
- Support SDL Validation and other schema validation improvements (e.g. #492)
- Added promise adapter for [Amp](https://amphp.org/) (#551)
- Query plan utility improvements (#513, #632)
- Allow retrieving query complexity once query has been completed (#316)
- Allow input types to be passed in from variables using \stdClass instead of associative arrays (#535)
- Support UTF-16 surrogate pairs within string literals (#554, #556)

### Changed

- Compliant with the GraphQL specification [June 2018 Edition](https://spec.graphql.org/June2018/)
- Having an empty string in `deprecationReason` will now print the `@deprecated` directive (only a `null` `deprecationReason` won't print the `@deprecated` directive).

### Optimized

- Perf: support lazy type definitions (#557)
- Simplified Deferred implementation (now allows chaining like promises, #573)

### Deprecated

- Deprecated Experimental executor (#397)

### Fixed

- Some bugs
- Improve accuracy of type hints with [PHPStan](https://github.com/phpstan/phpstan)

Special thanks to @simPod, @spawnia and @shmax for their major contributions!

## v0.13.9

- Fix double Error wrapping when parsing variables (#689)

## v0.13.8

- Don't call global field resolver on introspection fields (#481)

## v0.13.7

- Added retrieving query complexity once query has been completed (#316)
- Allow input types to be passed in from variables using \stdClass instead of associative arrays (#535)

## v0.13.6

- QueryPlan can now be used on interfaces not only objects. (#495)
- Array in variables in place of object shouldn't cause fatal error (fixes #467)
- Scalar type ResolverInfo::getFieldSelection support (#529)

## v0.13.5

- Fix coroutine executor when using with promise (#486)

## v0.13.4

- Force int when setting max query depth (#477)

## v0.13.3

- Reverted minor possible breaking change (#476)

## v0.13.2

- Added QueryPlan support (#436)
- Fixed an issue with NodeList iteration over missing keys (#475)

## v0.13.1

- Better validation of field/directive arguments
- Support for apollo client/server persisted queries
- Minor tweaks and fixes

## v0.13.0

This release brings several breaking changes. Please refer to [UPGRADE](UPGRADE.md) document for details.

New features and notable changes:

- PHP version required: 7.1+
- Spec compliance: error `category` and extensions are displayed under `extensions` key when using default formatting (#389)
- New experimental executor with improved performance (#314).<br>
  It is a one-line switch: `GraphQL::useExperimentalExecutor()`.<br>
  <br>
  **Please try it and post your feedback at https://github.com/webonyx/graphql-php/issues/397**
  (as it may become the default one in future)
  <br>
  <br>
- Ported `extendSchema` from the reference implementation under `GraphQL\Utils\SchemaExtender` (#362)
- Added ability to override standard types via `GraphQL::overrideStandardTypes(array $types)` (#401)
- Added flag `Debug::RETHROW_UNSAFE_EXCEPTIONS` which would only rethrow app-specific exceptions (#337)
- Several classes were renamed (see [UPGRADE.md](UPGRADE.md))
- Schema Validation improvements

## v0.12.6

- Bugfix: Call to a member function getLocation() on null (#336)
- Fixed several errors discovered by static analysis (#329)

## v0.12.5

- Execution performance optimization for lists

## v0.12.4

- Allow stringeable objects to be serialized by StringType (#303)

## v0.12.3

- StandardServer: add support for the multipart/form-data content type (#300)

## v0.12.2

- SchemaPrinter: Use multi-line block for trailing quote (#294)

## v0.12.1

- Fixed bug in validation rule OverlappingFieldsCanBeMerged (#292)
- Added one more breaking change note in UPGRADE.md (#291)
- Spec compliance: remove `data` entry from response on top-level error (#281)

## v0.12.0

- RFC: Block String (multi-line strings via triple-quote """string""")
- GraphQL Schema SDL: Descriptions as strings (including multi-line)
- Changed minimum required PHP version to 5.6

Improvements:

- Allow extending GraphQL errors with additional properties
- Fixed parsing of default values in Schema SDL
- Handling several more cases in findBreakingChanges
- StandardServer: expect `operationName` (instead of `operation`) in input

## v0.11.5

- Allow objects with \_\_toString in IDType

## v0.11.4

- findBreakingChanges utility (see #199)

## v0.11.3

- StandardServer: Support non pre-parsed PSR-7 request body (see #202)

## v0.11.2

- Bugfix: provide descriptions to custom scalars (see #181)

## v0.11.1

- Ability to override internal types via `types` option of the schema (see #174).

## v0.11.0

This release brings little changes but there are two reasons why it is released as major version:

1. To follow reference implementation versions (it matches 0.11.x series of graphql-js)
2. It may break existing applications because scalar input coercion rules are stricter now:<br>
   In previous versions sloppy client input could leak through with unexpected results.
   For example string `"false"` accidentally sent in variables was converted to boolean `true`
   and passed to field arguments. In the new version, such input will produce an error
   (which is a spec-compliant behavior).

Improvements:

- Stricter input coercion (see #171)
- Types built with `BuildSchema` now have reference to AST node with corresponding AST definition (in $astNode property)
- Account for query offset for error locations (e.g. when query is stored in `.graphql` file)

## v0.10.2

- StandardServer improvement: do not raise an error when variables are passed as empty string (see #156)

## v0.10.1

- Fixed infinite loop in the server (see #153)

## v0.10.0

This release brings several breaking changes. Please refer to [UPGRADE](UPGRADE.md) document for details.

New features and notable changes:

- Changed minimum PHP version from 5.4 to 5.5
- Lazy loading of types without separate build step (see #69, see [docs](https://webonyx.github.io/graphql-php/type-system/schema/#lazy-loading-of-types))
- PSR-7 compliant Standard Server (see [docs](https://webonyx.github.io/graphql-php/executing-queries/#using-server))
- New default error formatting, which does not expose sensitive data (see [docs](https://webonyx.github.io/graphql-php/error-handling/))
- Ability to define custom error handler to filter/log/re-throw exceptions after execution (see [docs](https://webonyx.github.io/graphql-php/error-handling/#custom-error-handling-and-formatting))
- Allow defining schema configuration using objects with fluent setters vs array (see [docs](https://webonyx.github.io/graphql-php/type-system/schema/#using-config-class))
- Allow serializing AST to array and re-creating AST from array lazily (see [docs](https://webonyx.github.io/graphql-php/reference/#graphqlutilsast))
- [Apollo-style](https://dev-blog.apollodata.com/query-batching-in-apollo-63acfd859862) query batching support via server (see [docs](https://webonyx.github.io/graphql-php/executing-queries/#query-batching))
- Schema validation, including validation of interface implementations (see [docs](https://webonyx.github.io/graphql-php/type-system/schema/#schema-validation))
- Ability to pass custom config formatter when defining schema using [GraphQL type language](http://graphql.org/learn/schema/#type-language) (see [docs](https://webonyx.github.io/graphql-php/type-system/type-language/))

Improvements:

- Significantly improved parser performance (see #137 and #128)
- Support for PHP7 exceptions everywhere (see #127)
- Improved [documentation](https://webonyx.github.io/graphql-php/) and docblock comments

Deprecations and breaking changes - see [UPGRADE](UPGRADE.md) document.

## v0.9.14

- Minor change to assist DataLoader project in fixing #150

## v0.9.13

- Fixed PHP notice and invalid conversion when non-scalar value is passed as ID or String type (see #121)

## v0.9.12

- Fixed bug occurring when enum `value` is bool, null or float (see #141)

## v0.9.11

- Ability to disable introspection (see #131)

## v0.9.10

- Fixed issue with query complexity throwing on invalid queries (see #125)
- Fixed "Out of memory" error when `resolveType` returns unexpected result (see #119)

## v0.9.9

- Bugfix: throw UserError vs InvariantViolationError for errors caused by client (see #123)

## v0.9.8

- Bugfix: use directives when calculating query complexity (see #113)
- Bugfix: `AST\Node::__toString()` will convert node to array recursively to encode to json without errors

## v0.9.7

- Bugfix: `ResolveInfo::getFieldSelection()` now correctly merges fragment selections (see #98)

## v0.9.6

- Bugfix: `ResolveInfo::getFieldSelection()` now respects inline fragments

## v0.9.5

- Fixed SyncPromiseAdapter::all() to not change the order of arrays (see #92)

## v0.9.4

- Tools to help building schema out of Schema definition language as well as printing existing
  schema in Schema definition language (see #91)

## v0.9.3

- Fixed Utils::assign() bug related to detecting missing required keys (see #89)

## v0.9.2

- Schema Definition Language: element descriptions can be set through comments (see #88)

## v0.9.1

- Fixed: `GraphQL\Server` now properly sets promise adapter before executing query

## v0.9.0

- Deferred resolvers (see #66, see [docs](docs/data-fetching.md#solving-n1-problem))
- New Facade class with fluid interface: `GraphQL\Server` (see #82)
- Experimental: ability to load types in Schema lazily via custom `TypeResolutionStrategy` (see #69)

## v0.8.0

This release brings several minor breaking changes. Please refer to [UPGRADE](UPGRADE.md) document for details.

New features:

- Support for `null` value (as required by latest GraphQL spec)
- Shorthand definitions for field and argument types (see #47)
- `path` entry in errors produced by resolvers for better debugging
- `resolveType` for interface/union is now allowed to return string name of type
- Ability to omit name when extending type class (vs defining inline)

Improvements:

- Spec compliance improvements
- New docs and examples

## Older versions

Look at [GitHub Releases Page](https://github.com/webonyx/graphql-php/releases).<|MERGE_RESOLUTION|>--- conflicted
+++ resolved
@@ -44,11 +44,8 @@
 - Add validation rule `UniqueEnumValueNames`
 - Add SDL validation rule `UniqueOperationTypes` (#995)
 - Add ability to remove custom validation rules after adding them via `DocumentValidator::removeRule()`
-<<<<<<< HEAD
+- Allow lazy enum values
 - Make `Node` implement `JsonSerializable`
-=======
-- Allow lazy enum values
->>>>>>> 7cd74120
 
 ### Optimized
 
