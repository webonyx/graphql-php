--- conflicted
+++ resolved
@@ -38,12 +38,9 @@
 - Use `JSON_THROW_ON_ERROR` in `json_encode()`
 - Validate some internal invariants through `assert()`
 - `PromiseAdapter::all()` accepts `iterable`
-<<<<<<< HEAD
-- Reorganize AST interfaces related to schema and type extensions
-=======
 - Throw if `Introspection::fromSchema()` returns no data
 - Reorganize abstract class `ASTValidationContext` to interface `ValidationContext`
->>>>>>> cf0c6939
+- Reorganize AST interfaces related to schema and type extensions
 
 ### Added
 
