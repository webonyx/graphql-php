--- conflicted
+++ resolved
@@ -24,11 +24,8 @@
 - Move complexity related code from `FieldDefinition` to `QueryComplexity`
 - Exclude unused standard types from the schema
 - Require lazy type loader to return `Type` directly without an intermediary callable
-<<<<<<< HEAD
+- Rename `ServerConfig` option `persistentQueryLoader` to `persistedQueryLoader`
 - Call previously unused methods `EnumType::parseValue()` and `EnumType::parseLiteral()`
-=======
-- Rename `ServerConfig` option `persistentQueryLoader` to `persistedQueryLoader`
->>>>>>> b0820c9f
 
 ### Added
 
