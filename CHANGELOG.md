# Changelog

All notable changes to this project will be documented in this file.

The format is based on [Keep a Changelog](https://keepachangelog.com/en/1.0.0/),
and this project adheres to [Semantic Versioning](https://semver.org/spec/v2.0.0.html).

You can find and compare releases at the [GitHub release page](https://github.com/webonyx/graphql-php/releases).

## Unreleased

### Changed

- PHP version required: 7.4+
- Propagate error message and stack trace for why leaf value serialization failed
- Do not throw client safe `Error` when failing to serialize an Enum type
<<<<<<< HEAD
- Throw `SerializationError` over client safe `Error` when failing to serialize leaf types
=======
- Use native PHP types for properties of `Type` and its subclasses
>>>>>>> d8ccdfe7

### Added

- Improve extendability of validator rules
- Add tests for errors that occur when undeclared fields are passed in input

### Optimized

- Use recursive algorithm for printer and improve its performance
- Use `foreach` over slower functions `array_map()` and `Utils::map()`

### Fixed

- Avoid QueryPlan crash when multiple $fieldNodes are present
- Clarify error when attempting to coerce anything but `array` or `stdClass` to an input object
- Allow directives on variable definitions
- Handle `null` parent of list in `ValuesOfCorrectType::getVisitor`

### Removed

- Remove deprecated `Type::getInternalTypes()`
- Remove deprecated `GraphQL::execute()`
- Remove deprecated `GraphQL::executeAndReturnResult()`
- Remove deprecated experimental CoroutineExecutor
- Remove deprecated `FormattedError::create()` and `FormattedError::createFromPHPError()`
- Remove `GraphQL::setPromiseAdapter()`
- Remove deprecated `AST::getOperation()`
- Remove deprecated constants from `BreakingChangesFinder`
- Remove deprecated `DocumentValidator::isValidLiteralValue()`
- Remove deprecated `Error::formatError()` and `Error::toSerializableArray()`
- Remove deprecated `GraphQL::getInternalDirectives()`
- Remove deprecated `Schema::isPossibleType()`
- Remove deprecated methods from `TypeInfo`
- Remove deprecated `Values::valueFromAST()` and `Values::isValidPHPValue()`

## 14.9.0

### Added

- Add support for type config decorator in `SchemaExtender`

## v14.8.0

### Added

- Implement `GraphQL\Utils\AST::getOperationAST()`

## v14.7.0

### Added

- Allow providing field definitions as a callable and resolve them lazily

## v14.6.4

### Fixed

- Avoid crashing in `QueryPlan` when `__typename` is used in the query

## v14.6.3

Refactoring:

- Improve performance of subtype checks

## v14.6.2

### Fixed

- Fix overly eager validation of repeatable directive usage

## v14.6.1

### Fixed

- Add fallback for `directive.isRepeatable` in `BuildClientSchema`

## v14.6.0

### Added

- Open ReferenceExecutor for extending

### Fixed

- Ensure properties annotated to hold NodeList are not null
- Validate that directive argument names do not use reserved or duplicate names

## v14.5.1

### Fixed

- Fix Input Object field shortcut definition with callable (#773)

## v14.5.0

### Added

- Implement support for interfaces implementing interfaces (#740), huge kudos to @Kingdutch

Deprecates:

- Constant `BreakingChangeFinder::BREAKING_CHANGE_INTERFACE_REMOVED_FROM_OBJECT`.
  Use `BreakingChangeFinder::BREAKING_CHANGE_IMPLEMENTED_INTERFACE_REMOVED` instead.
  Constant value also changed from `INTERFACE_REMOVED_FROM_OBJECT` to `IMPLEMENTED_INTERFACE_REMOVED`.

- Constant `BreakingChangeFinder::DANGEROUS_CHANGE_INTERFACE_ADDED_TO_OBJECT`
  Use `DANGEROUS_CHANGE_IMPLEMENTED_INTERFACE_ADDED` instead.
  Constant value also changed from `INTERFACE_ADDED_TO_OBJECT` to `IMPLEMENTED_INTERFACE_ADDED`.

Refactoring:

- Reify AST node types and remove unneeded nullability (#751)

## v14.4.1

### Fixed

- Allow pushing nodes to `NodeList` via `[]=` (#767)
- Fix signature of `Error\FormattedError::prepareFormatter()` to address PHP8 deprecation (#742)
- Do not add errors key to result when errors discarded by custom error handler (#766)

## v14.4.0

### Fixed

- Fixed `SchemaPrinter` so that it uses late static bindings when extended
- Parse `DirectiveDefinitionNode->locations` as `NodeList<NamedNode>` (fixes AST::fromArray conversion) (#723)
- Parse `Parser::implementsInterfaces` as `NodeList<NamedTypeNode>` (fixes AST::fromArray conversion)
- Fix signature of `Parser::unionMemberTypes` to match actual `NodeList<NamedTypeNode>`

## v14.3.0

### Added

- Allow `typeLoader` to return a type thunk (#687)

### Fixed

- Read getParsedBody() instead of getBody() when Request is ServerRequest (#715)
- Fix default get/set behavior on InputObjectField and FieldDefinition (#716)

## v14.2.0

Deprecates:

- Public access to `FieldDefinition::$type` property (#702)

Fixes:

- Fix validation for input field definition directives (#714)

## v14.1.1

## v14.1.1

### Fixed

- Handle nullable `DirectiveNode#astNode` in `SchemaValidationContext` (#708)

## v14.1.0

### Added

- Add partial parse functions for const variants (#693)

### Fixed

- Differentiate between client-safe and non-client-safe errors in scalar validation (#706)
- Proper type hints for `IntValueNode` (#691)
- Fix "only booleans are allowed" errors (#659)
- Ensure NamedTypeNode::$name is always a NameNode (#695)

### Optimized

- Visitor: simplify getVisitFn (#694)
- Replace function calls with type casts (#692)

## v14.0.2

### Optimized

- Optimize lazy types (#684)

## v14.0.1

### Fixed

- Fix for: Argument defaults with integer/float values crashes introspection query (#679)
- Fix for "Invalid AST Node: false" error (#685)
- Fix double Error wrapping when parsing variables (#688)

### Optimized

- Do not use call_user_func or call_user_func_array (#676)
- Codestyle and static analysis improvements (#648, #690)

## v14.0.0

This release brings several breaking changes. Please refer to [UPGRADE](UPGRADE.md) document for details.

- **BREAKING/BUGFIX:** Strict coercion of scalar types (#278)
- **BREAKING/BUGFIX:** Spec-compliance: Fixed ambiguity with null variable values and default values (#274)
- **BREAKING:** Removed deprecated directive introspection fields (onOperation, onFragment, onField)
- **BREAKING:** `GraphQL\Deferred` now extends `GraphQL\Executor\Promise\Adapter\SyncPromise`
- **BREAKING:** renamed several types of dangerous/breaking changes (returned by `BreakingChangesFinder`)
- **BREAKING:** Renamed `GraphQL\Error\Debug` to `GraphQL\Error\DebugFlag`.
- **BREAKING:** Debug flags in `GraphQL\Executor\ExecutionResult`, `GraphQL\Error\FormattedError` and `GraphQL\Server\ServerConfig` do not accept `boolean` value anymore but `int` only.
- **BREAKING:** `$positions` in `GraphQL\Error\Error` constructor are not nullable anymore. Same can be expressed by passing an empty array.

### Added

- Support repeatable directives (#643)
- Support SDL Validation and other schema validation improvements (e.g. #492)
- Added promise adapter for [Amp](https://amphp.org/) (#551)
- Query plan utility improvements (#513, #632)
- Allow retrieving query complexity once query has been completed (#316)
- Allow input types to be passed in from variables using \stdClass instead of associative arrays (#535)
- Support UTF-16 surrogate pairs within string literals (#554, #556)

### Changed

- Compliant with the GraphQL specification [June 2018 Edition](https://spec.graphql.org/June2018/)
- Having an empty string in `deprecationReason` will now print the `@deprecated` directive (only a `null` `deprecationReason` won't print the `@deprecated` directive).

### Optimized

- Perf: support lazy type definitions (#557)
- Simplified Deferred implementation (now allows chaining like promises, #573)

### Deprecated

- Deprecated Experimental executor (#397)

### Fixed

- Some bugs
- Improve accuracy of type hints with [PHPStan](https://github.com/phpstan/phpstan)

Special thanks to @simPod, @spawnia and @shmax for their major contributions!

## v0.13.9

- Fix double Error wrapping when parsing variables (#689)

## v0.13.8

- Don't call global field resolver on introspection fields (#481)

## v0.13.7

- Added retrieving query complexity once query has been completed (#316)
- Allow input types to be passed in from variables using \stdClass instead of associative arrays (#535)

## v0.13.6

- QueryPlan can now be used on interfaces not only objects. (#495)
- Array in variables in place of object shouldn't cause fatal error (fixes #467)
- Scalar type ResolverInfo::getFieldSelection support (#529)

## v0.13.5

- Fix coroutine executor when using with promise (#486)

## v0.13.4

- Force int when setting max query depth (#477)

## v0.13.3

- Reverted minor possible breaking change (#476)

## v0.13.2

- Added QueryPlan support (#436)
- Fixed an issue with NodeList iteration over missing keys (#475)

## v0.13.1

- Better validation of field/directive arguments
- Support for apollo client/server persisted queries
- Minor tweaks and fixes

## v0.13.0

This release brings several breaking changes. Please refer to [UPGRADE](UPGRADE.md) document for details.

New features and notable changes:

- PHP version required: 7.1+
- Spec compliance: error `category` and extensions are displayed under `extensions` key when using default formatting (#389)
- New experimental executor with improved performance (#314).<br>
  It is a one-line switch: `GraphQL::useExperimentalExecutor()`.<br>
  <br>
  **Please try it and post your feedback at https://github.com/webonyx/graphql-php/issues/397**
  (as it may become the default one in future)
  <br>
  <br>
- Ported `extendSchema` from the reference implementation under `GraphQL\Utils\SchemaExtender` (#362)
- Added ability to override standard types via `GraphQL::overrideStandardTypes(array $types)` (#401)
- Added flag `Debug::RETHROW_UNSAFE_EXCEPTIONS` which would only rethrow app-specific exceptions (#337)
- Several classes were renamed (see [UPGRADE.md](UPGRADE.md))
- Schema Validation improvements

## v0.12.6

- Bugfix: Call to a member function getLocation() on null (#336)
- Fixed several errors discovered by static analysis (#329)

## v0.12.5

- Execution performance optimization for lists

## v0.12.4

- Allow stringeable objects to be serialized by StringType (#303)

## v0.12.3

- StandardServer: add support for the multipart/form-data content type (#300)

## v0.12.2

- SchemaPrinter: Use multi-line block for trailing quote (#294)

## v0.12.1

- Fixed bug in validation rule OverlappingFieldsCanBeMerged (#292)
- Added one more breaking change note in UPGRADE.md (#291)
- Spec compliance: remove `data` entry from response on top-level error (#281)

## v0.12.0

- RFC: Block String (multi-line strings via triple-quote """string""")
- GraphQL Schema SDL: Descriptions as strings (including multi-line)
- Changed minimum required PHP version to 5.6

Improvements:

- Allow extending GraphQL errors with additional properties
- Fixed parsing of default values in Schema SDL
- Handling several more cases in findBreakingChanges
- StandardServer: expect `operationName` (instead of `operation`) in input

## v0.11.5

- Allow objects with \_\_toString in IDType

## v0.11.4

- findBreakingChanges utility (see #199)

## v0.11.3

- StandardServer: Support non pre-parsed PSR-7 request body (see #202)

## v0.11.2

- Bugfix: provide descriptions to custom scalars (see #181)

## v0.11.1

- Ability to override internal types via `types` option of the schema (see #174).

## v0.11.0

This release brings little changes but there are two reasons why it is released as major version:

1. To follow reference implementation versions (it matches 0.11.x series of graphql-js)
2. It may break existing applications because scalar input coercion rules are stricter now:<br>
   In previous versions sloppy client input could leak through with unexpected results.
   For example string `"false"` accidentally sent in variables was converted to boolean `true`
   and passed to field arguments. In the new version, such input will produce an error
   (which is a spec-compliant behavior).

Improvements:

- Stricter input coercion (see #171)
- Types built with `BuildSchema` now have reference to AST node with corresponding AST definition (in $astNode property)
- Account for query offset for error locations (e.g. when query is stored in `.graphql` file)

## v0.10.2

- StandardServer improvement: do not raise an error when variables are passed as empty string (see #156)

## v0.10.1

- Fixed infinite loop in the server (see #153)

## v0.10.0

This release brings several breaking changes. Please refer to [UPGRADE](UPGRADE.md) document for details.

New features and notable changes:

- Changed minimum PHP version from 5.4 to 5.5
- Lazy loading of types without separate build step (see #69, see [docs](https://webonyx.github.io/graphql-php/type-system/schema/#lazy-loading-of-types))
- PSR-7 compliant Standard Server (see [docs](https://webonyx.github.io/graphql-php/executing-queries/#using-server))
- New default error formatting, which does not expose sensitive data (see [docs](https://webonyx.github.io/graphql-php/error-handling/))
- Ability to define custom error handler to filter/log/re-throw exceptions after execution (see [docs](https://webonyx.github.io/graphql-php/error-handling/#custom-error-handling-and-formatting))
- Allow defining schema configuration using objects with fluent setters vs array (see [docs](https://webonyx.github.io/graphql-php/type-system/schema/#using-config-class))
- Allow serializing AST to array and re-creating AST from array lazily (see [docs](https://webonyx.github.io/graphql-php/reference/#graphqlutilsast))
- [Apollo-style](https://dev-blog.apollodata.com/query-batching-in-apollo-63acfd859862) query batching support via server (see [docs](https://webonyx.github.io/graphql-php/executing-queries/#query-batching))
- Schema validation, including validation of interface implementations (see [docs](https://webonyx.github.io/graphql-php/type-system/schema/#schema-validation))
- Ability to pass custom config formatter when defining schema using [GraphQL type language](http://graphql.org/learn/schema/#type-language) (see [docs](https://webonyx.github.io/graphql-php/type-system/type-language/))

Improvements:

- Significantly improved parser performance (see #137 and #128)
- Support for PHP7 exceptions everywhere (see #127)
- Improved [documentation](https://webonyx.github.io/graphql-php/) and docblock comments

Deprecations and breaking changes - see [UPGRADE](UPGRADE.md) document.

## v0.9.14

- Minor change to assist DataLoader project in fixing #150

## v0.9.13

- Fixed PHP notice and invalid conversion when non-scalar value is passed as ID or String type (see #121)

## v0.9.12

- Fixed bug occurring when enum `value` is bool, null or float (see #141)

## v0.9.11

- Ability to disable introspection (see #131)

## v0.9.10

- Fixed issue with query complexity throwing on invalid queries (see #125)
- Fixed "Out of memory" error when `resolveType` returns unexpected result (see #119)

## v0.9.9

- Bugfix: throw UserError vs InvariantViolationError for errors caused by client (see #123)

## v0.9.8

- Bugfix: use directives when calculating query complexity (see #113)
- Bugfix: `AST\Node::__toString()` will convert node to array recursively to encode to json without errors

## v0.9.7

- Bugfix: `ResolveInfo::getFieldSelection()` now correctly merges fragment selections (see #98)

## v0.9.6

- Bugfix: `ResolveInfo::getFieldSelection()` now respects inline fragments

## v0.9.5

- Fixed SyncPromiseAdapter::all() to not change the order of arrays (see #92)

## v0.9.4

- Tools to help building schema out of Schema definition language as well as printing existing
  schema in Schema definition language (see #91)

## v0.9.3

- Fixed Utils::assign() bug related to detecting missing required keys (see #89)

## v0.9.2

- Schema Definition Language: element descriptions can be set through comments (see #88)

## v0.9.1

- Fixed: `GraphQL\Server` now properly sets promise adapter before executing query

## v0.9.0

- Deferred resolvers (see #66, see [docs](docs/data-fetching.md#solving-n1-problem))
- New Facade class with fluid interface: `GraphQL\Server` (see #82)
- Experimental: ability to load types in Schema lazily via custom `TypeResolutionStrategy` (see #69)

## v0.8.0

This release brings several minor breaking changes. Please refer to [UPGRADE](UPGRADE.md) document for details.

New features:

- Support for `null` value (as required by latest GraphQL spec)
- Shorthand definitions for field and argument types (see #47)
- `path` entry in errors produced by resolvers for better debugging
- `resolveType` for interface/union is now allowed to return string name of type
- Ability to omit name when extending type class (vs defining inline)

Improvements:

- Spec compliance improvements
- New docs and examples

## Older versions

Look at [GitHub Releases Page](https://github.com/webonyx/graphql-php/releases).<|MERGE_RESOLUTION|>--- conflicted
+++ resolved
@@ -14,11 +14,8 @@
 - PHP version required: 7.4+
 - Propagate error message and stack trace for why leaf value serialization failed
 - Do not throw client safe `Error` when failing to serialize an Enum type
-<<<<<<< HEAD
+- Use native PHP types for properties of `Type` and its subclasses
 - Throw `SerializationError` over client safe `Error` when failing to serialize leaf types
-=======
-- Use native PHP types for properties of `Type` and its subclasses
->>>>>>> d8ccdfe7
 
 ### Added
 
