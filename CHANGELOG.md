# Changelog

All notable changes to this project will be documented in this file.

The format is based on [Keep a Changelog](https://keepachangelog.com/en/1.0.0),
and this project adheres to [Semantic Versioning](https://semver.org/spec/v2.0.0.html).

You can find and compare releases at the [GitHub release page](https://github.com/webonyx/graphql-php/releases).

## Unreleased

<<<<<<< HEAD
### Added

- Add support for `@oneOf` input object directive - enables "input unions" where exactly one field must be provided https://github.com/webonyx/graphql-php/pull/1715
=======
## v15.20.1

### Fixed

- Avoid unnecessary `@throws` annotations for known correct configuration https://github.com/webonyx/graphql-php/pull/1716
>>>>>>> 0e11cd04

## v15.20.0

### Added

- Add keys `type` and `unions` to `ResolveInfo::getFieldSelectionWithAliases` result https://github.com/webonyx/graphql-php/pull/1681

## v15.19.1

### Fixed

- Handle fields that return lists in `ResolveInfo::getFieldSelectionWithAliases` https://github.com/webonyx/graphql-php/pull/1664

## v15.19.0

### Added

- Add method `getFieldSelectionWithAliases` to class `ResolveInfo` https://github.com/webonyx/graphql-php/pull/1648

## v15.18.1

### Fixed

- Reset static caches of instances using standard types when overriding them https://github.com/webonyx/graphql-php/pull/1632

## v15.18.0

### Added

- Propagate error messages of client-safe exceptions during `parseValue` https://github.com/webonyx/graphql-php/pull/1624

## v15.17.0

### Added

- Allow customizing PhpEnumType https://github.com/webonyx/graphql-php/pull/1623

## v15.16.1

### Fixed

- Make field args mapper optional https://github.com/webonyx/graphql-php/pull/1622

## v15.16.0

### Added

- Create field args mapper and cache args resolution https://github.com/webonyx/graphql-php/pull/1587

## v15.15.0

### Added

- Add field config decorator when building schema from SDL https://github.com/webonyx/graphql-php/pull/1590

## v15.14.3

### Fixed

- Serialize `BackedEnum` instances by name, not value https://github.com/webonyx/graphql-php/pull/1618

## v15.14.2

### Changed

- Annotate return value of `Helper::validateOperationParams` as list https://github.com/webonyx/graphql-php/pull/1615

## v15.14.1

### Changed

- Narrow type of execution errors from `array` to `list` https://github.com/webonyx/graphql-php/pull/1597

## v15.14.0

### Added

- Allow native PHP enums as return values for SDL-based enums https://github.com/webonyx/graphql-php/pull/1608

## v15.13.0

### Added

- Serialize valid `\BackedEnum` values in `GraphQL\Type\Definition\PhpEnumType` https://github.com/webonyx/graphql-php/pull/1604

## v15.12.5

### Fixed

- Avoid infinite recursion in `QueryDepth` validator https://github.com/webonyx/graphql-php/pull/1581

## v15.12.4

### Fixed

- Ensure `unaliasedPath` does not grow for each list item https://github.com/webonyx/graphql-php/pull/1579

## v15.12.3

### Fixed

- Avoid crash by triggering side effect via `count` on `PHPUnit\Framework\Test` https://github.com/webonyx/graphql-php/pull/1577

## v15.12.2

### Changed

- Optimize and deduplicate ReferenceExecutor https://github.com/webonyx/graphql-php/pull/1572

## v15.12.1

### Fixed

- Remove redundant code in `ReferenceExecutor` https://github.com/webonyx/graphql-php/pull/1570

## v15.12.0

### Added

- Add property `unaliasedPath` to `ResolveInfo` https://github.com/webonyx/graphql-php/pull/1548

## v15.11.2

### Fixed

- Fix `ScopedContext` for mutations https://github.com/webonyx/graphql-php/pull/1549

## v15.11.1

### Fixed

- Count new lines when parsing multi-line comments https://github.com/webonyx/graphql-php/pull/1538

## v15.11.0

### Changed

- Allow scalars from `BuildClientSchema` to have any type https://github.com/webonyx/graphql-php/pull/1536

## v15.10.0

### Changed

- The standard server now produces distinct exception classes instead of generic `RequestError` https://github.com/webonyx/graphql-php/pull/1533

## v15.9.1

### Fixed

- Allow enum instances in `PhpEnumType::parseValue()` https://github.com/webonyx/graphql-php/pull/1519

## v15.9.0

### Added

- Support `react/promise` v3 https://github.com/webonyx/graphql-php/pull/1517

## v15.8.1

### Fixed

- Correctly print deprecated argument with default value https://github.com/webonyx/graphql-php/pull/1491

## v15.8.0

### Added

- Early return when complexity is disabled https://github.com/webonyx/graphql-php/pull/1475
- Allow access to calculated query complexity https://github.com/webonyx/graphql-php/pull/1475

### Fixed

- Fix PHPStan definition for `SchemaConfig` option `types` https://github.com/webonyx/graphql-php/pull/1479

## v15.7.0

### Added

- Control field visibility through option `visible` https://github.com/webonyx/graphql-php/pull/1434

## v15.6.3

### Fixed

- Fix printing of single line descriptions with Unicode https://github.com/webonyx/graphql-php/pull/1436

## v15.6.2

### Fixed

- Avoid instantiations when checking if types are built-in https://github.com/webonyx/graphql-php/pull/1423

## v15.6.1

### Fixed

- Allow lazy root type callables to return `null` https://github.com/webonyx/graphql-php/pull/1422

## v15.6.0

### Added

- Allow lazy root types `query`, `mutation`, `subscription` https://github.com/webonyx/graphql-php/pull/1418

## v15.5.3

### Fixed

- Also set `queryId` from Apollo-source `sha256Hash` if `query` is provided https://github.com/webonyx/graphql-php/pull/1412

## v15.5.2

### Fixed

- Do not set raw vars on query complexity rule if no validation rules are used https://github.com/webonyx/graphql-php/pull/1413

## v15.5.1

### Fixed

- Remove useless and broken `Parser::document()`, use `parse()`

## v15.5.0

### Added

- Add `ScopedContext` interface to control cloning of the context value

## v15.4.0

### Added

- Allow deprecating input fields and arguments https://github.com/webonyx/graphql-php/pull/1382

## v15.3.2

### Fixed

- Call static methods in `SchemaPrinter` with `static::` to enable overrides

## v15.3.1

### Fixed

- Allow sending both `query` and `queryId`, let `persistedQueryLoader` handle it https://github.com/webonyx/graphql-php/pull/1372

## v15.3.0

### Added

- Provide a custom name for the Enum generated by `PhpEnumType` https://github.com/webonyx/graphql-php/pull/1368

## v15.2.5

### Fixed

- Merge selected fields in `ResolveInfo::getFieldSelection()` https://github.com/webonyx/graphql-php/pull/1365

## v15.2.4

### Fixed

- Ensure `OperationDefinitionNode.variableDefinitions` is initialized

## v15.2.3

### Fixed

- Annotate `@throws` accurately

## v15.2.2

### Fixed

- Improve handling of JSON encoding errors

## v15.2.1

### Fixed

- Initialize `directives` and `arguments` in `Node` with empty `NodeList`

## v15.2.0

### Changed

- Improve validation messages for type definitions

## v15.1.0

### Added

- Add additional sorting options to `SchemaPrinter`

## v15.0.3

### Fixed

- Fix `QueryPlan` for `union` types

### Changed

- Improve `QueryPlan` performance

## v15.0.2

### Fixed

- Fix `QueryPlan` when querying `__typename` on a `union` type

## v15.0.1

### Fixed

- Fix printing of single line descriptions with backslashes

### Changed

- Print long argument lists on multiple lines
- Print space between object value brackets

## v15.0.0

### Changed

- PHP version required: 7.4+
- Propagate error message and stack trace for why leaf value serialization failed
- Do not throw client safe `Error` when failing to serialize an Enum type
- Use native PHP types for properties of `Type` and its subclasses
- Throw `SerializationError` over client safe `Error` when failing to serialize leaf types
- Move debug entries in errors under `extensions` key
- Use native PHP types wherever possible
- Always throw `RequestError` with useful message when clients provide an invalid JSON body
- Move class `BlockString` from namespace `GraphQL\Utils` to `GraphQL\Language`
- Return string-keyed arrays from `GraphQL::getStandardDirectives()`, `GraphQL::getStandardTypes()` and `GraphQL::getStandardValidationRules()`
- Move complexity related code from `FieldDefinition` to `QueryComplexity`
- Exclude unused standard types from the schema
- Require lazy type loader to return `Type` directly without an intermediary callable
- Allow lazy type loader to return `null`
- Rename `ServerConfig` option `persistentQueryLoader` to `persistedQueryLoader`
- Call previously unused methods `EnumType::parseValue()` and `EnumType::parseLiteral()`
- Strongly type `PromiseAdapter::createRejected()` to require `\Throwable`
- Move members specific to `NamedType` out of `Type`: `$name`, `$description`, `$config`, `isBuiltInType()`, `assertValid()`
- Always convert recursively when calling `Node::toArray()`
- Make `Directive::$config['args']` use the same definition style as `FieldDefinition::$config['args']`
- Rename `FieldArgument` to `Argument`
- Make errors when parsing scalar literals more precise
- Change expected `QueryPlan` options from `['group-implementor-fields']` to `['groupImplementorFields' => true]` in `ResolveInfo::lookAhead()`
- Always convert promises through `PromiseAdapter::convertThenable()` before calling `->then()` on them
- Use `JSON_THROW_ON_ERROR` in `json_encode()`
- Validate some internal invariants through `assert()`
- `PromiseAdapter::all()` accepts `iterable`
- Throw if `Introspection::fromSchema()` returns no data
- Reorganize abstract class `ASTValidationContext` to interface `ValidationContext`
- Reorganize AST interfaces related to schema and type extensions
- Align `Utils::suggestionList()` with the reference implementation (#1075)
- Order schema topologically and according to the user-defined order, affects introspection and printing
- `GraphQL\Utils\AST::typeFromAST()` now needs a type loader callable instead of the Schema
- Do not change HTTP status code in `StandardServer`
- Use `"` instead of `"""` for single line descriptions
- Make `Helper::emitResponse()` private, use `Helper::sendResponse()`
- Emit unescaped UTF-8 from `StandardServer`
- Sync input value coercion with `graphql-js` reference implementation
- Store rules exclusively by class name in `DocumentValidator`
- Reorder standard types as described in the GraphQL specification
- Improve runtime performance by moving checks for duplicate/mismatching type instances to `assert()` or schema validation
- Replace `HasSelectionSet::$selectionSet` with `HasSelectionSet::getSelectionSet()`
- Replace `TypeDefinitionNode::$name` with `TypeDefinitionNode::getName()`
- Replace `TypeExtensionNode::$name` with `TypeExtensionNode::getName()`

### Added

- Improve extendability of validator rules
- Add tests for errors that occur when undeclared fields are passed in input
- Warn about orphaned object types
- Expose structured enumeration of directive locations
- Add `AST::concatAST()` utility
- Allow lazy input object fields
- Add validation rule `UniqueEnumValueNames`
- Add SDL validation rule `UniqueOperationTypes` (#995)
- Add ability to remove custom validation rules after adding them via `DocumentValidator::removeRule()`
- Allow lazy enum values
- Make `Node` implement `JsonSerializable`
- Add SDL validation rule `UniqueTypeNames` (#998)
- Add support for SDL validation to `KnownTypeNames` rule (#999)
- Add SDL validation rule `UniqueArgumentDefinitionNames` (#1136)
- Add `parseValue` config option to InputObjectType to parse input value to custom value object
- Add option `sortTypes` to have `SchemaPrinter` order types alphabetically
- Allow constructing `EnumType` from PHP enum
- Add `TypeInfo::getParentTypeStack()` and `TypeInfo::getFieldDefStack()`
- Include path to faulty input in coercion errors
- Add ability to resolve abstract type of object via `__typename`

### Optimized

- Use recursive algorithm for printer and improve its performance
- Use `foreach` over slower functions `array_map()` and `Utils::map()`

### Fixed

- Avoid `QueryPlan` crash when multiple `$fieldNodes` are present
- Allow instantiating multiple `QueryPlan` with different options
- Clarify error when attempting to coerce anything but `array` or `stdClass` to an input object
- Allow directives on variable definitions
- Handle `null` parent of list in `ValuesOfCorrectType::getVisitor`
- Allow sending both `query` and `queryId`, ignore `queryId` in that case
- Preserve extended methods from class-based types in `SchemaExtender::extend()`
- Fix printing of empty types (#940)
- Clone `NodeList` in `Node::cloneDeep()`
- Calling `Schema::getType()` on a schema built from SDL returns `null` for unknown types (#1068)
- Avoid crash on typeless inline fragment when using `QueryComplexity` rule
- Avoid calling `FormattedError::addDebugEntries()` twice when using default error formatting
- Avoid calling defined functions named like lazily loaded types
- Show actual error in debug entries
- Deal with `iterable` in implementations of `PromiseAdapter::all()`

### Removed

- Remove `OperationParams` method `getOriginalInput()` in favor of public property `$originalInput`
- Remove `OperationParams` method `isReadOnly()` in favor of public property `$readOnly`
- Remove `Utils::withErrorHandling()`
- Remove `TypeComparators::doTypesOverlap()`
- Remove `DocumentValidator::isError()`
- Remove `DocumentValidator::append()`
- Remove `Utils::getVariableType()` in favor of `Utils::printSafe()`
- Remove warning for passing `isDeprecated` in field definition config
- Remove `WrappingType::getWrappedType()` argument `$recurse` in favor of `WrappingType::getInnermostType()`
- Remove `Type::assertType()`
- Remove `ListOfType::$ofType`, `ListOfType::getOfType()` and `NonNull::getOfType()`
- Remove option `commentDescriptions` from `BuildSchema::buildAST()`, `BuildSchema::build()` and `Printer::doPrint()`
- Remove parameter `$options` from `ASTDefinitionBuilder`
- Remove `FieldDefinition::create()` in favor of `new FieldDefinition()`
- Remove `GraphQL\Exception\InvalidArgument`
- Remove `Utils::find()`, `Utils::every()` and `Utils::invariant()`
- Remove argument `bool $exitWhenDone` from `StandardServer::send500Error()` and `StandardServer::handleRequest()`
- Remove `Schema::getAstNode()` in favor of `Schema::$astNode`
- Remove ability to override standard types through `Schema` option `types`, use `Type::overrideStandardTypes()`
- Remove `GraphQL\Utils\TypeInfo::typeFromAST()`, use `GraphQL\Utils\AST::typeFromAST()`
- Remove `StandardServer::send500Error()`, handle non-GraphQL errors yourself
- Remove `StandardServer::getHelper()`, use `new Helper`
- Remove error extension field `category`, use custom error formatting if you still need it
- Remove deprecated `Type::getInternalTypes()`
- Remove deprecated `GraphQL::execute()`
- Remove deprecated `GraphQL::executeAndReturnResult()`
- Remove deprecated experimental CoroutineExecutor
- Remove deprecated `FormattedError::create()` and `FormattedError::createFromPHPError()`
- Remove deprecated `GraphQL::setPromiseAdapter()`
- Remove deprecated `AST::getOperation()`
- Remove deprecated constants from `BreakingChangesFinder`
- Remove deprecated `DocumentValidator::isValidLiteralValue()`
- Remove deprecated `Error::formatError()` and `Error::toSerializableArray()`
- Remove deprecated `GraphQL::getInternalDirectives()`
- Remove deprecated `Schema::isPossibleType()`
- Remove deprecated methods from `TypeInfo`
- Remove deprecated `Values::valueFromAST()` and `Values::isValidPHPValue()`
- Remove deprecated public property access to `InputObjectField::$type`
- Remove deprecated public property access to `FieldDefinition::$type`
- Remove alias `GraphQL\Validator\Rules\AbstractQuerySecurity`, use `GraphQL\Validator\Rules\QuerySecurityRule`
- Remove alias `GraphQL\Validator\Rules\AbstractValidationRule`, use `GraphQL\Validator\Rules\ValidationRule`
- Remove alias `GraphQL\Utils\FindBreakingChanges`, use `GraphQL\Utils\BreakingChangesFinder`

## v14.11.10

### Fixed

- Fix PHP 8.2 deprecated string interpolation syntax
- Fix PHP 8.2 deprecated dynamic properties

## v14.11.9

### Fixed

- Accept AST where field arguments are not given

## v14.11.8

### Fixed

- Correct the broken 14.11.7 release - see https://github.com/webonyx/graphql-php/issues/1221

## v14.11.7

### Fixed

- Fix PHP 8.2 deprecation of "static" in callables

## v14.11.6

### Fixed

- Fix validation of modified sparse ASTs

## v14.11.5

### Fixed

- Fix `extend()` to preserve `repeatable` (#931)

## v14.11.4

### Fixed

- Fix repeatable directive validation for AST

## v14.11.3

### Fixed

- Fix compatibility of more methods with native return type in PHP 8.1

## v14.11.2

### Fixed

- Support non-JSON `ServerRequestInterface`

## v14.11.1

### Fixed

- Fix compatibility of methods with native return type in PHP 8.1

## v14.11.0

### Added

- Allow field definitions to be defined as any `iterable`, not just `array`

## v14.10.0

### Added

- Make `IntType` constants `MAX_INT` and `MIN_INT` public

## v14.9.0

### Added

- Add support for type config decorator in `SchemaExtender`

## v14.8.0

### Added

- Implement `GraphQL\Utils\AST::getOperationAST()`

## v14.7.0

### Added

- Allow providing field definitions as a callable and resolve them lazily

## v14.6.4

### Fixed

- Avoid crashing in `QueryPlan` when `__typename` is used in the query

## v14.6.3

Refactoring:

- Improve performance of subtype checks

## v14.6.2

### Fixed

- Fix overly eager validation of repeatable directive usage

## v14.6.1

### Fixed

- Add fallback for `directive.isRepeatable` in `BuildClientSchema`

## v14.6.0

### Added

- Open ReferenceExecutor for extending

### Fixed

- Ensure properties annotated to hold NodeList are not null
- Validate that directive argument names do not use reserved or duplicate names

## v14.5.1

### Fixed

- Fix Input Object field shortcut definition with callable (#773)

## v14.5.0

### Added

- Implement support for interfaces implementing interfaces (#740), huge kudos to @Kingdutch

Deprecates:

- Constant `BreakingChangeFinder::BREAKING_CHANGE_INTERFACE_REMOVED_FROM_OBJECT`.
  Use `BreakingChangeFinder::BREAKING_CHANGE_IMPLEMENTED_INTERFACE_REMOVED` instead.
  Constant value also changed from `INTERFACE_REMOVED_FROM_OBJECT` to `IMPLEMENTED_INTERFACE_REMOVED`.

- Constant `BreakingChangeFinder::DANGEROUS_CHANGE_INTERFACE_ADDED_TO_OBJECT`
  Use `DANGEROUS_CHANGE_IMPLEMENTED_INTERFACE_ADDED` instead.
  Constant value also changed from `INTERFACE_ADDED_TO_OBJECT` to `IMPLEMENTED_INTERFACE_ADDED`.

Refactoring:

- Reify AST node types and remove unneeded nullability (#751)

## v14.4.1

### Fixed

- Allow pushing nodes to `NodeList` via `[]=` (#767)
- Fix signature of `Error\FormattedError::prepareFormatter()` to address PHP8 deprecation (#742)
- Do not add errors key to result when errors discarded by custom error handler (#766)

## v14.4.0

### Fixed

- Fixed `SchemaPrinter` so that it uses late static bindings when extended
- Parse `DirectiveDefinitionNode->locations` as `NodeList<NamedNode>` (fixes AST::fromArray conversion) (#723)
- Parse `Parser::implementsInterfaces` as `NodeList<NamedTypeNode>` (fixes AST::fromArray conversion)
- Fix signature of `Parser::unionMemberTypes` to match actual `NodeList<NamedTypeNode>`

## v14.3.0

### Added

- Allow `typeLoader` to return a type thunk (#687)

### Fixed

- Read getParsedBody() instead of getBody() when Request is ServerRequest (#715)
- Fix default get/set behavior on InputObjectField and FieldDefinition (#716)

## v14.2.0

Deprecates:

- Public access to `FieldDefinition::$type` property (#702)

Fixes:

- Fix validation for input field definition directives (#714)

## v14.1.1

## v14.1.1

### Fixed

- Handle nullable `DirectiveNode#astNode` in `SchemaValidationContext` (#708)

## v14.1.0

### Added

- Add partial parse functions for const variants (#693)

### Fixed

- Differentiate between client-safe and non-client-safe errors in scalar validation (#706)
- Proper type hints for `IntValueNode` (#691)
- Fix "only booleans are allowed" errors (#659)
- Ensure NamedTypeNode::$name is always a NameNode (#695)

### Optimized

- Visitor: simplify getVisitFn (#694)
- Replace function calls with type casts (#692)

## v14.0.2

### Optimized

- Optimize lazy types (#684)

## v14.0.1

### Fixed

- Fix for: Argument defaults with integer/float values crashes introspection query (#679)
- Fix for "Invalid AST Node: false" error (#685)
- Fix double Error wrapping when parsing variables (#688)

### Optimized

- Do not use call_user_func or call_user_func_array (#676)
- Codestyle and static analysis improvements (#648, #690)

## v14.0.0

This release brings several breaking changes. Please refer to [UPGRADE](UPGRADE.md) document for details.

- **BREAKING/BUGFIX:** Strict coercion of scalar types (#278)
- **BREAKING/BUGFIX:** Spec-compliance: Fixed ambiguity with null variable values and default values (#274)
- **BREAKING:** Removed deprecated directive introspection fields (onOperation, onFragment, onField)
- **BREAKING:** `GraphQL\Deferred` now extends `GraphQL\Executor\Promise\Adapter\SyncPromise`
- **BREAKING:** renamed several types of dangerous/breaking changes (returned by `BreakingChangesFinder`)
- **BREAKING:** Renamed `GraphQL\Error\Debug` to `GraphQL\Error\DebugFlag`.
- **BREAKING:** Debug flags in `GraphQL\Executor\ExecutionResult`, `GraphQL\Error\FormattedError` and `GraphQL\Server\ServerConfig` do not accept `boolean` value anymore but `int` only.
- **BREAKING:** `$positions` in `GraphQL\Error\Error` constructor are not nullable anymore. Same can be expressed by passing an empty array.

### Added

- Support repeatable directives (#643)
- Support SDL Validation and other schema validation improvements (e.g. #492)
- Added promise adapter for [Amp](https://amphp.org/) (#551)
- Query plan utility improvements (#513, #632)
- Allow retrieving query complexity once query has been completed (#316)
- Allow input types to be passed in from variables using \stdClass instead of associative arrays (#535)
- Support UTF-16 surrogate pairs within string literals (#554, #556)

### Changed

- Compliant with the GraphQL specification [June 2018 Edition](https://spec.graphql.org/June2018/)
- Having an empty string in `deprecationReason` will now print the `@deprecated` directive (only a `null` `deprecationReason` won't print the `@deprecated` directive).

### Optimized

- Perf: support lazy type definitions (#557)
- Simplified Deferred implementation (now allows chaining like promises, #573)

### Deprecated

- Deprecated Experimental executor (#397)

### Fixed

- Some bugs
- Improve accuracy of type hints with [PHPStan](https://github.com/phpstan/phpstan)

Special thanks to @simPod, @spawnia and @shmax for their major contributions!

## v0.13.9

- Fix double Error wrapping when parsing variables (#689)

## v0.13.8

- Don't call global field resolver on introspection fields (#481)

## v0.13.7

- Added retrieving query complexity once query has been completed (#316)
- Allow input types to be passed in from variables using \stdClass instead of associative arrays (#535)

## v0.13.6

- QueryPlan can now be used on interfaces not only objects. (#495)
- Array in variables in place of object shouldn't cause fatal error (fixes #467)
- Scalar type ResolverInfo::getFieldSelection support (#529)

## v0.13.5

- Fix coroutine executor when using with promise (#486)

## v0.13.4

- Force int when setting max query depth (#477)

## v0.13.3

- Reverted minor possible breaking change (#476)

## v0.13.2

- Added QueryPlan support (#436)
- Fixed an issue with NodeList iteration over missing keys (#475)

## v0.13.1

- Better validation of field/directive arguments
- Support for apollo client/server persisted queries
- Minor tweaks and fixes

## v0.13.0

This release brings several breaking changes. Please refer to [UPGRADE](UPGRADE.md) document for details.

New features and notable changes:

- PHP version required: 7.1+
- Spec compliance: error `category` and extensions are displayed under `extensions` key when using default formatting (#389)
- New experimental executor with improved performance (#314).<br>
  It is a one-line switch: `GraphQL::useExperimentalExecutor()`.<br>
  <br>
  **Please try it and post your feedback at https://github.com/webonyx/graphql-php/issues/397**
  (as it may become the default one in future)
  <br>
  <br>
- Ported `extendSchema` from the reference implementation under `GraphQL\Utils\SchemaExtender` (#362)
- Added ability to override standard types via `GraphQL::overrideStandardTypes(array $types)` (#401)
- Added flag `Debug::RETHROW_UNSAFE_EXCEPTIONS` which would only rethrow app-specific exceptions (#337)
- Several classes were renamed (see [UPGRADE.md](UPGRADE.md))
- Schema Validation improvements

## v0.12.6

- Bugfix: Call to a member function getLocation() on null (#336)
- Fixed several errors discovered by static analysis (#329)

## v0.12.5

- Execution performance optimization for lists

## v0.12.4

- Allow stringeable objects to be serialized by StringType (#303)

## v0.12.3

- StandardServer: add support for the multipart/form-data content type (#300)

## v0.12.2

- SchemaPrinter: Use multi-line block for trailing quote (#294)

## v0.12.1

- Fixed bug in validation rule OverlappingFieldsCanBeMerged (#292)
- Added one more breaking change note in UPGRADE.md (#291)
- Spec compliance: remove `data` entry from response on top-level error (#281)

## v0.12.0

- RFC: Block String (multi-line strings via triple-quote """string""")
- GraphQL Schema SDL: Descriptions as strings (including multi-line)
- Changed minimum required PHP version to 5.6

Improvements:

- Allow extending GraphQL errors with additional properties
- Fixed parsing of default values in Schema SDL
- Handling several more cases in findBreakingChanges
- StandardServer: expect `operationName` (instead of `operation`) in input

## v0.11.5

- Allow objects with \_\_toString in IDType

## v0.11.4

- findBreakingChanges utility (see #199)

## v0.11.3

- StandardServer: Support non pre-parsed PSR-7 request body (see #202)

## v0.11.2

- Bugfix: provide descriptions to custom scalars (see #181)

## v0.11.1

- Ability to override internal types via `types` option of the schema (see #174).

## v0.11.0

This release brings little changes but there are two reasons why it is released as major version:

1. To follow reference implementation versions (it matches 0.11.x series of graphql-js)
2. It may break existing applications because scalar input coercion rules are stricter now:<br>
   In previous versions sloppy client input could leak through with unexpected results.
   For example string `"false"` accidentally sent in variables was converted to boolean `true`
   and passed to field arguments. In the new version, such input will produce an error
   (which is a spec-compliant behavior).

Improvements:

- Stricter input coercion (see #171)
- Types built with `BuildSchema` now have reference to AST node with corresponding AST definition (in $astNode property)
- Account for query offset for error locations (e.g. when query is stored in `.graphql` file)

## v0.10.2

- StandardServer improvement: do not raise an error when variables are passed as empty string (see #156)

## v0.10.1

- Fixed infinite loop in the server (see #153)

## v0.10.0

This release brings several breaking changes. Please refer to [UPGRADE](UPGRADE.md) document for details.

New features and notable changes:

- Changed minimum PHP version from 5.4 to 5.5
- Lazy loading of types without separate build step (see #69, see [docs](https://webonyx.github.io/graphql-php/type-system/schema/#lazy-loading-of-types))
- PSR-7 compliant Standard Server (see [docs](https://webonyx.github.io/graphql-php/executing-queries/#using-server))
- New default error formatting, which does not expose sensitive data (see [docs](https://webonyx.github.io/graphql-php/error-handling/))
- Ability to define custom error handler to filter/log/re-throw exceptions after execution (see [docs](https://webonyx.github.io/graphql-php/error-handling/#custom-error-handling-and-formatting))
- Allow defining schema configuration using objects with fluent setters vs array (see [docs](https://webonyx.github.io/graphql-php/type-system/schema/#using-config-class))
- Allow serializing AST to array and re-creating AST from array lazily (see [docs](https://webonyx.github.io/graphql-php/reference/#graphqlutilsast))
- [Apollo-style](https://dev-blog.apollodata.com/query-batching-in-apollo-63acfd859862) query batching support via server (see [docs](https://webonyx.github.io/graphql-php/executing-queries/#query-batching))
- Schema validation, including validation of interface implementations (see [docs](https://webonyx.github.io/graphql-php/type-system/schema/#schema-validation))
- Ability to pass custom config formatter when defining schema using [GraphQL type language](http://graphql.org/learn/schema/#type-language) (see [docs](https://webonyx.github.io/graphql-php/type-system/type-language/))

Improvements:

- Significantly improved parser performance (see #137 and #128)
- Support for PHP7 exceptions everywhere (see #127)
- Improved [documentation](https://webonyx.github.io/graphql-php/) and docblock comments

Deprecations and breaking changes - see [UPGRADE](UPGRADE.md) document.

## v0.9.14

- Minor change to assist DataLoader project in fixing #150

## v0.9.13

- Fixed PHP notice and invalid conversion when non-scalar value is passed as ID or String type (see #121)

## v0.9.12

- Fixed bug occurring when enum `value` is bool, null or float (see #141)

## v0.9.11

- Ability to disable introspection (see #131)

## v0.9.10

- Fixed issue with query complexity throwing on invalid queries (see #125)
- Fixed "Out of memory" error when `resolveType` returns unexpected result (see #119)

## v0.9.9

- Bugfix: throw UserError vs InvariantViolationError for errors caused by client (see #123)

## v0.9.8

- Bugfix: use directives when calculating query complexity (see #113)
- Bugfix: `AST\Node::__toString()` will convert node to array recursively to encode to json without errors

## v0.9.7

- Bugfix: `ResolveInfo::getFieldSelection()` now correctly merges fragment selections (see #98)

## v0.9.6

- Bugfix: `ResolveInfo::getFieldSelection()` now respects inline fragments

## v0.9.5

- Fixed SyncPromiseAdapter::all() to not change the order of arrays (see #92)

## v0.9.4

- Tools to help building schema out of Schema definition language as well as printing existing
  schema in Schema definition language (see #91)

## v0.9.3

- Fixed Utils::assign() bug related to detecting missing required keys (see #89)

## v0.9.2

- Schema Definition Language: element descriptions can be set through comments (see #88)

## v0.9.1

- Fixed: `GraphQL\Server` now properly sets promise adapter before executing query

## v0.9.0

- Deferred resolvers (see #66, see [docs](docs/data-fetching.md#solving-n1-problem))
- New Facade class with fluid interface: `GraphQL\Server` (see #82)
- Experimental: ability to load types in Schema lazily via custom `TypeResolutionStrategy` (see #69)

## v0.8.0

This release brings several minor breaking changes. Please refer to [UPGRADE](UPGRADE.md) document for details.

New features:

- Support for `null` value (as required by latest GraphQL spec)
- Shorthand definitions for field and argument types (see #47)
- `path` entry in errors produced by resolvers for better debugging
- `resolveType` for interface/union is now allowed to return string name of type
- Ability to omit name when extending type class (vs defining inline)

Improvements:

- Spec compliance improvements
- New docs and examples

## Older versions

Look at [GitHub Releases Page](https://github.com/webonyx/graphql-php/releases).<|MERGE_RESOLUTION|>--- conflicted
+++ resolved
@@ -9,17 +9,15 @@
 
 ## Unreleased
 
-<<<<<<< HEAD
 ### Added
 
 - Add support for `@oneOf` input object directive - enables "input unions" where exactly one field must be provided https://github.com/webonyx/graphql-php/pull/1715
-=======
+
 ## v15.20.1
 
 ### Fixed
 
 - Avoid unnecessary `@throws` annotations for known correct configuration https://github.com/webonyx/graphql-php/pull/1716
->>>>>>> 0e11cd04
 
 ## v15.20.0
 
