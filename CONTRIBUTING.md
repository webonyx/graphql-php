--- conflicted
+++ resolved
@@ -12,19 +12,10 @@
 - Add your features and or bug fixes.
 - Add tests. Tests are important for us.
 - Check your changes using `composer check`.
-<<<<<<< HEAD
-- Add an entry to the [Changelog's Unreleases section](CHANGELOG.md#unreleased).
-- Send a pull request.
-
-## Setup the Development Environment
-
-First, copy the URL of your fork and `git clone` it to your local machine.
-=======
 - Add an entry to the [Changelog's Unreleased section](CHANGELOG.md#unreleased).
 - Send a pull request.
 
 ## Setup
->>>>>>> 1600f46c
 
 ```sh
 git clone <your-fork-url>
@@ -32,15 +23,11 @@
 composer install
 ```
 
-<<<<<<< HEAD
-## Running tests
-=======
 ## Testing
 
 We ensure the code works and continues to work as expected with [PHPUnit](https://phpunit.de).
 
 Run unit tests:
->>>>>>> 1600f46c
 
 ```sh
 composer test
@@ -51,11 +38,7 @@
 
 ## Coding Standard
 
-<<<<<<< HEAD
-The coding standard of this project is based on [Doctrine CS](https://github.com/doctrine/coding-standard).
-=======
 We check and fix the coding standard with [PHP_CodeSniffer](https://github.com/squizlabs/PHP_CodeSniffer).
->>>>>>> 1600f46c
 
 Run the inspections:
 
@@ -69,27 +52,16 @@
 composer fix
 ```
 
-<<<<<<< HEAD
-## Static analysis
-
-Based on [PHPStan](https://github.com/phpstan/phpstan).
-=======
 ## Static Analysis
 
 We validate code correctness with [PHPStan](https://phpstan.org).
 
 Run static analysis:
->>>>>>> 1600f46c
 
 ```sh
 composer stan
 ```
 
-<<<<<<< HEAD
-## Running benchmarks
-
-Benchmarks are run via [PHPBench](https://github.com/phpbench/phpbench).
-=======
 Regenerate the [PHPStan baseline](https://phpstan.org/user-guide/baseline):
 
 ```sh
@@ -111,7 +83,6 @@
 We document this library by rendering the Markdown files in [docs](docs) with [MkDocs](https://www.mkdocs.org).
 
 Generate the class reference docs:
->>>>>>> 1600f46c
 
 ```sh
 composer api-docs
