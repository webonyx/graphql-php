--- conflicted
+++ resolved
@@ -8,17 +8,6 @@
 
 For smaller contributions just use this workflow:
 
-<<<<<<< HEAD
-* Fork the project.
-* Add your features and or bug fixes.
-* Add tests. Tests are important for us.
-* Check your changes using `composer check`.
-* Add an entry to the [Changelog's Unreleased section](CHANGELOG.md#unreleased).
-* Send a pull request.
-
-## Setup
-First, copy the URL of your fork and `git clone` it to your local machine.
-=======
 - Fork the project.
 - Add your features and or bug fixes.
 - Add tests. Tests are important for us.
@@ -27,7 +16,6 @@
 - Send a pull request.
 
 ## Setup
->>>>>>> 1600f46c
 
 ```sh
 git clone <your-fork-url>
@@ -36,17 +24,11 @@
 ```
 
 ## Testing
-<<<<<<< HEAD
-We use [PHPUnit](https://phpunit.de/) to ensure the code works and continues to work as expected.
-
-Run unit tests:
-=======
 
 We ensure the code works and continues to work as expected with [PHPUnit](https://phpunit.de).
 
 Run unit tests:
 
->>>>>>> 1600f46c
 ```sh
 composer test
 ```
@@ -68,27 +50,6 @@
 
 ```sh
 composer fix
-<<<<<<< HEAD
-```
-
-## Static Analysis
-We use [PHPStan](https://github.com/phpstan/phpstan) to validate code correctness.
-
-Run static analysis:
-```sh
-composer stan
-```
-
-Regenerate the [PHPStan baseline](https://phpstan.org/user-guide/baseline):
-```sh
-composer baseline
-```
-
-## Running Benchmarks
-We benchmark performance critical code with [PHPBench](https://github.com/phpbench/phpbench).
-
-Check performance:
-=======
 ```
 
 ## Static Analysis
@@ -113,19 +74,11 @@
 
 Check performance:
 
->>>>>>> 1600f46c
 ```sh
 composer bench
 ```
 
 ## Documentation
-<<<<<<< HEAD
-We document this library in [docs](docs).
-
-Generate the class reference docs:
-```sh
-composer docs
-=======
 
 We document this library by rendering the Markdown files in [docs](docs) with [MkDocs](https://www.mkdocs.org).
 
@@ -133,5 +86,4 @@
 
 ```sh
 composer api-docs
->>>>>>> 1600f46c
 ```