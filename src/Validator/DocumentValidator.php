--- conflicted
+++ resolved
@@ -207,11 +207,8 @@
             LoneSchemaDefinition::class => new LoneSchemaDefinition(),
             UniqueOperationTypes::class => new UniqueOperationTypes(),
             UniqueTypeNames::class => new UniqueTypeNames(),
-<<<<<<< HEAD
+            UniqueDirectiveNames::class => new UniqueDirectiveNames(),
             UniqueFieldDefinitionNames::class => new UniqueFieldDefinitionNames(),
-=======
-            UniqueDirectiveNames::class => new UniqueDirectiveNames(),
->>>>>>> 1eeb6b6f
             KnownTypeNames::class => new KnownTypeNames(),
             KnownDirectives::class => new KnownDirectives(),
             KnownArgumentNamesOnDirectives::class => new KnownArgumentNamesOnDirectives(),
