--- conflicted
+++ resolved
@@ -202,11 +202,8 @@
         return self::$sdlRules ??= [
             LoneSchemaDefinition::class => new LoneSchemaDefinition(),
             UniqueOperationTypes::class => new UniqueOperationTypes(),
-<<<<<<< HEAD
+            UniqueTypeNames::class => new UniqueTypeNames(),
             KnownTypeNames::class => new KnownTypeNames(),
-=======
-            UniqueTypeNames::class => new UniqueTypeNames(),
->>>>>>> 4f7db618
             KnownDirectives::class => new KnownDirectives(),
             KnownArgumentNamesOnDirectives::class => new KnownArgumentNamesOnDirectives(),
             UniqueDirectivesPerLocation::class => new UniqueDirectivesPerLocation(),
