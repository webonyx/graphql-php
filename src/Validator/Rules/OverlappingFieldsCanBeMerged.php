<?php

declare(strict_types=1);

namespace GraphQL\Validator\Rules;

use GraphQL\Error\Error;
use GraphQL\Language\AST\ArgumentNode;
use GraphQL\Language\AST\FieldNode;
use GraphQL\Language\AST\FragmentDefinitionNode;
use GraphQL\Language\AST\FragmentSpreadNode;
use GraphQL\Language\AST\InlineFragmentNode;
use GraphQL\Language\AST\Node;
use GraphQL\Language\AST\NodeKind;
use GraphQL\Language\AST\NodeList;
use GraphQL\Language\AST\SelectionSetNode;
use GraphQL\Language\Printer;
use GraphQL\Type\Definition\CompositeType;
use GraphQL\Type\Definition\InterfaceType;
use GraphQL\Type\Definition\ListOfType;
use GraphQL\Type\Definition\NonNull;
use GraphQL\Type\Definition\ObjectType;
use GraphQL\Type\Definition\Type;
use GraphQL\Utils\PairSet;
use GraphQL\Utils\TypeInfo;
use GraphQL\Validator\ValidationContext;
use SplObjectStorage;

use function array_keys;
use function array_map;
use function array_merge;
use function array_reduce;
use function count;
use function implode;
use function is_array;
use function sprintf;

class OverlappingFieldsCanBeMerged extends ValidationRule
{
    /**
     * A memoization for when two fragments are compared "between" each other for
     * conflicts. Two fragments may be compared many times, so memoizing this can
     * dramatically improve the performance of this validator.
     */
    protected PairSet $comparedFragmentPairs;

    /**
     * A cache for the "field map" and list of fragment names found in any given
     * selection set. Selection sets may be asked for this information multiple
     * times, so this improves the performance of this validator.
     */
    protected SplObjectStorage $cachedFieldsAndFragmentNames;

    public function getVisitor(ValidationContext $context): array
    {
        $this->comparedFragmentPairs        = new PairSet();
        $this->cachedFieldsAndFragmentNames = new SplObjectStorage();

        return [
            NodeKind::SELECTION_SET => function (SelectionSetNode $selectionSet) use ($context): void {
                $conflicts = $this->findConflictsWithinSelectionSet(
                    $context,
                    $context->getParentType(),
                    $selectionSet
                );

                foreach ($conflicts as $conflict) {
                    [[$responseName, $reason], $fields1, $fields2] = $conflict;

                    $context->reportError(new Error(
                        static::fieldsConflictMessage($responseName, $reason),
                        array_merge($fields1, $fields2)
                    ));
                }
            },
        ];
    }

    /**
     * Find all conflicts found "within" a selection set, including those found
     * via spreading in fragments. Called when visiting each SelectionSet in the
     * GraphQL Document.
     *
     * @param CompositeType $parentType
     *
     * @return mixed[]
     */
    protected function findConflictsWithinSelectionSet(
        ValidationContext $context,
        $parentType,
        SelectionSetNode $selectionSet
    ): array {
        [$fieldMap, $fragmentNames] = $this->getFieldsAndFragmentNames(
            $context,
            $parentType,
            $selectionSet
        );

        $conflicts = [];

        // (A) Find find all conflicts "within" the fields of this selection set.
        // Note: this is the *only place* `collectConflictsWithin` is called.
        $this->collectConflictsWithin(
            $context,
            $conflicts,
            $fieldMap
        );

        $fragmentNamesLength = count($fragmentNames);
        if ($fragmentNamesLength !== 0) {
            // (B) Then collect conflicts between these fields and those represented by
            // each spread fragment name found.
            $comparedFragments = [];
            for ($i = 0; $i < $fragmentNamesLength; $i++) {
                $this->collectConflictsBetweenFieldsAndFragment(
                    $context,
                    $conflicts,
                    $comparedFragments,
                    false,
                    $fieldMap,
                    $fragmentNames[$i]
                );
                // (C) Then compare this fragment with all other fragments found in this
                // selection set to collect conflicts between fragments spread together.
                // This compares each item in the list of fragment names to every other item
                // in that same list (except for itself).
                for ($j = $i + 1; $j < $fragmentNamesLength; $j++) {
                    $this->collectConflictsBetweenFragments(
                        $context,
                        $conflicts,
                        false,
                        $fragmentNames[$i],
                        $fragmentNames[$j]
                    );
                }
            }
        }

        return $conflicts;
    }

    /**
     * Given a selection set, return the collection of fields (a mapping of response
     * name to field ASTs and definitions) as well as a list of fragment names
     * referenced via fragment spreads.
     *
     * @param CompositeType $parentType
     *
     * @return mixed[]|SplObjectStorage
     */
    protected function getFieldsAndFragmentNames(
        ValidationContext $context,
        $parentType,
        SelectionSetNode $selectionSet
    ) {
        if (isset($this->cachedFieldsAndFragmentNames[$selectionSet])) {
            $cached = $this->cachedFieldsAndFragmentNames[$selectionSet];
        } else {
            $astAndDefs    = [];
            $fragmentNames = [];

            $this->internalCollectFieldsAndFragmentNames(
                $context,
                $parentType,
                $selectionSet,
                $astAndDefs,
                $fragmentNames
            );
            $cached                                            = [$astAndDefs, array_keys($fragmentNames)];
            $this->cachedFieldsAndFragmentNames[$selectionSet] = $cached;
        }

        return $cached;
    }

    /**
     * Algorithm:
     *
     * Conflicts occur when two fields exist in a query which will produce the same
     * response name, but represent differing values, thus creating a conflict.
     * The algorithm below finds all conflicts via making a series of comparisons
     * between fields. In order to compare as few fields as possible, this makes
     * a series of comparisons "within" sets of fields and "between" sets of fields.
     *
     * Given any selection set, a collection produces both a set of fields by
     * also including all inline fragments, as well as a list of fragments
     * referenced by fragment spreads.
     *
     * A) Each selection set represented in the document first compares "within" its
     * collected set of fields, finding any conflicts between every pair of
     * overlapping fields.
     * Note: This is the *only time* that a the fields "within" a set are compared
     * to each other. After this only fields "between" sets are compared.
     *
     * B) Also, if any fragment is referenced in a selection set, then a
     * comparison is made "between" the original set of fields and the
     * referenced fragment.
     *
     * C) Also, if multiple fragments are referenced, then comparisons
     * are made "between" each referenced fragment.
     *
     * D) When comparing "between" a set of fields and a referenced fragment, first
     * a comparison is made between each field in the original set of fields and
     * each field in the the referenced set of fields.
     *
     * E) Also, if any fragment is referenced in the referenced selection set,
     * then a comparison is made "between" the original set of fields and the
     * referenced fragment (recursively referring to step D).
     *
     * F) When comparing "between" two fragments, first a comparison is made between
     * each field in the first referenced set of fields and each field in the the
     * second referenced set of fields.
     *
     * G) Also, any fragments referenced by the first must be compared to the
     * second, and any fragments referenced by the second must be compared to the
     * first (recursively referring to step F).
     *
     * H) When comparing two fields, if both have selection sets, then a comparison
     * is made "between" both selection sets, first comparing the set of fields in
     * the first selection set with the set of fields in the second.
     *
     * I) Also, if any fragment is referenced in either selection set, then a
     * comparison is made "between" the other set of fields and the
     * referenced fragment.
     *
     * J) Also, if two fragments are referenced in both selection sets, then a
     * comparison is made "between" the two fragments.
     */

    /**
     * Given a reference to a fragment, return the represented collection of fields
     * as well as a list of nested fragment names referenced via fragment spreads.
     *
     * @param CompositeType $parentType
     * @param mixed[][][]   $astAndDefs
     * @param bool[]        $fragmentNames
     */
    protected function internalCollectFieldsAndFragmentNames(
        ValidationContext $context,
        $parentType,
        SelectionSetNode $selectionSet,
        array &$astAndDefs,
        array &$fragmentNames
    ): void {
        foreach ($selectionSet->selections as $selection) {
            switch (true) {
                case $selection instanceof FieldNode:
                    $fieldName = $selection->name->value;
                    $fieldDef  = null;
<<<<<<< HEAD
                    if ($parentType instanceof ObjectType ||
=======
                    if (
                        $parentType instanceof ObjectType ||
>>>>>>> cc20f9ea
                        $parentType instanceof InterfaceType
                    ) {
                        if ($parentType->hasField($fieldName)) {
                            $fieldDef = $parentType->getField($fieldName);
                        }
                    }

                    $responseName = isset($selection->alias)
                        ? $selection->alias->value
                        : $fieldName;

                    $astAndDefs[$responseName] ??= [];
                    $astAndDefs[$responseName][] = [$parentType, $selection, $fieldDef];
                    break;
                case $selection instanceof FragmentSpreadNode:
                    $fragmentNames[$selection->name->value] = true;
                    break;
                case $selection instanceof InlineFragmentNode:
                    $typeCondition      = $selection->typeCondition;
                    $inlineFragmentType = $typeCondition === null
                        ? $parentType
                        : TypeInfo::typeFromAST($context->getSchema(), $typeCondition);

                    $this->internalCollectFieldsAndFragmentNames(
                        $context,
                        $inlineFragmentType,
                        $selection->selectionSet,
                        $astAndDefs,
                        $fragmentNames
                    );
                    break;
            }
        }
    }

    /**
     * Collect all Conflicts "within" one collection of fields.
     *
     * @param mixed[][] $conflicts
     * @param mixed[][] $fieldMap
     */
    protected function collectConflictsWithin(
        ValidationContext $context,
        array &$conflicts,
        array $fieldMap
    ): void {
        // A field map is a keyed collection, where each key represents a response
        // name and the value at that key is a list of all fields which provide that
        // response name. For every response name, if there are multiple fields, they
        // must be compared to find a potential conflict.
        foreach ($fieldMap as $responseName => $fields) {
            // This compares every field in the list to every other field in this list
            // (except to itself). If the list only has one item, nothing needs to
            // be compared.
            $fieldsLength = count($fields);
            if ($fieldsLength <= 1) {
                continue;
            }

            for ($i = 0; $i < $fieldsLength; $i++) {
                for ($j = $i + 1; $j < $fieldsLength; $j++) {
                    $conflict = $this->findConflict(
                        $context,
                        false, // within one collection is never mutually exclusive
                        $responseName,
                        $fields[$i],
                        $fields[$j]
                    );
                    if ($conflict === null) {
                        continue;
                    }

                    $conflicts[] = $conflict;
                }
            }
        }
    }

    /**
     * Determines if there is a conflict between two particular fields, including
     * comparing their sub-fields.
     *
     * @param bool    $parentFieldsAreMutuallyExclusive
     * @param string  $responseName
     * @param mixed[] $field1
     * @param mixed[] $field2
     *
     * @return mixed[]|null
     */
    protected function findConflict(
        ValidationContext $context,
        $parentFieldsAreMutuallyExclusive,
        $responseName,
        array $field1,
        array $field2
    ): ?array {
        [$parentType1, $ast1, $def1] = $field1;
        [$parentType2, $ast2, $def2] = $field2;

        // If it is known that two fields could not possibly apply at the same
        // time, due to the parent types, then it is safe to permit them to diverge
        // in aliased field or arguments used as they will not present any ambiguity
        // by differing.
        // It is known that two parent types could never overlap if they are
        // different Object types. Interface or Union types might overlap - if not
        // in the current state of the schema, then perhaps in some future version,
        // thus may not safely diverge.
        $areMutuallyExclusive =
            $parentFieldsAreMutuallyExclusive ||
            (
                $parentType1 !== $parentType2 &&
                $parentType1 instanceof ObjectType &&
                $parentType2 instanceof ObjectType
            );

        // The return type for each field.
        $type1 = $def1 === null
            ? null
            : $def1->getType();
        $type2 = $def2 === null
            ? null
            : $def2->getType();

        if (! $areMutuallyExclusive) {
            // Two aliases must refer to the same field.
            $name1 = $ast1->name->value;
            $name2 = $ast2->name->value;
            if ($name1 !== $name2) {
                return [
                    [$responseName, sprintf('%s and %s are different fields', $name1, $name2)],
                    [$ast1],
                    [$ast2],
                ];
            }

            if (! $this->sameArguments($ast1->arguments, $ast2->arguments)) {
                return [
                    [$responseName, 'they have differing arguments'],
                    [$ast1],
                    [$ast2],
                ];
            }
        }

        if ($type1 && $type2 && $this->doTypesConflict($type1, $type2)) {
            return [
                [$responseName, sprintf('they return conflicting types %s and %s', $type1, $type2)],
                [$ast1],
                [$ast2],
            ];
        }

        // Collect and compare sub-fields. Use the same "visited fragment names" list
        // for both collections so fields in a fragment reference are never
        // compared to themselves.
        $selectionSet1 = $ast1->selectionSet;
        $selectionSet2 = $ast2->selectionSet;
        if ($selectionSet1 && $selectionSet2) {
            $conflicts = $this->findConflictsBetweenSubSelectionSets(
                $context,
                $areMutuallyExclusive,
                Type::getNamedType($type1),
                $selectionSet1,
                Type::getNamedType($type2),
                $selectionSet2
            );

            return $this->subfieldConflicts(
                $conflicts,
                $responseName,
                $ast1,
                $ast2
            );
        }

        return null;
    }

    /**
     * @param NodeList<ArgumentNode> $arguments1 keep
     * @param NodeList<ArgumentNode> $arguments2 keep
     */
    protected function sameArguments(NodeList $arguments1, NodeList $arguments2): bool
    {
        if (count($arguments1) !== count($arguments2)) {
            return false;
        }

        foreach ($arguments1 as $argument1) {
            $argument2 = null;
            foreach ($arguments2 as $argument) {
                if ($argument->name->value === $argument1->name->value) {
                    $argument2 = $argument;
                    break;
                }
            }

            if ($argument2 === null) {
                return false;
            }

            if (! $this->sameValue($argument1->value, $argument2->value)) {
                return false;
            }
        }

        return true;
    }

    protected function sameValue(Node $value1, Node $value2): bool
    {
        return Printer::doPrint($value1) === Printer::doPrint($value2);
    }

    /**
     * Two types conflict if both types could not apply to a value simultaneously.
     *
     * Composite types are ignored as their individual field types will be compared
     * later recursively. However, List and Non-Null types must match.
     */
    protected function doTypesConflict(Type $type1, Type $type2): bool
    {
        if ($type1 instanceof ListOfType) {
            return $type2 instanceof ListOfType
                ? $this->doTypesConflict($type1->getWrappedType(), $type2->getWrappedType())
                : true;
        }

        if ($type2 instanceof ListOfType) {
            return true;
        }

        if ($type1 instanceof NonNull) {
            return $type2 instanceof NonNull
                ? $this->doTypesConflict($type1->getWrappedType(), $type2->getWrappedType())
                : true;
        }

        if ($type2 instanceof NonNull) {
            return true;
        }

        if (Type::isLeafType($type1) || Type::isLeafType($type2)) {
            return $type1 !== $type2;
        }

        return false;
    }

    /**
     * Find all conflicts found between two selection sets, including those found
     * via spreading in fragments. Called when determining if conflicts exist
     * between the sub-fields of two overlapping fields.
     *
     * @param bool          $areMutuallyExclusive
     * @param CompositeType $parentType1
     * @param CompositeType $parentType2
     *
     * @return mixed[][]
     */
    protected function findConflictsBetweenSubSelectionSets(
        ValidationContext $context,
        $areMutuallyExclusive,
        $parentType1,
        SelectionSetNode $selectionSet1,
        $parentType2,
        SelectionSetNode $selectionSet2
    ): array {
        $conflicts = [];

        [$fieldMap1, $fragmentNames1] = $this->getFieldsAndFragmentNames(
            $context,
            $parentType1,
            $selectionSet1
        );
        [$fieldMap2, $fragmentNames2] = $this->getFieldsAndFragmentNames(
            $context,
            $parentType2,
            $selectionSet2
        );

        // (H) First, collect all conflicts between these two collections of field.
        $this->collectConflictsBetween(
            $context,
            $conflicts,
            $areMutuallyExclusive,
            $fieldMap1,
            $fieldMap2
        );

        // (I) Then collect conflicts between the first collection of fields and
        // those referenced by each fragment name associated with the second.
        $fragmentNames2Length = count($fragmentNames2);
        if ($fragmentNames2Length !== 0) {
            $comparedFragments = [];
            for ($j = 0; $j < $fragmentNames2Length; $j++) {
                $this->collectConflictsBetweenFieldsAndFragment(
                    $context,
                    $conflicts,
                    $comparedFragments,
                    $areMutuallyExclusive,
                    $fieldMap1,
                    $fragmentNames2[$j]
                );
            }
        }

        // (I) Then collect conflicts between the second collection of fields and
        // those referenced by each fragment name associated with the first.
        $fragmentNames1Length = count($fragmentNames1);
        if ($fragmentNames1Length !== 0) {
            $comparedFragments = [];
            for ($i = 0; $i < $fragmentNames1Length; $i++) {
                $this->collectConflictsBetweenFieldsAndFragment(
                    $context,
                    $conflicts,
                    $comparedFragments,
                    $areMutuallyExclusive,
                    $fieldMap2,
                    $fragmentNames1[$i]
                );
            }
        }

        // (J) Also collect conflicts between any fragment names by the first and
        // fragment names by the second. This compares each item in the first set of
        // names to each item in the second set of names.
        for ($i = 0; $i < $fragmentNames1Length; $i++) {
            for ($j = 0; $j < $fragmentNames2Length; $j++) {
                $this->collectConflictsBetweenFragments(
                    $context,
                    $conflicts,
                    $areMutuallyExclusive,
                    $fragmentNames1[$i],
                    $fragmentNames2[$j]
                );
            }
        }

        return $conflicts;
    }

    /**
     * Collect all Conflicts between two collections of fields. This is similar to,
     * but different from the `collectConflictsWithin` function above. This check
     * assumes that `collectConflictsWithin` has already been called on each
     * provided collection of fields. This is true because this validator traverses
     * each individual selection set.
     *
     * @param mixed[][] $conflicts
     * @param bool      $parentFieldsAreMutuallyExclusive
     * @param mixed[]   $fieldMap1
     * @param mixed[]   $fieldMap2
     */
    protected function collectConflictsBetween(
        ValidationContext $context,
        array &$conflicts,
        $parentFieldsAreMutuallyExclusive,
        array $fieldMap1,
        array $fieldMap2
    ): void {
        // A field map is a keyed collection, where each key represents a response
        // name and the value at that key is a list of all fields which provide that
        // response name. For any response name which appears in both provided field
        // maps, each field from the first field map must be compared to every field
        // in the second field map to find potential conflicts.
        foreach ($fieldMap1 as $responseName => $fields1) {
            if (! isset($fieldMap2[$responseName])) {
                continue;
            }

            $fields2       = $fieldMap2[$responseName];
            $fields1Length = count($fields1);
            $fields2Length = count($fields2);
            for ($i = 0; $i < $fields1Length; $i++) {
                for ($j = 0; $j < $fields2Length; $j++) {
                    $conflict = $this->findConflict(
                        $context,
                        $parentFieldsAreMutuallyExclusive,
                        $responseName,
                        $fields1[$i],
                        $fields2[$j]
                    );
                    if ($conflict === null) {
                        continue;
                    }

                    $conflicts[] = $conflict;
                }
            }
        }
    }

    /**
     * Collect all conflicts found between a set of fields and a fragment reference
     * including via spreading in any nested fragments.
     *
     * @param mixed[][] $conflicts
     * @param bool[]    $comparedFragments
     * @param bool      $areMutuallyExclusive
     * @param mixed[][] $fieldMap
     * @param string    $fragmentName
     */
    protected function collectConflictsBetweenFieldsAndFragment(
        ValidationContext $context,
        array &$conflicts,
        array &$comparedFragments,
        $areMutuallyExclusive,
        array $fieldMap,
        $fragmentName
    ): void {
        if (isset($comparedFragments[$fragmentName])) {
            return;
        }

        $comparedFragments[$fragmentName] = true;

        $fragment = $context->getFragment($fragmentName);
        if ($fragment === null) {
            return;
        }

        [$fieldMap2, $fragmentNames2] = $this->getReferencedFieldsAndFragmentNames(
            $context,
            $fragment
        );

        if ($fieldMap === $fieldMap2) {
            return;
        }

        // (D) First collect any conflicts between the provided collection of fields
        // and the collection of fields represented by the given fragment.
        $this->collectConflictsBetween(
            $context,
            $conflicts,
            $areMutuallyExclusive,
            $fieldMap,
            $fieldMap2
        );

        // (E) Then collect any conflicts between the provided collection of fields
        // and any fragment names found in the given fragment.
        $fragmentNames2Length = count($fragmentNames2);
        for ($i = 0; $i < $fragmentNames2Length; $i++) {
            $this->collectConflictsBetweenFieldsAndFragment(
                $context,
                $conflicts,
                $comparedFragments,
                $areMutuallyExclusive,
                $fieldMap,
                $fragmentNames2[$i]
            );
        }
    }

    /**
     * Given a reference to a fragment, return the represented collection of fields
     * as well as a list of nested fragment names referenced via fragment spreads.
     *
     * @return mixed[]|SplObjectStorage
     */
    protected function getReferencedFieldsAndFragmentNames(
        ValidationContext $context,
        FragmentDefinitionNode $fragment
    ) {
        // Short-circuit building a type from the AST if possible.
        if (isset($this->cachedFieldsAndFragmentNames[$fragment->selectionSet])) {
            return $this->cachedFieldsAndFragmentNames[$fragment->selectionSet];
        }

        $fragmentType = TypeInfo::typeFromAST($context->getSchema(), $fragment->typeCondition);

        return $this->getFieldsAndFragmentNames(
            $context,
            $fragmentType,
            $fragment->selectionSet
        );
    }

    /**
     * Collect all conflicts found between two fragments, including via spreading in
     * any nested fragments.
     *
     * @param mixed[][] $conflicts
     * @param bool      $areMutuallyExclusive
     * @param string    $fragmentName1
     * @param string    $fragmentName2
     */
    protected function collectConflictsBetweenFragments(
        ValidationContext $context,
        array &$conflicts,
        $areMutuallyExclusive,
        $fragmentName1,
        $fragmentName2
    ): void {
        // No need to compare a fragment to itself.
        if ($fragmentName1 === $fragmentName2) {
            return;
        }

        // Memoize so two fragments are not compared for conflicts more than once.
        if (
            $this->comparedFragmentPairs->has(
                $fragmentName1,
                $fragmentName2,
                $areMutuallyExclusive
            )
        ) {
            return;
        }

        $this->comparedFragmentPairs->add(
            $fragmentName1,
            $fragmentName2,
            $areMutuallyExclusive
        );

        $fragment1 = $context->getFragment($fragmentName1);
        $fragment2 = $context->getFragment($fragmentName2);
        if ($fragment1 === null || $fragment2 === null) {
            return;
        }

        [$fieldMap1, $fragmentNames1] = $this->getReferencedFieldsAndFragmentNames(
            $context,
            $fragment1
        );
        [$fieldMap2, $fragmentNames2] = $this->getReferencedFieldsAndFragmentNames(
            $context,
            $fragment2
        );

        // (F) First, collect all conflicts between these two collections of fields
        // (not including any nested fragments).
        $this->collectConflictsBetween(
            $context,
            $conflicts,
            $areMutuallyExclusive,
            $fieldMap1,
            $fieldMap2
        );

        // (G) Then collect conflicts between the first fragment and any nested
        // fragments spread in the second fragment.
        $fragmentNames2Length = count($fragmentNames2);
        for ($j = 0; $j < $fragmentNames2Length; $j++) {
            $this->collectConflictsBetweenFragments(
                $context,
                $conflicts,
                $areMutuallyExclusive,
                $fragmentName1,
                $fragmentNames2[$j]
            );
        }

        // (G) Then collect conflicts between the second fragment and any nested
        // fragments spread in the first fragment.
        $fragmentNames1Length = count($fragmentNames1);
        for ($i = 0; $i < $fragmentNames1Length; $i++) {
            $this->collectConflictsBetweenFragments(
                $context,
                $conflicts,
                $areMutuallyExclusive,
                $fragmentNames1[$i],
                $fragmentName2
            );
        }
    }

    /**
     * Given a series of Conflicts which occurred between two sub-fields, generate
     * a single Conflict.
     *
     * @param mixed[][] $conflicts
     * @param string    $responseName
     *
     * @return mixed[]|null
     */
    protected function subfieldConflicts(
        array $conflicts,
        $responseName,
        FieldNode $ast1,
        FieldNode $ast2
    ): ?array {
        if (count($conflicts) === 0) {
            return null;
        }

        return [
            [
                $responseName,
                array_map(
                    static fn (array $conflict) => $conflict[0],
                    $conflicts
                ),
            ],
            array_reduce(
                $conflicts,
                static function ($allFields, $conflict): array {
                    return array_merge($allFields, $conflict[1]);
                },
                [$ast1]
            ),
            array_reduce(
                $conflicts,
                static function ($allFields, $conflict): array {
                    return array_merge($allFields, $conflict[2]);
                },
                [$ast2]
            ),
        ];
    }

    /**
     * @param string $responseName
     * @param string $reason
     */
    public static function fieldsConflictMessage($responseName, $reason)
    {
        $reasonMessage = static::reasonMessage($reason);

        return sprintf(
            'Fields "%s" conflict because %s. Use different aliases on the fields to fetch both if this was intentional.',
            $responseName,
            $reasonMessage
        );
    }

    public static function reasonMessage($reasonOrReasons)
    {
        if (is_array($reasonOrReasons)) {
            $reasons = array_map(
                static function (array $reason): string {
                    [$responseName, $subReason] = $reason;
                    $reasonMessage              = static::reasonMessage($subReason);

                    return sprintf('subfields "%s" conflict because %s', $responseName, $reasonMessage);
                },
                $reasonOrReasons
            );

            return implode(' and ', $reasons);
        }

        return $reasonOrReasons;
    }
}<|MERGE_RESOLUTION|>--- conflicted
+++ resolved
@@ -247,12 +247,8 @@
                 case $selection instanceof FieldNode:
                     $fieldName = $selection->name->value;
                     $fieldDef  = null;
-<<<<<<< HEAD
-                    if ($parentType instanceof ObjectType ||
-=======
                     if (
                         $parentType instanceof ObjectType ||
->>>>>>> cc20f9ea
                         $parentType instanceof InterfaceType
                     ) {
                         if ($parentType->hasField($fieldName)) {
