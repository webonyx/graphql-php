<?php

declare(strict_types=1);

namespace GraphQL\Validator\Rules;

use GraphQL\Error\Error;
use GraphQL\Language\AST\ArgumentNode;
use GraphQL\Language\AST\FieldNode;
use GraphQL\Language\AST\FragmentDefinitionNode;
use GraphQL\Language\AST\FragmentSpreadNode;
use GraphQL\Language\AST\InlineFragmentNode;
use GraphQL\Language\AST\Node;
use GraphQL\Language\AST\NodeKind;
use GraphQL\Language\AST\NodeList;
use GraphQL\Language\AST\SelectionSetNode;
use GraphQL\Language\Printer;
use GraphQL\Type\Definition\CompositeType;
use GraphQL\Type\Definition\InterfaceType;
use GraphQL\Type\Definition\ListOfType;
use GraphQL\Type\Definition\NonNull;
use GraphQL\Type\Definition\ObjectType;
use GraphQL\Type\Definition\Type;
use GraphQL\Utils\PairSet;
use GraphQL\Utils\TypeInfo;
use GraphQL\Validator\ValidationContext;
use SplObjectStorage;

use function array_keys;
use function array_map;
use function array_merge;
use function array_reduce;
use function count;
use function implode;
use function is_array;
use function sprintf;

class OverlappingFieldsCanBeMerged extends ValidationRule
{
    /**
     * A memoization for when two fragments are compared "between" each other for
     * conflicts. Two fragments may be compared many times, so memoizing this can
     * dramatically improve the performance of this validator.
     */
    protected PairSet $comparedFragmentPairs;

    /**
     * A cache for the "field map" and list of fragment names found in any given
     * selection set. Selection sets may be asked for this information multiple
     * times, so this improves the performance of this validator.
     */
    protected SplObjectStorage $cachedFieldsAndFragmentNames;

    public function getVisitor(ValidationContext $context)
    {
        $this->comparedFragmentPairs        = new PairSet();
        $this->cachedFieldsAndFragmentNames = new SplObjectStorage();

        return [
            NodeKind::SELECTION_SET => function (SelectionSetNode $selectionSet) use ($context): void {
                $conflicts = $this->findConflictsWithinSelectionSet(
                    $context,
                    $context->getParentType(),
                    $selectionSet
                );

                foreach ($conflicts as $conflict) {
                    [[$responseName, $reason], $fields1, $fields2] = $conflict;

                    $context->reportError(new Error(
                        static::fieldsConflictMessage($responseName, $reason),
                        array_merge($fields1, $fields2)
                    ));
                }
            },
        ];
    }

    /**
     * Find all conflicts found "within" a selection set, including those found
     * via spreading in fragments. Called when visiting each SelectionSet in the
     * GraphQL Document.
     *
     * @param CompositeType $parentType
     *
     * @return mixed[]
     */
    protected function findConflictsWithinSelectionSet(
        ValidationContext $context,
        $parentType,
        SelectionSetNode $selectionSet
    ) {
        [$fieldMap, $fragmentNames] = $this->getFieldsAndFragmentNames(
            $context,
            $parentType,
            $selectionSet
        );

        $conflicts = [];

        // (A) Find find all conflicts "within" the fields of this selection set.
        // Note: this is the *only place* `collectConflictsWithin` is called.
        $this->collectConflictsWithin(
            $context,
            $conflicts,
            $fieldMap
        );

        $fragmentNamesLength = count($fragmentNames);
        if ($fragmentNamesLength !== 0) {
            // (B) Then collect conflicts between these fields and those represented by
            // each spread fragment name found.
            $comparedFragments = [];
            for ($i = 0; $i < $fragmentNamesLength; $i++) {
                $this->collectConflictsBetweenFieldsAndFragment(
                    $context,
                    $conflicts,
                    $comparedFragments,
                    false,
                    $fieldMap,
                    $fragmentNames[$i]
                );
                // (C) Then compare this fragment with all other fragments found in this
                // selection set to collect conflicts between fragments spread together.
                // This compares each item in the list of fragment names to every other item
                // in that same list (except for itself).
                for ($j = $i + 1; $j < $fragmentNamesLength; $j++) {
                    $this->collectConflictsBetweenFragments(
                        $context,
                        $conflicts,
                        false,
                        $fragmentNames[$i],
                        $fragmentNames[$j]
                    );
                }
            }
        }

        return $conflicts;
    }

    /**
     * Given a selection set, return the collection of fields (a mapping of response
     * name to field ASTs and definitions) as well as a list of fragment names
     * referenced via fragment spreads.
     *
     * @param CompositeType $parentType
     *
     * @return mixed[]|SplObjectStorage
     */
    protected function getFieldsAndFragmentNames(
        ValidationContext $context,
        $parentType,
        SelectionSetNode $selectionSet
    ) {
        if (isset($this->cachedFieldsAndFragmentNames[$selectionSet])) {
            $cached = $this->cachedFieldsAndFragmentNames[$selectionSet];
        } else {
            $astAndDefs    = [];
            $fragmentNames = [];

            $this->internalCollectFieldsAndFragmentNames(
                $context,
                $parentType,
                $selectionSet,
                $astAndDefs,
                $fragmentNames
            );
            $cached                                            = [$astAndDefs, array_keys($fragmentNames)];
            $this->cachedFieldsAndFragmentNames[$selectionSet] = $cached;
        }

        return $cached;
    }

    /**
     * Algorithm:
     *
     * Conflicts occur when two fields exist in a query which will produce the same
     * response name, but represent differing values, thus creating a conflict.
     * The algorithm below finds all conflicts via making a series of comparisons
     * between fields. In order to compare as few fields as possible, this makes
     * a series of comparisons "within" sets of fields and "between" sets of fields.
     *
     * Given any selection set, a collection produces both a set of fields by
     * also including all inline fragments, as well as a list of fragments
     * referenced by fragment spreads.
     *
     * A) Each selection set represented in the document first compares "within" its
     * collected set of fields, finding any conflicts between every pair of
     * overlapping fields.
     * Note: This is the *only time* that a the fields "within" a set are compared
     * to each other. After this only fields "between" sets are compared.
     *
     * B) Also, if any fragment is referenced in a selection set, then a
     * comparison is made "between" the original set of fields and the
     * referenced fragment.
     *
     * C) Also, if multiple fragments are referenced, then comparisons
     * are made "between" each referenced fragment.
     *
     * D) When comparing "between" a set of fields and a referenced fragment, first
     * a comparison is made between each field in the original set of fields and
     * each field in the the referenced set of fields.
     *
     * E) Also, if any fragment is referenced in the referenced selection set,
     * then a comparison is made "between" the original set of fields and the
     * referenced fragment (recursively referring to step D).
     *
     * F) When comparing "between" two fragments, first a comparison is made between
     * each field in the first referenced set of fields and each field in the the
     * second referenced set of fields.
     *
     * G) Also, any fragments referenced by the first must be compared to the
     * second, and any fragments referenced by the second must be compared to the
     * first (recursively referring to step F).
     *
     * H) When comparing two fields, if both have selection sets, then a comparison
     * is made "between" both selection sets, first comparing the set of fields in
     * the first selection set with the set of fields in the second.
     *
     * I) Also, if any fragment is referenced in either selection set, then a
     * comparison is made "between" the other set of fields and the
     * referenced fragment.
     *
     * J) Also, if two fragments are referenced in both selection sets, then a
     * comparison is made "between" the two fragments.
     */

    /**
     * Given a reference to a fragment, return the represented collection of fields
     * as well as a list of nested fragment names referenced via fragment spreads.
     *
     * @param CompositeType $parentType
     * @param mixed[][][]   $astAndDefs
     * @param bool[]        $fragmentNames
     */
    protected function internalCollectFieldsAndFragmentNames(
        ValidationContext $context,
        $parentType,
        SelectionSetNode $selectionSet,
        array &$astAndDefs,
        array &$fragmentNames
    ) {
        foreach ($selectionSet->selections as $selection) {
            switch (true) {
                case $selection instanceof FieldNode:
                    $fieldName = $selection->name->value;
                    $fieldDef  = null;
                    if (
                        $parentType instanceof ObjectType ||
                        $parentType instanceof InterfaceType
                    ) {
                        if ($parentType->hasField($fieldName)) {
                            $fieldDef = $parentType->getField($fieldName);
                        }
                    }
<<<<<<< HEAD
                    $responseName = isset($selection->alias) ? $selection->alias->value : $fieldName;
=======

                    $responseName = $selection->alias === null ? $fieldName : $selection->alias->value;
>>>>>>> 0402b008

                    if (! isset($astAndDefs[$responseName])) {
                        $astAndDefs[$responseName] = [];
                    }

                    $astAndDefs[$responseName][] = [$parentType, $selection, $fieldDef];
                    break;
                case $selection instanceof FragmentSpreadNode:
                    $fragmentNames[$selection->name->value] = true;
                    break;
                case $selection instanceof InlineFragmentNode:
                    $typeCondition      = $selection->typeCondition;
                    $inlineFragmentType = $typeCondition === null
                        ? $parentType
                        : TypeInfo::typeFromAST($context->getSchema(), $typeCondition);

                    $this->internalCollectFieldsAndFragmentNames(
                        $context,
                        $inlineFragmentType,
                        $selection->selectionSet,
                        $astAndDefs,
                        $fragmentNames
                    );
                    break;
            }
        }
    }

    /**
     * Collect all Conflicts "within" one collection of fields.
     *
     * @param mixed[][] $conflicts
     * @param mixed[][] $fieldMap
     */
    protected function collectConflictsWithin(
        ValidationContext $context,
        array &$conflicts,
        array $fieldMap
    ) {
        // A field map is a keyed collection, where each key represents a response
        // name and the value at that key is a list of all fields which provide that
        // response name. For every response name, if there are multiple fields, they
        // must be compared to find a potential conflict.
        foreach ($fieldMap as $responseName => $fields) {
            // This compares every field in the list to every other field in this list
            // (except to itself). If the list only has one item, nothing needs to
            // be compared.
            $fieldsLength = count($fields);
            if ($fieldsLength <= 1) {
                continue;
            }

            for ($i = 0; $i < $fieldsLength; $i++) {
                for ($j = $i + 1; $j < $fieldsLength; $j++) {
                    $conflict = $this->findConflict(
                        $context,
                        false, // within one collection is never mutually exclusive
                        $responseName,
                        $fields[$i],
                        $fields[$j]
                    );
                    if ($conflict === null) {
                        continue;
                    }

                    $conflicts[] = $conflict;
                }
            }
        }
    }

    /**
     * Determines if there is a conflict between two particular fields, including
     * comparing their sub-fields.
     *
     * @param bool    $parentFieldsAreMutuallyExclusive
     * @param string  $responseName
     * @param mixed[] $field1
     * @param mixed[] $field2
     *
     * @return mixed[]|null
     */
    protected function findConflict(
        ValidationContext $context,
        $parentFieldsAreMutuallyExclusive,
        $responseName,
        array $field1,
        array $field2
    ) {
        [$parentType1, $ast1, $def1] = $field1;
        [$parentType2, $ast2, $def2] = $field2;

        // If it is known that two fields could not possibly apply at the same
        // time, due to the parent types, then it is safe to permit them to diverge
        // in aliased field or arguments used as they will not present any ambiguity
        // by differing.
        // It is known that two parent types could never overlap if they are
        // different Object types. Interface or Union types might overlap - if not
        // in the current state of the schema, then perhaps in some future version,
        // thus may not safely diverge.
        $areMutuallyExclusive =
            $parentFieldsAreMutuallyExclusive ||
            (
                $parentType1 !== $parentType2 &&
                $parentType1 instanceof ObjectType &&
                $parentType2 instanceof ObjectType
            );

        // The return type for each field.
        $type1 = $def1 === null ? null : $def1->getType();
        $type2 = $def2 === null ? null : $def2->getType();

        if (! $areMutuallyExclusive) {
            // Two aliases must refer to the same field.
            $name1 = $ast1->name->value;
            $name2 = $ast2->name->value;
            if ($name1 !== $name2) {
                return [
                    [$responseName, sprintf('%s and %s are different fields', $name1, $name2)],
                    [$ast1],
                    [$ast2],
                ];
            }

            if (! $this->sameArguments($ast1->arguments, $ast2->arguments)) {
                return [
                    [$responseName, 'they have differing arguments'],
                    [$ast1],
                    [$ast2],
                ];
            }
        }

        if ($type1 && $type2 && $this->doTypesConflict($type1, $type2)) {
            return [
                [$responseName, sprintf('they return conflicting types %s and %s', $type1, $type2)],
                [$ast1],
                [$ast2],
            ];
        }

        // Collect and compare sub-fields. Use the same "visited fragment names" list
        // for both collections so fields in a fragment reference are never
        // compared to themselves.
        $selectionSet1 = $ast1->selectionSet;
        $selectionSet2 = $ast2->selectionSet;
        if ($selectionSet1 && $selectionSet2) {
            $conflicts = $this->findConflictsBetweenSubSelectionSets(
                $context,
                $areMutuallyExclusive,
                Type::getNamedType($type1),
                $selectionSet1,
                Type::getNamedType($type2),
                $selectionSet2
            );

            return $this->subfieldConflicts(
                $conflicts,
                $responseName,
                $ast1,
                $ast2
            );
        }

        return null;
    }

    /**
     * @param NodeList<ArgumentNode> $arguments1 keep
     * @param NodeList<ArgumentNode> $arguments2 keep
     */
    protected function sameArguments(NodeList $arguments1, NodeList $arguments2): bool
    {
        if (count($arguments1) !== count($arguments2)) {
            return false;
        }

        foreach ($arguments1 as $argument1) {
            $argument2 = null;
            foreach ($arguments2 as $argument) {
                if ($argument->name->value === $argument1->name->value) {
                    $argument2 = $argument;
                    break;
                }
            }

            if ($argument2 === null) {
                return false;
            }

            if (! $this->sameValue($argument1->value, $argument2->value)) {
                return false;
            }
        }

        return true;
    }

    /**
     * @return bool
     */
    protected function sameValue(Node $value1, Node $value2)
    {
        return ($value1 === null && $value2 === null) || (Printer::doPrint($value1) === Printer::doPrint($value2));
    }

    /**
     * Two types conflict if both types could not apply to a value simultaneously.
     * Composite types are ignored as their individual field types will be compared
     * later recursively. However List and Non-Null types must match.
     */
    protected function doTypesConflict(Type $type1, Type $type2): bool
    {
        if ($type1 instanceof ListOfType) {
            return $type2 instanceof ListOfType
                ? $this->doTypesConflict($type1->getWrappedType(), $type2->getWrappedType())
                : true;
        }

        if ($type2 instanceof ListOfType) {
            return $type1 instanceof ListOfType
                ? $this->doTypesConflict($type1->getWrappedType(), $type2->getWrappedType())
                : true;
        }

        if ($type1 instanceof NonNull) {
            return $type2 instanceof NonNull
                ? $this->doTypesConflict($type1->getWrappedType(), $type2->getWrappedType())
                : true;
        }

        if ($type2 instanceof NonNull) {
            return $type1 instanceof NonNull
                ? $this->doTypesConflict($type1->getWrappedType(), $type2->getWrappedType())
                : true;
        }

        if (Type::isLeafType($type1) || Type::isLeafType($type2)) {
            return $type1 !== $type2;
        }

        return false;
    }

    /**
     * Find all conflicts found between two selection sets, including those found
     * via spreading in fragments. Called when determining if conflicts exist
     * between the sub-fields of two overlapping fields.
     *
     * @param bool          $areMutuallyExclusive
     * @param CompositeType $parentType1
     * @param CompositeType $parentType2
     *
     * @return mixed[][]
     */
    protected function findConflictsBetweenSubSelectionSets(
        ValidationContext $context,
        $areMutuallyExclusive,
        $parentType1,
        SelectionSetNode $selectionSet1,
        $parentType2,
        SelectionSetNode $selectionSet2
    ) {
        $conflicts = [];

        [$fieldMap1, $fragmentNames1] = $this->getFieldsAndFragmentNames(
            $context,
            $parentType1,
            $selectionSet1
        );
        [$fieldMap2, $fragmentNames2] = $this->getFieldsAndFragmentNames(
            $context,
            $parentType2,
            $selectionSet2
        );

        // (H) First, collect all conflicts between these two collections of field.
        $this->collectConflictsBetween(
            $context,
            $conflicts,
            $areMutuallyExclusive,
            $fieldMap1,
            $fieldMap2
        );

        // (I) Then collect conflicts between the first collection of fields and
        // those referenced by each fragment name associated with the second.
        $fragmentNames2Length = count($fragmentNames2);
        if ($fragmentNames2Length !== 0) {
            $comparedFragments = [];
            for ($j = 0; $j < $fragmentNames2Length; $j++) {
                $this->collectConflictsBetweenFieldsAndFragment(
                    $context,
                    $conflicts,
                    $comparedFragments,
                    $areMutuallyExclusive,
                    $fieldMap1,
                    $fragmentNames2[$j]
                );
            }
        }

        // (I) Then collect conflicts between the second collection of fields and
        // those referenced by each fragment name associated with the first.
        $fragmentNames1Length = count($fragmentNames1);
        if ($fragmentNames1Length !== 0) {
            $comparedFragments = [];
            for ($i = 0; $i < $fragmentNames1Length; $i++) {
                $this->collectConflictsBetweenFieldsAndFragment(
                    $context,
                    $conflicts,
                    $comparedFragments,
                    $areMutuallyExclusive,
                    $fieldMap2,
                    $fragmentNames1[$i]
                );
            }
        }

        // (J) Also collect conflicts between any fragment names by the first and
        // fragment names by the second. This compares each item in the first set of
        // names to each item in the second set of names.
        for ($i = 0; $i < $fragmentNames1Length; $i++) {
            for ($j = 0; $j < $fragmentNames2Length; $j++) {
                $this->collectConflictsBetweenFragments(
                    $context,
                    $conflicts,
                    $areMutuallyExclusive,
                    $fragmentNames1[$i],
                    $fragmentNames2[$j]
                );
            }
        }

        return $conflicts;
    }

    /**
     * Collect all Conflicts between two collections of fields. This is similar to,
     * but different from the `collectConflictsWithin` function above. This check
     * assumes that `collectConflictsWithin` has already been called on each
     * provided collection of fields. This is true because this validator traverses
     * each individual selection set.
     *
     * @param mixed[][] $conflicts
     * @param bool      $parentFieldsAreMutuallyExclusive
     * @param mixed[]   $fieldMap1
     * @param mixed[]   $fieldMap2
     */
    protected function collectConflictsBetween(
        ValidationContext $context,
        array &$conflicts,
        $parentFieldsAreMutuallyExclusive,
        array $fieldMap1,
        array $fieldMap2
    ) {
        // A field map is a keyed collection, where each key represents a response
        // name and the value at that key is a list of all fields which provide that
        // response name. For any response name which appears in both provided field
        // maps, each field from the first field map must be compared to every field
        // in the second field map to find potential conflicts.
        foreach ($fieldMap1 as $responseName => $fields1) {
            if (! isset($fieldMap2[$responseName])) {
                continue;
            }

            $fields2       = $fieldMap2[$responseName];
            $fields1Length = count($fields1);
            $fields2Length = count($fields2);
            for ($i = 0; $i < $fields1Length; $i++) {
                for ($j = 0; $j < $fields2Length; $j++) {
                    $conflict = $this->findConflict(
                        $context,
                        $parentFieldsAreMutuallyExclusive,
                        $responseName,
                        $fields1[$i],
                        $fields2[$j]
                    );
                    if ($conflict === null) {
                        continue;
                    }

                    $conflicts[] = $conflict;
                }
            }
        }
    }

    /**
     * Collect all conflicts found between a set of fields and a fragment reference
     * including via spreading in any nested fragments.
     *
     * @param mixed[][] $conflicts
     * @param bool[]    $comparedFragments
     * @param bool      $areMutuallyExclusive
     * @param mixed[][] $fieldMap
     * @param string    $fragmentName
     */
    protected function collectConflictsBetweenFieldsAndFragment(
        ValidationContext $context,
        array &$conflicts,
        array &$comparedFragments,
        $areMutuallyExclusive,
        array $fieldMap,
        $fragmentName
    ) {
        if (isset($comparedFragments[$fragmentName])) {
            return;
        }

        $comparedFragments[$fragmentName] = true;

        $fragment = $context->getFragment($fragmentName);
        if ($fragment === null) {
            return;
        }

        [$fieldMap2, $fragmentNames2] = $this->getReferencedFieldsAndFragmentNames(
            $context,
            $fragment
        );

        if ($fieldMap === $fieldMap2) {
            return;
        }

        // (D) First collect any conflicts between the provided collection of fields
        // and the collection of fields represented by the given fragment.
        $this->collectConflictsBetween(
            $context,
            $conflicts,
            $areMutuallyExclusive,
            $fieldMap,
            $fieldMap2
        );

        // (E) Then collect any conflicts between the provided collection of fields
        // and any fragment names found in the given fragment.
        $fragmentNames2Length = count($fragmentNames2);
        for ($i = 0; $i < $fragmentNames2Length; $i++) {
            $this->collectConflictsBetweenFieldsAndFragment(
                $context,
                $conflicts,
                $comparedFragments,
                $areMutuallyExclusive,
                $fieldMap,
                $fragmentNames2[$i]
            );
        }
    }

    /**
     * Given a reference to a fragment, return the represented collection of fields
     * as well as a list of nested fragment names referenced via fragment spreads.
     *
     * @return mixed[]|SplObjectStorage
     */
    protected function getReferencedFieldsAndFragmentNames(
        ValidationContext $context,
        FragmentDefinitionNode $fragment
    ) {
        // Short-circuit building a type from the AST if possible.
        if (isset($this->cachedFieldsAndFragmentNames[$fragment->selectionSet])) {
            return $this->cachedFieldsAndFragmentNames[$fragment->selectionSet];
        }

        $fragmentType = TypeInfo::typeFromAST($context->getSchema(), $fragment->typeCondition);

        return $this->getFieldsAndFragmentNames(
            $context,
            $fragmentType,
            $fragment->selectionSet
        );
    }

    /**
     * Collect all conflicts found between two fragments, including via spreading in
     * any nested fragments.
     *
     * @param mixed[][] $conflicts
     * @param bool      $areMutuallyExclusive
     * @param string    $fragmentName1
     * @param string    $fragmentName2
     */
    protected function collectConflictsBetweenFragments(
        ValidationContext $context,
        array &$conflicts,
        $areMutuallyExclusive,
        $fragmentName1,
        $fragmentName2
    ) {
        // No need to compare a fragment to itself.
        if ($fragmentName1 === $fragmentName2) {
            return;
        }

        // Memoize so two fragments are not compared for conflicts more than once.
        if (
            $this->comparedFragmentPairs->has(
                $fragmentName1,
                $fragmentName2,
                $areMutuallyExclusive
            )
        ) {
            return;
        }

        $this->comparedFragmentPairs->add(
            $fragmentName1,
            $fragmentName2,
            $areMutuallyExclusive
        );

        $fragment1 = $context->getFragment($fragmentName1);
        $fragment2 = $context->getFragment($fragmentName2);
        if ($fragment1 === null || $fragment2 === null) {
            return;
        }

        [$fieldMap1, $fragmentNames1] = $this->getReferencedFieldsAndFragmentNames(
            $context,
            $fragment1
        );
        [$fieldMap2, $fragmentNames2] = $this->getReferencedFieldsAndFragmentNames(
            $context,
            $fragment2
        );

        // (F) First, collect all conflicts between these two collections of fields
        // (not including any nested fragments).
        $this->collectConflictsBetween(
            $context,
            $conflicts,
            $areMutuallyExclusive,
            $fieldMap1,
            $fieldMap2
        );

        // (G) Then collect conflicts between the first fragment and any nested
        // fragments spread in the second fragment.
        $fragmentNames2Length = count($fragmentNames2);
        for ($j = 0; $j < $fragmentNames2Length; $j++) {
            $this->collectConflictsBetweenFragments(
                $context,
                $conflicts,
                $areMutuallyExclusive,
                $fragmentName1,
                $fragmentNames2[$j]
            );
        }

        // (G) Then collect conflicts between the second fragment and any nested
        // fragments spread in the first fragment.
        $fragmentNames1Length = count($fragmentNames1);
        for ($i = 0; $i < $fragmentNames1Length; $i++) {
            $this->collectConflictsBetweenFragments(
                $context,
                $conflicts,
                $areMutuallyExclusive,
                $fragmentNames1[$i],
                $fragmentName2
            );
        }
    }

    /**
     * Given a series of Conflicts which occurred between two sub-fields, generate
     * a single Conflict.
     *
     * @param mixed[][] $conflicts
     * @param string    $responseName
     *
     * @return mixed[]|null
     */
    protected function subfieldConflicts(
        array $conflicts,
        $responseName,
        FieldNode $ast1,
        FieldNode $ast2
    ) {
        if (count($conflicts) === 0) {
            return null;
        }

        return [
            [
                $responseName,
                array_map(
                    static function ($conflict) {
                        return $conflict[0];
                    },
                    $conflicts
                ),
            ],
            array_reduce(
                $conflicts,
                static function ($allFields, $conflict): array {
                    return array_merge($allFields, $conflict[1]);
                },
                [$ast1]
            ),
            array_reduce(
                $conflicts,
                static function ($allFields, $conflict): array {
                    return array_merge($allFields, $conflict[2]);
                },
                [$ast2]
            ),
        ];
    }

    /**
     * @param string $responseName
     * @param string $reason
     */
    public static function fieldsConflictMessage($responseName, $reason)
    {
        $reasonMessage = static::reasonMessage($reason);

        return sprintf(
            'Fields "%s" conflict because %s. Use different aliases on the fields to fetch both if this was intentional.',
            $responseName,
            $reasonMessage
        );
    }

    public static function reasonMessage($reason)
    {
        if (is_array($reason)) {
            $tmp = array_map(
                static function ($tmp): string {
                    [$responseName, $subReason] = $tmp;

                    $reasonMessage = static::reasonMessage($subReason);

                    return sprintf('subfields "%s" conflict because %s', $responseName, $reasonMessage);
                },
                $reason
            );

            return implode(' and ', $tmp);
        }

        return $reason;
    }
}<|MERGE_RESOLUTION|>--- conflicted
+++ resolved
@@ -255,17 +255,12 @@
                             $fieldDef = $parentType->getField($fieldName);
                         }
                     }
-<<<<<<< HEAD
-                    $responseName = isset($selection->alias) ? $selection->alias->value : $fieldName;
-=======
-
-                    $responseName = $selection->alias === null ? $fieldName : $selection->alias->value;
->>>>>>> 0402b008
-
-                    if (! isset($astAndDefs[$responseName])) {
-                        $astAndDefs[$responseName] = [];
-                    }
-
+
+                    $responseName = isset($selection->alias)
+                        ? $selection->alias->value
+                        : $fieldName;
+
+                    $astAndDefs[$responseName] ??= [];
                     $astAndDefs[$responseName][] = [$parentType, $selection, $fieldDef];
                     break;
                 case $selection instanceof FragmentSpreadNode:
