<?php declare(strict_types=1);

namespace GraphQL\Validator\Rules;

use function array_keys;
use function count;
use GraphQL\Error\Error;
use GraphQL\Language\AST\NamedTypeNode;
use GraphQL\Language\AST\Node;
use GraphQL\Language\AST\NodeKind;
use GraphQL\Language\AST\TypeDefinitionNode;
use GraphQL\Language\AST\TypeSystemDefinitionNode;
use GraphQL\Type\Definition\Type;
use GraphQL\Utils\Utils;
<<<<<<< HEAD
use GraphQL\Validator\ASTValidationContext;
use GraphQL\Validator\SDLValidationContext;
use GraphQL\Validator\ValidationContext;
use function in_array;
=======
use GraphQL\Validator\QueryValidationContext;
>>>>>>> e8dfe9b6

/**
 * Known type names.
 *
 * A GraphQL document is only valid if referenced types (specifically
 * variable definitions and fragment conditions) are defined by the type schema.
 *
 * @phpstan-import-type VisitorArray from \GraphQL\Language\Visitor
 */
class KnownTypeNames extends ValidationRule
{
    public function getVisitor(QueryValidationContext $context): array
    {
        return $this->getASTVisitor($context);
    }

    public function getSDLVisitor(SDLValidationContext $context): array
    {
        return $this->getASTVisitor($context);
    }

    /**
     * @phpstan-return VisitorArray
     */
    public function getASTVisitor(ASTValidationContext $context): array
    {
        /** @var array<int, string> $definedTypes */
        $definedTypes = [];
        foreach ($context->getDocument()->definitions as $def) {
            if ($def instanceof TypeDefinitionNode) {
                $definedTypes[] = $def->name->value;
            }
        }

        $standardTypeNames = array_keys(Type::getAllBuiltInTypes());

        return [
            NodeKind::NAMED_TYPE => static function (NamedTypeNode $node, $_1, $parent, $_2, $ancestors) use ($context, $definedTypes, $standardTypeNames): void {
                $typeName = $node->name->value;
<<<<<<< HEAD
                $schema = $context->getSchema();

                if (in_array($typeName, $definedTypes, true)) {
                    return;
                }

                if (null !== $schema && $schema->hasType($typeName)) {
                    return;
                }

                $definitionNode = $ancestors[2] ?? $parent;
                $isSDL = null !== $definitionNode && self::isSDLNode($definitionNode);
                if ($isSDL && in_array($typeName, $standardTypeNames, true)) {
=======
                $type = $schema->getType($typeName);
                if ($type !== null) {
>>>>>>> e8dfe9b6
                    return;
                }

                $existingTypesMap = null !== $schema
                    ? $schema->getTypeMap()
                    : [];
                $typeNames = [
                    ...array_keys($existingTypesMap),
                    ...$definedTypes,
                ];
                $context->reportError(new Error(
                    static::unknownTypeMessage(
                        $typeName,
                        Utils::suggestionList(
                            $typeName,
                            $isSDL
                                // TODO: order
                                ? [...$typeNames, ...$standardTypeNames]
                                : $typeNames
                        )
                    ),
                    [$node]
                ));
            },
        ];
    }

    /**
     * @param array<string> $suggestedTypes
     */
    public static function unknownTypeMessage(string $type, array $suggestedTypes): string
    {
        $message = 'Unknown type "' . $type . '".';
        if (count($suggestedTypes) > 0) {
            $message .= ' Did you mean ' . Utils::quotedOrList($suggestedTypes) . '?';
        }

        return $message;
    }

    /**
     * @param Node|array<int, Node> $value
     */
    public static function isSDLNode($value): bool
    {
        return $value instanceof Node
        // TODO: should be (TypeSystemDefinitionNode || TypeSystemExtensionNode)
        && $value instanceof TypeSystemDefinitionNode;
    }
}<|MERGE_RESOLUTION|>--- conflicted
+++ resolved
@@ -12,14 +12,10 @@
 use GraphQL\Language\AST\TypeSystemDefinitionNode;
 use GraphQL\Type\Definition\Type;
 use GraphQL\Utils\Utils;
-<<<<<<< HEAD
 use GraphQL\Validator\ASTValidationContext;
 use GraphQL\Validator\SDLValidationContext;
-use GraphQL\Validator\ValidationContext;
+use GraphQL\Validator\QueryValidationContext;
 use function in_array;
-=======
-use GraphQL\Validator\QueryValidationContext;
->>>>>>> e8dfe9b6
 
 /**
  * Known type names.
@@ -59,7 +55,6 @@
         return [
             NodeKind::NAMED_TYPE => static function (NamedTypeNode $node, $_1, $parent, $_2, $ancestors) use ($context, $definedTypes, $standardTypeNames): void {
                 $typeName = $node->name->value;
-<<<<<<< HEAD
                 $schema = $context->getSchema();
 
                 if (in_array($typeName, $definedTypes, true)) {
@@ -73,10 +68,6 @@
                 $definitionNode = $ancestors[2] ?? $parent;
                 $isSDL = null !== $definitionNode && self::isSDLNode($definitionNode);
                 if ($isSDL && in_array($typeName, $standardTypeNames, true)) {
-=======
-                $type = $schema->getType($typeName);
-                if ($type !== null) {
->>>>>>> e8dfe9b6
                     return;
                 }
 
