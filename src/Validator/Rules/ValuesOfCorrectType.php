--- conflicted
+++ resolved
@@ -49,10 +49,7 @@
     public function getVisitor(ValidationContext $context)
     {
         $fieldName = '';
-<<<<<<< HEAD
-=======
-
->>>>>>> 231919fb
+
         return [
             NodeKind::FIELD        => [
                 'enter' => static function (FieldNode $node) use (&$fieldName) {
@@ -285,10 +282,7 @@
                 return self::badArgumentValueMessage($typeName, $valueName, $fieldName, $arg->name, $message);
             }
         }
-<<<<<<< HEAD
-=======
-
->>>>>>> 231919fb
+
         return self::badValueMessage($typeName, $valueName, $message);
     }
 }