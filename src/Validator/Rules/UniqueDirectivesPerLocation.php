<?php declare(strict_types=1);

namespace GraphQL\Validator\Rules;

use GraphQL\Error\Error;
use GraphQL\Language\AST\DirectiveDefinitionNode;
use GraphQL\Language\AST\Node;
use GraphQL\Language\Visitor;
use GraphQL\Type\Definition\Directive;
use GraphQL\Validator\ASTValidationContext;
use GraphQL\Validator\SDLValidationContext;
use GraphQL\Validator\ValidationContext;

/**
 * Unique directive names per location.
 *
 * A GraphQL document is only valid if all non-repeatable directives at
 * a given location are uniquely named.
 *
 * @phpstan-import-type VisitorArray from Visitor
 */
class UniqueDirectivesPerLocation extends ValidationRule
{
    public function getVisitor(ValidationContext $context): array
    {
        return $this->getASTVisitor($context);
    }

    public function getSDLVisitor(SDLValidationContext $context): array
    {
        return $this->getASTVisitor($context);
    }

    /**
     * @phpstan-return VisitorArray
     */
    public function getASTVisitor(ASTValidationContext $context): array
    {
        /** @var array<string, true> $uniqueDirectiveMap */
        $uniqueDirectiveMap = [];

        $schema = $context->getSchema();
        $definedDirectives = null !== $schema
            ? $schema->getDirectives()
            : Directive::getInternalDirectives();
        foreach ($definedDirectives as $directive) {
            if (! $directive->isRepeatable) {
                $uniqueDirectiveMap[$directive->name] = true;
            }
        }

        $astDefinitions = $context->getDocument()->definitions;
        foreach ($astDefinitions as $definition) {
<<<<<<< HEAD
            if ($definition instanceof DirectiveDefinitionNode) {
                $uniqueDirectiveMap[$definition->name->value] = $definition->repeatable;
=======
            if ($definition instanceof DirectiveDefinitionNode
                && ! $definition->repeatable
            ) {
                $uniqueDirectiveMap[$definition->name->value] = true;
>>>>>>> 9faf59a9
            }
        }

        return [
            'enter' => static function (Node $node) use ($uniqueDirectiveMap, $context): void {
                if (! isset($node->directives)) {
                    return;
                }

                $knownDirectives = [];

                foreach ($node->directives as $directive) {
                    $directiveName = $directive->name->value;

                    if (isset($uniqueDirectiveMap[$directiveName])) {
                        if (isset($knownDirectives[$directiveName])) {
                            $context->reportError(new Error(
                                static::duplicateDirectiveMessage($directiveName),
                                [$knownDirectives[$directiveName], $directive]
                            ));
                        } else {
                            $knownDirectives[$directiveName] = $directive;
                        }
                    }
                }
            },
        ];
    }

    public static function duplicateDirectiveMessage(string $directiveName): string
    {
        return "The directive \"{$directiveName}\" can only be used once at this location.";
    }
}<|MERGE_RESOLUTION|>--- conflicted
+++ resolved
@@ -51,15 +51,10 @@
 
         $astDefinitions = $context->getDocument()->definitions;
         foreach ($astDefinitions as $definition) {
-<<<<<<< HEAD
-            if ($definition instanceof DirectiveDefinitionNode) {
-                $uniqueDirectiveMap[$definition->name->value] = $definition->repeatable;
-=======
             if ($definition instanceof DirectiveDefinitionNode
                 && ! $definition->repeatable
             ) {
                 $uniqueDirectiveMap[$definition->name->value] = true;
->>>>>>> 9faf59a9
             }
         }
 
