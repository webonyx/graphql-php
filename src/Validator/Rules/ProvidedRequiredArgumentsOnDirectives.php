<?php

declare(strict_types=1);

namespace GraphQL\Validator\Rules;

use GraphQL\Error\Error;
use GraphQL\Language\AST\ArgumentNode;
use GraphQL\Language\AST\DirectiveDefinitionNode;
use GraphQL\Language\AST\DirectiveNode;
use GraphQL\Language\AST\InputValueDefinitionNode;
use GraphQL\Language\AST\NodeKind;
use GraphQL\Language\AST\NonNullTypeNode;
use GraphQL\Language\Printer;
use GraphQL\Type\Definition\Directive;
use GraphQL\Type\Definition\FieldArgument;
use GraphQL\Utils\Utils;
use GraphQL\Validator\ASTValidationContext;
use GraphQL\Validator\SDLValidationContext;
use GraphQL\Validator\ValidationContext;

use function array_filter;

/**
 * Provided required arguments on directives
 *
 * A directive is only valid if all required (non-null without a
 * default value) field arguments have been provided.
 */
class ProvidedRequiredArgumentsOnDirectives extends ValidationRule
{
    public static function missingDirectiveArgMessage(string $directiveName, string $argName, string $type)
    {
        return 'Directive "@' . $directiveName . '" argument "' . $argName
            . '" of type "' . $type . '" is required but not provided.';
    }

    public function getSDLVisitor(SDLValidationContext $context)
    {
        return $this->getASTVisitor($context);
    }

    public function getVisitor(ValidationContext $context)
    {
        return $this->getASTVisitor($context);
    }

    public function getASTVisitor(ASTValidationContext $context)
    {
        $requiredArgsMap   = [];
        $schema            = $context->getSchema();
        $definedDirectives = $schema
            ? $schema->getDirectives()
            : Directive::getInternalDirectives();

        foreach ($definedDirectives as $directive) {
            $requiredArgsMap[$directive->name] = Utils::keyMap(
                array_filter($directive->args, static function (FieldArgument $arg): bool {
                    return $arg->isRequired();
                }),
                static function (FieldArgument $arg): string {
                    return $arg->name;
                }
            );
        }

        $astDefinition = $context->getDocument()->definitions;
        foreach ($astDefinition as $def) {
            if (! ($def instanceof DirectiveDefinitionNode)) {
                continue;
            }
<<<<<<< HEAD
            $arguments = $def->arguments;
=======

            $arguments = $def->arguments ?? [];
>>>>>>> f93879b5

            $requiredArgsMap[$def->name->value] = Utils::keyMap(
                Utils::filter($arguments, static function (InputValueDefinitionNode $argument): bool {
                    return $argument->type instanceof NonNullTypeNode &&
                        (
                            ! isset($argument->defaultValue) ||
                            $argument->defaultValue === null
                        );
                }),
                static function (InputValueDefinitionNode $argument): string {
                    return $argument->name->value;
                }
            );
        }

        return [
            NodeKind::DIRECTIVE => [
                // Validate on leave to allow for deeper errors to appear first.
                'leave' => static function (DirectiveNode $directiveNode) use ($requiredArgsMap, $context): ?string {
                    $directiveName = $directiveNode->name->value;
                    $requiredArgs  = $requiredArgsMap[$directiveName] ?? null;
                    if (! $requiredArgs) {
                        return null;
                    }

                    $argNodes   = $directiveNode->arguments;
                    $argNodeMap = Utils::keyMap(
                        $argNodes,
                        static function (ArgumentNode $arg): string {
                            return $arg->name->value;
                        }
                    );

                    foreach ($requiredArgs as $argName => $arg) {
                        if (isset($argNodeMap[$argName])) {
                            continue;
                        }

                        if ($arg instanceof FieldArgument) {
                            $argType = (string) $arg->getType();
                        } elseif ($arg instanceof InputValueDefinitionNode) {
                            $argType = Printer::doPrint($arg->type);
                        } else {
                            $argType = '';
                        }

                        $context->reportError(
                            new Error(static::missingDirectiveArgMessage($directiveName, $argName, $argType), [$directiveNode])
                        );
                    }

                    return null;
                },
            ],
        ];
    }
}<|MERGE_RESOLUTION|>--- conflicted
+++ resolved
@@ -69,12 +69,8 @@
             if (! ($def instanceof DirectiveDefinitionNode)) {
                 continue;
             }
-<<<<<<< HEAD
+
             $arguments = $def->arguments;
-=======
-
-            $arguments = $def->arguments ?? [];
->>>>>>> f93879b5
 
             $requiredArgsMap[$def->name->value] = Utils::keyMap(
                 Utils::filter($arguments, static function (InputValueDefinitionNode $argument): bool {
