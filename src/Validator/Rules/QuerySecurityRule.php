--- conflicted
+++ resolved
@@ -119,12 +119,7 @@
                 case $selection instanceof FieldNode:
                     $fieldName = $selection->name->value;
                     $fieldDef  = null;
-<<<<<<< HEAD
-                    if ($parentType !== null && method_exists($parentType, 'getFields')) {
-                        $tmp                  = $parentType->getFields();
-=======
                     if ($parentType instanceof HasFieldsType || $parentType instanceof InputObjectType) {
->>>>>>> ad0c63fa
                         $schemaMetaFieldDef   = Introspection::schemaMetaFieldDef();
                         $typeMetaFieldDef     = Introspection::typeMetaFieldDef();
                         $typeNameMetaFieldDef = Introspection::typeNameMetaFieldDef();
