--- conflicted
+++ resolved
@@ -179,11 +179,7 @@
                 $this->getRawVariableValues()
             );
             if ($errors !== null && $errors !== []) {
-<<<<<<< HEAD
-                throw new Error(\implode("\n\n", \array_map(static fn (Error $error): string => $error->getMessage(), $errors)));
-=======
                 throw new Error(implode("\n\n", array_map(static fn (Error $error): string => $error->getMessage(), $errors)));
->>>>>>> 60feb7ad
             }
 
             if ($directiveNode->name->value === Directive::INCLUDE_NAME) {
@@ -246,11 +242,7 @@
             );
 
             if (is_array($errors) && $errors !== []) {
-<<<<<<< HEAD
-                throw new Error(\implode("\n\n", \array_map(static fn ($error) => $error->getMessage(), $errors)));
-=======
                 throw new Error(implode("\n\n", array_map(static fn ($error) => $error->getMessage(), $errors)));
->>>>>>> 60feb7ad
             }
 
             $args = Values::getArgumentValues($fieldDef, $node, $variableValues);
