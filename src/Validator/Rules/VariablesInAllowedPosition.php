--- conflicted
+++ resolved
@@ -3,11 +3,8 @@
 namespace GraphQL\Validator\Rules;
 
 use GraphQL\Error\Error;
-<<<<<<< HEAD
+use GraphQL\Error\InvariantViolation;
 use GraphQL\Language\AST\ConstValueNode;
-=======
-use GraphQL\Error\InvariantViolation;
->>>>>>> 5ec0b8fb
 use GraphQL\Language\AST\NodeKind;
 use GraphQL\Language\AST\NullValueNode;
 use GraphQL\Language\AST\OperationDefinitionNode;
@@ -89,14 +86,9 @@
      * which includes considering if default values exist for either the variable
      * or the location at which it is located.
      *
-<<<<<<< HEAD
      * @param mixed $locationDefaultValue
-=======
-     * @param ValueNode|null $varDefaultValue
-     * @param mixed          $locationDefaultValue
      *
      * @throws InvariantViolation
->>>>>>> 5ec0b8fb
      */
     protected function allowedVariableUsage(Schema $schema, Type $varType, ?ConstValueNode $varDefaultValue, Type $locationType, $locationDefaultValue): bool
     {
