<?php declare(strict_types=1);

namespace GraphQL\Validator\Rules;

use GraphQL\Error\Error;
use GraphQL\Language\AST\NodeKind;
use GraphQL\Language\AST\NullValueNode;
use GraphQL\Language\AST\OperationDefinitionNode;
use GraphQL\Language\AST\ValueNode;
use GraphQL\Language\AST\VariableDefinitionNode;
use GraphQL\Type\Definition\NonNull;
use GraphQL\Type\Definition\Type;
use GraphQL\Type\Schema;
use GraphQL\Utils\TypeComparators;
use GraphQL\Utils\TypeInfo;
use GraphQL\Utils\Utils;
use GraphQL\Validator\QueryValidationContext;

class VariablesInAllowedPosition extends ValidationRule
{
    /**
     * A map from variable names to their definition nodes.
     *
     * @var array<string, VariableDefinitionNode>
     */
    protected array $varDefMap;

    public function getVisitor(QueryValidationContext $context): array
    {
        return [
            NodeKind::OPERATION_DEFINITION => [
                'enter' => function (): void {
                    $this->varDefMap = [];
                },
                'leave' => function (OperationDefinitionNode $operation) use ($context): void {
                    $usages = $context->getRecursiveVariableUsages($operation);

                    foreach ($usages as $usage) {
                        $node = $usage['node'];
                        $type = $usage['type'];
                        $defaultValue = $usage['defaultValue'];
                        $varName = $node->name->value;
                        $varDef = $this->varDefMap[$varName] ?? null;

                        if ($varDef === null || $type === null) {
                            continue;
                        }

                        // A var type is allowed if it is the same or more strict (e.g. is
                        // a subtype of) than the expected type. It can be more strict if
                        // the variable type is non-null when the expected type is nullable.
                        // If both are list types, the variable item type can be more strict
                        // than the expected item type (contravariant).
                        $schema = $context->getSchema();
                        $varType = TypeInfo::typeFromAST($schema, $varDef->type);

                        if ($varType !== null && ! $this->allowedVariableUsage($schema, $varType, $varDef->defaultValue, $type, $defaultValue)) {
                            $context->reportError(new Error(
                                static::badVarPosMessage($varName, $varType->toString(), $type->toString()),
                                [$varDef, $node]
                            ));
                        }
                    }
                },
            ],
            NodeKind::VARIABLE_DEFINITION => function (VariableDefinitionNode $varDefNode): void {
                $this->varDefMap[$varDefNode->variable->name->value] = $varDefNode;
            },
        ];
    }

    /**
     * A var type is allowed if it is the same or more strict than the expected
     * type. It can be more strict if the variable type is non-null when the
     * expected type is nullable. If both are list types, the variable item type can
     * be more strict than the expected item type.
     */
    public static function badVarPosMessage(string $varName, string $varType, string $expectedType): string
    {
        return "Variable \"\${$varName}\" of type \"{$varType}\" used in position expecting type \"{$expectedType}\".";
    }

    /**
     * Returns true if the variable is allowed in the location it was found,
     * which includes considering if default values exist for either the variable
     * or the location at which it is located.
     *
     * @param ValueNode|null $varDefaultValue
     * @param mixed          $locationDefaultValue
     */
    protected function allowedVariableUsage(Schema $schema, Type $varType, $varDefaultValue, Type $locationType, $locationDefaultValue): bool
    {
        if ($locationType instanceof NonNull && ! $varType instanceof NonNull) {
<<<<<<< HEAD
            $hasNonNullVariableDefaultValue = $varDefaultValue !== null && ! $varDefaultValue instanceof NullValueNode;
            $hasLocationDefaultValue = ! Utils::isInvalid($locationDefaultValue);
=======
            $hasNonNullVariableDefaultValue = null !== $varDefaultValue && ! $varDefaultValue instanceof NullValueNode;
            $hasLocationDefaultValue = ! (Utils::undefined() === $locationDefaultValue);
>>>>>>> cf0c6939
            if (! $hasNonNullVariableDefaultValue && ! $hasLocationDefaultValue) {
                return false;
            }

            $nullableLocationType = $locationType->getWrappedType();

            return TypeComparators::isTypeSubTypeOf($schema, $varType, $nullableLocationType);
        }

        return TypeComparators::isTypeSubTypeOf($schema, $varType, $locationType);
    }
}<|MERGE_RESOLUTION|>--- conflicted
+++ resolved
@@ -42,7 +42,7 @@
                         $varName = $node->name->value;
                         $varDef = $this->varDefMap[$varName] ?? null;
 
-                        if ($varDef === null || $type === null) {
+                        if (null === $varDef || null === $type) {
                             continue;
                         }
 
@@ -54,7 +54,7 @@
                         $schema = $context->getSchema();
                         $varType = TypeInfo::typeFromAST($schema, $varDef->type);
 
-                        if ($varType !== null && ! $this->allowedVariableUsage($schema, $varType, $varDef->defaultValue, $type, $defaultValue)) {
+                        if (null !== $varType && ! $this->allowedVariableUsage($schema, $varType, $varDef->defaultValue, $type, $defaultValue)) {
                             $context->reportError(new Error(
                                 static::badVarPosMessage($varName, $varType->toString(), $type->toString()),
                                 [$varDef, $node]
@@ -91,13 +91,8 @@
     protected function allowedVariableUsage(Schema $schema, Type $varType, $varDefaultValue, Type $locationType, $locationDefaultValue): bool
     {
         if ($locationType instanceof NonNull && ! $varType instanceof NonNull) {
-<<<<<<< HEAD
-            $hasNonNullVariableDefaultValue = $varDefaultValue !== null && ! $varDefaultValue instanceof NullValueNode;
-            $hasLocationDefaultValue = ! Utils::isInvalid($locationDefaultValue);
-=======
             $hasNonNullVariableDefaultValue = null !== $varDefaultValue && ! $varDefaultValue instanceof NullValueNode;
             $hasLocationDefaultValue = ! (Utils::undefined() === $locationDefaultValue);
->>>>>>> cf0c6939
             if (! $hasNonNullVariableDefaultValue && ! $hasLocationDefaultValue) {
                 return false;
             }
