<?php

declare(strict_types=1);

namespace GraphQL\Validator\Rules;

use GraphQL\Error\Error;
use GraphQL\Language\AST\FieldNode;
use GraphQL\Language\AST\NodeKind;
use GraphQL\Language\Visitor;
use GraphQL\Language\VisitorOperation;
use GraphQL\Validator\ValidationContext;

use function sprintf;

class ProvidedRequiredArguments extends ValidationRule
{
    public function getVisitor(ValidationContext $context)
    {
        $providedRequiredArgumentsOnDirectives = new ProvidedRequiredArgumentsOnDirectives();

        return $providedRequiredArgumentsOnDirectives->getVisitor($context) + [
            NodeKind::FIELD => [
                'leave' => static function (FieldNode $fieldNode) use ($context): ?VisitorOperation {
                    $fieldDef = $context->getFieldDef();

                    if (! $fieldDef) {
                        return Visitor::skipNode();
                    }
<<<<<<< HEAD
                    $argNodes = $fieldNode->arguments;
=======

                    $argNodes = $fieldNode->arguments ?? [];
>>>>>>> f93879b5

                    $argNodeMap = [];
                    foreach ($argNodes as $argNode) {
                        $argNodeMap[$argNode->name->value] = $argNode;
                    }

                    foreach ($fieldDef->args as $argDef) {
                        $argNode = $argNodeMap[$argDef->name] ?? null;
                        if ($argNode || ! $argDef->isRequired()) {
                            continue;
                        }

                        $context->reportError(new Error(
                            self::missingFieldArgMessage($fieldNode->name->value, $argDef->name, $argDef->getType()),
                            [$fieldNode]
                        ));
                    }

                    return null;
                },
            ],
        ];
    }

    public static function missingFieldArgMessage($fieldName, $argName, $type)
    {
        return sprintf(
            'Field "%s" argument "%s" of type "%s" is required but not provided.',
            $fieldName,
            $argName,
            $type
        );
    }
}<|MERGE_RESOLUTION|>--- conflicted
+++ resolved
@@ -27,12 +27,8 @@
                     if (! $fieldDef) {
                         return Visitor::skipNode();
                     }
-<<<<<<< HEAD
+
                     $argNodes = $fieldNode->arguments;
-=======
-
-                    $argNodes = $fieldNode->arguments ?? [];
->>>>>>> f93879b5
 
                     $argNodeMap = [];
                     foreach ($argNodes as $argNode) {
