<?php declare(strict_types=1);

namespace GraphQL\Executor;

use function array_key_exists;
use function count;
use GraphQL\Error\Error;
use GraphQL\Language\AST\ArgumentNode;
use GraphQL\Language\AST\DirectiveNode;
use GraphQL\Language\AST\EnumValueDefinitionNode;
use GraphQL\Language\AST\FieldDefinitionNode;
use GraphQL\Language\AST\FieldNode;
use GraphQL\Language\AST\FragmentSpreadNode;
use GraphQL\Language\AST\InlineFragmentNode;
use GraphQL\Language\AST\Node;
use GraphQL\Language\AST\NodeList;
use GraphQL\Language\AST\NullValueNode;
use GraphQL\Language\AST\VariableDefinitionNode;
use GraphQL\Language\AST\VariableNode;
use GraphQL\Language\Printer;
use GraphQL\Type\Definition\Directive;
use GraphQL\Type\Definition\FieldDefinition;
use GraphQL\Type\Definition\NonNull;
use GraphQL\Type\Definition\Type;
use GraphQL\Type\Schema;
use GraphQL\Utils\AST;
use GraphQL\Utils\TypeInfo;
use GraphQL\Utils\Utils;
use GraphQL\Utils\Value;
use function sprintf;

/**
 * @see ArgumentNode - force IDE import
 *
 * @phpstan-import-type ArgumentNodeValue from ArgumentNode
 */
class Values
{
    /**
     * Prepares an object map of variables of the correct type based on the provided
     * variable definitions and arbitrary input. If the input cannot be coerced
     * to match the variable definitions, an Error will be thrown.
     *
     * @param NodeList<VariableDefinitionNode> $varDefNodes
     * @param array<string, mixed> $rawVariableValues
     *
     * @return array{array<int, Error>, null}|array{null, array<string, mixed>}
     */
    public static function getVariableValues(Schema $schema, NodeList $varDefNodes, array $rawVariableValues): array
    {
        $errors = [];
        $coercedValues = [];
        foreach ($varDefNodes as $varDefNode) {
            $varName = $varDefNode->variable->name->value;
            $varType = TypeInfo::typeFromAST($schema, $varDefNode->type);

            if (! Type::isInputType($varType)) {
                // Must use input types for variables. This should be caught during
                // validation, however is checked again here for safety.
                $typeStr = Printer::doPrint($varDefNode->type);
                $errors[] = new Error(
                    "Variable \"\${$varName}\" expected value of type \"{$typeStr}\" which cannot be used as an input type.",
                    [$varDefNode->type]
                );
            } else {
                $hasValue = array_key_exists($varName, $rawVariableValues);
                $value = $hasValue
                    ? $rawVariableValues[$varName]
                    : Utils::undefined();

                if (! $hasValue && ($varDefNode->defaultValue !== null)) {
                    // If no value was provided to a variable with a default value,
                    // use the default value.
                    $coercedValues[$varName] = AST::valueFromAST($varDefNode->defaultValue, $varType);
                } elseif ((! $hasValue || $value === null) && ($varType instanceof NonNull)) {
                    // If no value or a nullish value was provided to a variable with a
                    // non-null type (required), produce an error.
                    $errors[] = new Error(
                        sprintf(
                            $hasValue
                                ? 'Variable "$%s" of non-null type "%s" must not be null.'
                                : 'Variable "$%s" of required type "%s" was not provided.',
                            $varName,
                            Utils::printSafe($varType)
                        ),
                        [$varDefNode]
                    );
                } elseif ($hasValue) {
                    if ($value === null) {
                        // If the explicit value `null` was provided, an entry in the coerced
                        // values must exist as the value `null`.
                        $coercedValues[$varName] = null;
                    } else {
                        // Otherwise, a non-null value was provided, coerce it to the expected
                        // type or report an error if coercion fails.
                        $coerced = Value::coerceValue($value, $varType, $varDefNode);

                        $coercionErrors = $coerced['errors'];
                        if ($coercionErrors !== null) {
                            foreach ($coercionErrors as $error) {
                                $invalidValue = Utils::printSafeJson($value);

                                $errors[] = new Error(
                                    "Variable \"\${$varName}\" got invalid value {$invalidValue}; {$error->getMessage()}",
                                    $error->getNodes(),
                                    $error->getSource(),
                                    $error->getPositions(),
                                    $error->getPath(),
                                    $error->getPrevious(),
                                    $error->getExtensions()
                                );
                            }
                        } else {
                            $coercedValues[$varName] = $coerced['value'];
                        }
                    }
                }
            }
        }

        if (count($errors) > 0) {
            return [$errors, null];
        }

        return [null, $coercedValues];
    }

    /**
     * Prepares an object map of argument values given a directive definition
     * and a AST node which may contain directives. Optionally also accepts a map
     * of variable values.
     *
     * If the directive does not exist on the node, returns undefined.
     *
     * @param FragmentSpreadNode|FieldNode|InlineFragmentNode|EnumValueDefinitionNode|FieldDefinitionNode $node
     * @param array<string, mixed>|null $variableValues
     *
     * @return array<string, mixed>|null
     */
    public static function getDirectiveValues(Directive $directiveDef, Node $node, ?array $variableValues = null): ?array
    {
        $directiveNode = Utils::find(
            $node->directives,
            static function (DirectiveNode $directive) use ($directiveDef): bool {
                return $directive->name->value === $directiveDef->name;
            }
        );

        if ($directiveNode !== null) {
            return self::getArgumentValues($directiveDef, $directiveNode, $variableValues);
        }

        return null;
    }

    /**
     * Prepares an object map of argument values given a list of argument
     * definitions and list of argument AST nodes.
     *
     * @param FieldDefinition|Directive $def
     * @param FieldNode|DirectiveNode $node
     * @param array<string, mixed>|null $variableValues
     *
     * @throws Error
     *
     * @return array<string, mixed>
     */
    public static function getArgumentValues($def, Node $node, ?array $variableValues = null): array
    {
        if (count($def->args) === 0) {
            return [];
        }

        /** @var array<string, ArgumentNodeValue> $argumentValueMap */
        $argumentValueMap = [];

        foreach ($node->arguments as $argumentNode) {
            $argumentValueMap[$argumentNode->name->value] = $argumentNode->value;
        }

        return static::getArgumentValuesForMap($def, $argumentValueMap, $variableValues, $node);
    }

    /**
     * @param FieldDefinition|Directive $def
     * @param array<string, ArgumentNodeValue> $argumentValueMap
     * @param array<string, mixed>|null $variableValues
     *
     * @throws Error
     *
     * @return array<string, mixed>
     */
    public static function getArgumentValuesForMap($def, array $argumentValueMap, ?array $variableValues = null, ?Node $referenceNode = null): array
    {
        /** @var array<string, mixed> $coercedValues */
        $coercedValues = [];

        foreach ($def->args as $argumentDefinition) {
            $name = $argumentDefinition->name;
            $argType = $argumentDefinition->getType();
            $argumentValueNode = $argumentValueMap[$name] ?? null;

            if ($argumentValueNode instanceof VariableNode) {
                $variableName = $argumentValueNode->name->value;
<<<<<<< HEAD
                $hasValue = $variableValues !== null && array_key_exists($variableName, $variableValues);
                $isNull = $hasValue
                    ? $variableValues[$variableName] === null
                    : false;
=======
                $hasValue = null !== $variableValues && array_key_exists($variableName, $variableValues);
                $isNull = $hasValue && null === $variableValues[$variableName];
>>>>>>> cf0c6939
            } else {
                $hasValue = $argumentValueNode !== null;
                $isNull = $argumentValueNode instanceof NullValueNode;
            }

            if (! $hasValue && $argumentDefinition->defaultValueExists()) {
                // If no argument was provided where the definition has a default value,
                // use the default value.
                $coercedValues[$name] = $argumentDefinition->defaultValue;
            } elseif ((! $hasValue || $isNull) && ($argType instanceof NonNull)) {
                // If no argument or a null value was provided to an argument with a
                // non-null type (required), produce a field error.
                if ($isNull) {
                    throw new Error(
                        'Argument "' . $name . '" of non-null type '
                        . '"' . Utils::printSafe($argType) . '" must not be null.',
                        $referenceNode
                    );
                }

                if ($argumentValueNode instanceof VariableNode) {
                    $variableName = $argumentValueNode->name->value;

                    throw new Error(
                        'Argument "' . $name . '" of required type "' . Utils::printSafe($argType) . '" was '
                        . 'provided the variable "$' . $variableName . '" which was not provided '
                        . 'a runtime value.',
                        [$argumentValueNode]
                    );
                }

                throw new Error(
                    'Argument "' . $name . '" of required type '
                    . '"' . Utils::printSafe($argType) . '" was not provided.',
                    $referenceNode
                );
            } elseif ($hasValue) {
                assert($argumentValueNode instanceof Node);

                if ($argumentValueNode instanceof NullValueNode) {
                    // If the explicit value `null` was provided, an entry in the coerced
                    // values must exist as the value `null`.
                    $coercedValues[$name] = null;
                } elseif ($argumentValueNode instanceof VariableNode) {
                    $variableName = $argumentValueNode->name->value;
<<<<<<< HEAD
                    Utils::invariant($variableValues !== null, 'Must exist for hasValue to be true.');
=======
>>>>>>> cf0c6939
                    // Note: This does no further checking that this variable is correct.
                    // This assumes that this query has been validated and the variable
                    // usage here is of the correct type.
                    $coercedValues[$name] = $variableValues[$variableName] ?? null;
                } else {
                    $coercedValue = AST::valueFromAST($argumentValueNode, $argType, $variableValues);
                    if (Utils::undefined() === $coercedValue) {
                        // Note: ValuesOfCorrectType validation should catch this before
                        // execution. This is a runtime check to ensure execution does not
                        // continue with an invalid argument value.
                        $invalidValue = Printer::doPrint($argumentValueNode);
                        throw new Error(
                            "Argument \"{$name}\" has invalid value {$invalidValue}.",
                            [$argumentValueNode]
                        );
                    }

                    $coercedValues[$name] = $coercedValue;
                }
            }
        }

        return $coercedValues;
    }
}<|MERGE_RESOLUTION|>--- conflicted
+++ resolved
@@ -68,11 +68,11 @@
                     ? $rawVariableValues[$varName]
                     : Utils::undefined();
 
-                if (! $hasValue && ($varDefNode->defaultValue !== null)) {
+                if (! $hasValue && (null !== $varDefNode->defaultValue)) {
                     // If no value was provided to a variable with a default value,
                     // use the default value.
                     $coercedValues[$varName] = AST::valueFromAST($varDefNode->defaultValue, $varType);
-                } elseif ((! $hasValue || $value === null) && ($varType instanceof NonNull)) {
+                } elseif ((! $hasValue || null === $value) && ($varType instanceof NonNull)) {
                     // If no value or a nullish value was provided to a variable with a
                     // non-null type (required), produce an error.
                     $errors[] = new Error(
@@ -86,7 +86,7 @@
                         [$varDefNode]
                     );
                 } elseif ($hasValue) {
-                    if ($value === null) {
+                    if (null === $value) {
                         // If the explicit value `null` was provided, an entry in the coerced
                         // values must exist as the value `null`.
                         $coercedValues[$varName] = null;
@@ -96,7 +96,7 @@
                         $coerced = Value::coerceValue($value, $varType, $varDefNode);
 
                         $coercionErrors = $coerced['errors'];
-                        if ($coercionErrors !== null) {
+                        if (null !== $coercionErrors) {
                             foreach ($coercionErrors as $error) {
                                 $invalidValue = Utils::printSafeJson($value);
 
@@ -146,7 +146,7 @@
             }
         );
 
-        if ($directiveNode !== null) {
+        if (null !== $directiveNode) {
             return self::getArgumentValues($directiveDef, $directiveNode, $variableValues);
         }
 
@@ -167,7 +167,7 @@
      */
     public static function getArgumentValues($def, Node $node, ?array $variableValues = null): array
     {
-        if (count($def->args) === 0) {
+        if (0 === count($def->args)) {
             return [];
         }
 
@@ -202,17 +202,10 @@
 
             if ($argumentValueNode instanceof VariableNode) {
                 $variableName = $argumentValueNode->name->value;
-<<<<<<< HEAD
-                $hasValue = $variableValues !== null && array_key_exists($variableName, $variableValues);
-                $isNull = $hasValue
-                    ? $variableValues[$variableName] === null
-                    : false;
-=======
                 $hasValue = null !== $variableValues && array_key_exists($variableName, $variableValues);
                 $isNull = $hasValue && null === $variableValues[$variableName];
->>>>>>> cf0c6939
             } else {
-                $hasValue = $argumentValueNode !== null;
+                $hasValue = null !== $argumentValueNode;
                 $isNull = $argumentValueNode instanceof NullValueNode;
             }
 
@@ -256,10 +249,6 @@
                     $coercedValues[$name] = null;
                 } elseif ($argumentValueNode instanceof VariableNode) {
                     $variableName = $argumentValueNode->name->value;
-<<<<<<< HEAD
-                    Utils::invariant($variableValues !== null, 'Must exist for hasValue to be true.');
-=======
->>>>>>> cf0c6939
                     // Note: This does no further checking that this variable is correct.
                     // This assumes that this query has been validated and the variable
                     // usage here is of the correct type.
