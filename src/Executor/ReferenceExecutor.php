<?php declare(strict_types=1);

namespace GraphQL\Executor;

use function array_keys;
use function array_merge;
use function array_reduce;
use function array_values;

use ArrayObject;

use function count;

use Exception;

use function gettype;

use GraphQL\Error\Error;
use GraphQL\Error\InvariantViolation;
use GraphQL\Error\Warning;
use GraphQL\Exception\LazyException;
use GraphQL\Executor\Promise\Promise;
use GraphQL\Executor\Promise\PromiseAdapter;
use GraphQL\Language\AST\DocumentNode;
use GraphQL\Language\AST\FieldNode;
use GraphQL\Language\AST\FragmentDefinitionNode;
use GraphQL\Language\AST\FragmentSpreadNode;
use GraphQL\Language\AST\InlineFragmentNode;
use GraphQL\Language\AST\Node;
use GraphQL\Language\AST\OperationDefinitionNode;
use GraphQL\Language\AST\SelectionNode;
use GraphQL\Language\AST\SelectionSetNode;
use GraphQL\Type\Definition\AbstractType;
use GraphQL\Type\Definition\Directive;
use GraphQL\Type\Definition\FieldDefinition;
use GraphQL\Type\Definition\InterfaceType;
use GraphQL\Type\Definition\LeafType;
use GraphQL\Type\Definition\ListOfType;
use GraphQL\Type\Definition\NamedType;
use GraphQL\Type\Definition\NonNull;
use GraphQL\Type\Definition\ObjectType;
use GraphQL\Type\Definition\OutputType;
use GraphQL\Type\Definition\ResolveInfo;
use GraphQL\Type\Definition\Type;
use GraphQL\Type\Introspection;
use GraphQL\Type\Schema;
use GraphQL\Utils\AST;
use GraphQL\Utils\Utils;

use function is_array;
use function is_callable;
use function is_iterable;
use function is_string;

use RuntimeException;
use SplObjectStorage;
use stdClass;
use Throwable;

/**
 * @phpstan-import-type FieldResolver from Executor
 * @phpstan-import-type Path from ResolveInfo
 *
 * @phpstan-type Fields ArrayObject<string, ArrayObject<int, FieldNode>>
 */
class ReferenceExecutor implements ExecutorImplementation
{
    protected static stdClass $UNDEFINED;

    protected ExecutionContext $exeContext;

    /**
     * @var SplObjectStorage<
     *     ObjectType,
     *     SplObjectStorage<
     *         ArrayObject<int, FieldNode>,
     *         ArrayObject<
     *             string,
     *             ArrayObject<int, FieldNode>
     *         >
     *     >
     * >
     */
    protected SplObjectStorage $subFieldCache;

    protected function __construct(ExecutionContext $context)
    {
        if (! isset(static::$UNDEFINED)) {
            static::$UNDEFINED = Utils::undefined();
        }

        $this->exeContext = $context;
        $this->subFieldCache = new SplObjectStorage();
    }

    /**
     * @param mixed $rootValue
     * @param mixed $contextValue
     * @param array<string, mixed> $variableValues
     *
     * @phpstan-param FieldResolver $fieldResolver
     */
    public static function create(
        PromiseAdapter $promiseAdapter,
        Schema $schema,
        DocumentNode $documentNode,
        $rootValue,
        $contextValue,
        array $variableValues,
        ?string $operationName,
        callable $fieldResolver
    ): ExecutorImplementation {
        $exeContext = static::buildExecutionContext(
            $schema,
            $documentNode,
            $rootValue,
            $contextValue,
            $variableValues,
            $operationName,
            $fieldResolver,
            $promiseAdapter
        );

        if (is_array($exeContext)) {
            return new class($promiseAdapter->createFulfilled(new ExecutionResult(null, $exeContext))) implements ExecutorImplementation {
                private Promise $result;

                public function __construct(Promise $result)
                {
                    $this->result = $result;
                }

                public function doExecute(): Promise
                {
                    return $this->result;
                }
            };
        }

        return new static($exeContext);
    }

    /**
     * Constructs an ExecutionContext object from the arguments passed to
     * execute, which we will pass throughout the other execution methods.
     *
     * @param mixed                $rootValue
     * @param mixed                $contextValue
     * @param array<string, mixed> $rawVariableValues
     *
     * @phpstan-param FieldResolver $fieldResolver
     *
     * @return ExecutionContext|array<int, Error>
     */
    protected static function buildExecutionContext(
        Schema $schema,
        DocumentNode $documentNode,
        $rootValue,
        $contextValue,
        array $rawVariableValues,
        ?string $operationName,
        callable $fieldResolver,
        PromiseAdapter $promiseAdapter
    ) {
        /** @var array<int, Error> $errors */
        $errors = [];

        /** @var array<string, FragmentDefinitionNode> $fragments */
        $fragments = [];

        /** @var OperationDefinitionNode|null $operation */
        $operation = null;

        /** @var bool $hasMultipleAssumedOperations */
        $hasMultipleAssumedOperations = false;

        foreach ($documentNode->definitions as $definition) {
            switch (true) {
                case $definition instanceof OperationDefinitionNode:
                    if ($operationName === null && $operation !== null) {
                        $hasMultipleAssumedOperations = true;
                    }

                    if (
                        $operationName === null
                        || (isset($definition->name) && $definition->name->value === $operationName)
                    ) {
                        $operation = $definition;
                    }

                    break;
                case $definition instanceof FragmentDefinitionNode:
                    $fragments[$definition->name->value] = $definition;
                    break;
            }
        }

        if ($operation === null) {
            $message = $operationName === null
                ? 'Must provide an operation.'
                : "Unknown operation named \"{$operationName}\".";
            $errors[] = new Error($message);
        } elseif ($hasMultipleAssumedOperations) {
            $errors[] = new Error(
                'Must provide operation name if query contains multiple operations.'
            );
        }

        $variableValues = null;
        if ($operation !== null) {
            [$coercionErrors, $coercedVariableValues] = Values::getVariableValues(
                $schema,
                $operation->variableDefinitions,
                $rawVariableValues
            );
            if ($coercionErrors === null) {
                $variableValues = $coercedVariableValues;
            } else {
                $errors = array_merge($errors, $coercionErrors);
            }
        }

        if (count($errors) > 0) {
            return $errors;
        }

        assert($operation instanceof OperationDefinitionNode, 'Has operation if no errors.');
        assert(is_array($variableValues), 'Has variables if no errors.');

        return new ExecutionContext(
            $schema,
            $fragments,
            $rootValue,
            $contextValue,
            $operation,
            $variableValues,
            $errors,
            $fieldResolver,
            $promiseAdapter
        );
    }

    public function doExecute(): Promise
    {
        // Return a Promise that will eventually resolve to the data described by
        // the "Response" section of the GraphQL specification.
        //
        // If errors are encountered while executing a GraphQL field, only that
        // field and its descendants will be omitted, and sibling fields will still
        // be executed. An execution which encounters errors will still result in a
        // resolved Promise.
        $data = $this->executeOperation($this->exeContext->operation, $this->exeContext->rootValue);
        $result = $this->buildResponse($data);

        // Note: we deviate here from the reference implementation a bit by always returning promise
        // But for the "sync" case it is always fulfilled

        $promise = $this->getPromise($result);
        if ($promise !== null) {
            return $promise;
        }

        return $this->exeContext->promiseAdapter->createFulfilled($result);
    }

    /**
     * @param mixed $data
     *
     * @return ExecutionResult|Promise
     */
    protected function buildResponse($data)
    {
        if ($data instanceof Promise) {
            return $data->then(fn ($resolved) => $this->buildResponse($resolved));
        }

        $promiseAdapter = $this->exeContext->promiseAdapter;
        if ($promiseAdapter->isThenable($data)) {
            return $promiseAdapter->convertThenable($data)
                ->then(fn ($resolved) => $this->buildResponse($resolved));
        }

        if ($data !== null) {
            $data = (array) $data;
        }

        return new ExecutionResult($data, $this->exeContext->errors);
    }

    /**
     * Implements the "Evaluating operations" section of the spec.
     *
     * @param mixed $rootValue
     *
     * @return array<mixed>|Promise|stdClass|null
     */
    protected function executeOperation(OperationDefinitionNode $operation, $rootValue)
    {
        $type = $this->getOperationRootType($this->exeContext->schema, $operation);
        $fields = $this->collectFields($type, $operation->selectionSet, new ArrayObject(), new ArrayObject());
        $path = [];
        // Errors from sub-fields of a NonNull type may propagate to the top level,
        // at which point we still log the error and null the parent field, which
        // in this case is the entire response.
        //
        // Similar to completeValueCatchingError.
        try {
            $result = $operation->operation === 'mutation'
                ? $this->executeFieldsSerially($type, $rootValue, $path, $fields)
                : $this->executeFields($type, $rootValue, $path, $fields);

            $promise = $this->getPromise($result);
            if ($promise !== null) {
                return $promise->then(null, [$this, 'onError']);
            }

            return $result;
        } catch (Error $error) {
            $this->exeContext->addError($error);

            return null;
        }
    }

    /**
     * @param mixed $error
     */
    public function onError($error): ?Promise
    {
        if ($error instanceof Error) {
            $this->exeContext->addError($error);

            return $this->exeContext->promiseAdapter->createFulfilled(null);
        }

        return null;
    }

    /**
     * Extracts the root type of the operation from the schema.
     *
     * @throws Error
     */
    protected function getOperationRootType(Schema $schema, OperationDefinitionNode $operation): ObjectType
    {
        switch ($operation->operation) {
            case 'query':
                $queryType = $schema->getQueryType();
                if ($queryType === null) {
                    throw new Error(
                        'Schema does not define the required query root type.',
                        [$operation]
                    );
                }

                return $queryType;

            case 'mutation':
                $mutationType = $schema->getMutationType();
                if ($mutationType === null) {
                    throw new Error(
                        'Schema is not configured for mutations.',
                        [$operation]
                    );
                }

                return $mutationType;

            case 'subscription':
                $subscriptionType = $schema->getSubscriptionType();
                if ($subscriptionType === null) {
                    throw new Error(
                        'Schema is not configured for subscriptions.',
                        [$operation]
                    );
                }

                return $subscriptionType;

            default:
                throw new Error(
                    'Can only execute queries, mutations and subscriptions.',
                    [$operation]
                );
        }
    }

    /**
     * Given a selectionSet, adds all fields in that selection to
     * the passed in map of fields, and returns it at the end.
     *
     * CollectFields requires the "runtime type" of an object. For a field which
     * returns an Interface or Union type, the "runtime type" will be the actual
     * Object type returned by that field.
     *
     * @param ArrayObject<string, true> $visitedFragmentNames
     *
     * @phpstan-param Fields $fields
     *
     * @phpstan-return Fields
     */
    protected function collectFields(
        ObjectType $runtimeType,
        SelectionSetNode $selectionSet,
        ArrayObject $fields,
        ArrayObject $visitedFragmentNames
    ): ArrayObject {
        $exeContext = $this->exeContext;
        foreach ($selectionSet->selections as $selection) {
            switch (true) {
                case $selection instanceof FieldNode:
                    if (! $this->shouldIncludeNode($selection)) {
                        break;
                    }

                    $name = static::getFieldEntryKey($selection);
                    $fields[$name] ??= new ArrayObject();
                    $fields[$name][] = $selection;
                    break;
                case $selection instanceof InlineFragmentNode:
                    if (
                        ! $this->shouldIncludeNode($selection)
                        || ! $this->doesFragmentConditionMatch($selection, $runtimeType)
                    ) {
                        break;
                    }

                    $this->collectFields(
                        $runtimeType,
                        $selection->selectionSet,
                        $fields,
                        $visitedFragmentNames
                    );
                    break;
                case $selection instanceof FragmentSpreadNode:
                    $fragName = $selection->name->value;

                    if (isset($visitedFragmentNames[$fragName]) || ! $this->shouldIncludeNode($selection)) {
                        break;
                    }

                    $visitedFragmentNames[$fragName] = true;

                    if (! isset($exeContext->fragments[$fragName])) {
                        break;
                    }

                    $fragment = $exeContext->fragments[$fragName];
                    if (! $this->doesFragmentConditionMatch($fragment, $runtimeType)) {
                        break;
                    }

                    $this->collectFields(
                        $runtimeType,
                        $fragment->selectionSet,
                        $fields,
                        $visitedFragmentNames
                    );
                    break;
            }
        }

        return $fields;
    }

    /**
     * Determines if a field should be included based on the @include and @skip
     * directives, where @skip has higher precedence than @include.
     *
     * @param FragmentSpreadNode|FieldNode|InlineFragmentNode $node
     */
    protected function shouldIncludeNode(SelectionNode $node): bool
    {
        $variableValues = $this->exeContext->variableValues;

        $skip = Values::getDirectiveValues(
            Directive::skipDirective(),
            $node,
            $variableValues
        );
        if (isset($skip['if']) && $skip['if'] === true) {
            return false;
        }

        $include = Values::getDirectiveValues(
            Directive::includeDirective(),
            $node,
            $variableValues
        );

        return ! isset($include['if']) || $include['if'] !== false;
    }

    /**
     * Implements the logic to compute the key of a given fields entry.
     */
    protected static function getFieldEntryKey(FieldNode $node): string
    {
        return $node->alias->value
            ?? $node->name->value;
    }

    /**
     * Determines if a fragment is applicable to the given type.
     *
     * @param FragmentDefinitionNode|InlineFragmentNode $fragment
     */
    protected function doesFragmentConditionMatch(Node $fragment, ObjectType $type): bool
    {
        $typeConditionNode = $fragment->typeCondition;
        if ($typeConditionNode === null) {
            return true;
        }

        $conditionalType = AST::typeFromAST([$this->exeContext->schema, 'getType'], $typeConditionNode);
        if ($conditionalType === $type) {
            return true;
        }

        if ($conditionalType instanceof AbstractType) {
            return $this->exeContext->schema->isSubType($conditionalType, $type);
        }

        return false;
    }

    /**
     * Implements the "Evaluating selection sets" section of the spec for "write" mode.
     *
     * @param mixed             $rootValue
     * @param array<string|int> $path
     *
     * @phpstan-param Fields $fields
     *
     * @return array<mixed>|Promise|stdClass
     */
    protected function executeFieldsSerially(ObjectType $parentType, $rootValue, array $path, ArrayObject $fields)
    {
        $result = $this->promiseReduce(
            array_keys($fields->getArrayCopy()),
            function ($results, $responseName) use ($path, $parentType, $rootValue, $fields) {
                $fieldNodes = $fields[$responseName];
                assert($fieldNodes instanceof ArrayObject, 'The keys of $fields populate $responseName');

                $fieldPath = $path;
                $fieldPath[] = $responseName;
                $result = $this->resolveField($parentType, $rootValue, $fieldNodes, $fieldPath);
                if ($result === static::$UNDEFINED) {
                    return $results;
                }

                $promise = $this->getPromise($result);
                if ($promise !== null) {
                    return $promise->then(static function ($resolvedResult) use ($responseName, $results): array {
                        $results[$responseName] = $resolvedResult;

                        return $results;
                    });
                }

                $results[$responseName] = $result;

                return $results;
            },
            []
        );

        $promise = $this->getPromise($result);
        if ($promise !== null) {
            return $result->then(
                static fn ($resolvedResults) => static::fixResultsIfEmptyArray($resolvedResults)
            );
        }

        return static::fixResultsIfEmptyArray($result);
    }

    /**
     * Resolves the field on the given root value.
     *
     * In particular, this figures out the value that the field returns
     * by calling its resolve function, then calls completeValue to complete promises,
     * serialize scalars, or execute the sub-selection-set for objects.
     *
     * @param mixed                       $rootValue
     * @param array<int, string|int>      $path
     *
     * @phpstan-param Path                $path
     *
     * @param ArrayObject<int, FieldNode> $fieldNodes
     *
     * @return array<mixed>|Throwable|mixed|null
     */
    protected function resolveField(ObjectType $parentType, $rootValue, ArrayObject $fieldNodes, array $path)
    {
        $exeContext = $this->exeContext;
        $fieldNode = $fieldNodes[0];
        assert($fieldNode instanceof FieldNode, '$fieldNodes is non-empty');

        $fieldName = $fieldNode->name->value;
        $fieldDef = $this->getFieldDef($exeContext->schema, $parentType, $fieldName);
        if ($fieldDef === null) {
            return static::$UNDEFINED;
        }

        $returnType = $fieldDef->getType();
        // The resolve function's optional 3rd argument is a context value that
        // is provided to every resolve function within an execution. It is commonly
        // used to represent an authenticated user, or request-specific caches.
        // The resolve function's optional 4th argument is a collection of
        // information about the current execution state.
        $info = new ResolveInfo(
            $fieldDef,
            $fieldNodes,
            $parentType,
            $path,
            $exeContext->schema,
            $exeContext->fragments,
            $exeContext->rootValue,
            $exeContext->operation,
            $exeContext->variableValues
        );
        if ($fieldDef->resolveFn !== null) {
            $resolveFn = $fieldDef->resolveFn;
        } elseif ($parentType->resolveFieldFn !== null) {
            $resolveFn = $parentType->resolveFieldFn;
        } else {
            $resolveFn = $this->exeContext->fieldResolver;
        }

        // Get the resolve function, regardless of if its result is normal
        // or abrupt (error).
        $result = $this->resolveFieldValueOrError(
            $fieldDef,
            $fieldNode,
            $resolveFn,
            $rootValue,
            $info
        );

        return $this->completeValueCatchingError(
            $returnType,
            $fieldNodes,
            $info,
            $path,
            $result
        );
    }

    /**
     * This method looks up the field on the given type definition.
     *
     * It has special casing for the two introspection fields, __schema
     * and __typename. __typename is special because it can always be
     * queried as a field, even in situations where no other fields
     * are allowed, like on a Union. __schema could get automatically
     * added to the query type, but that would require mutating type
     * definitions, which would cause issues.
     */
    protected function getFieldDef(Schema $schema, ObjectType $parentType, string $fieldName): ?FieldDefinition
    {
        static $schemaMetaFieldDef, $typeMetaFieldDef, $typeNameMetaFieldDef;
        $schemaMetaFieldDef ??= Introspection::schemaMetaFieldDef();
        $typeMetaFieldDef ??= Introspection::typeMetaFieldDef();
        $typeNameMetaFieldDef ??= Introspection::typeNameMetaFieldDef();

        $queryType = $schema->getQueryType();

        if ($fieldName === $schemaMetaFieldDef->name && $queryType === $parentType) {
            return $schemaMetaFieldDef;
        }

        if ($fieldName === $typeMetaFieldDef->name && $queryType === $parentType) {
            return $typeMetaFieldDef;
        }

        if ($fieldName === $typeNameMetaFieldDef->name) {
            return $typeNameMetaFieldDef;
        }

        return $parentType->findField($fieldName);
    }

    /**
     * Isolates the "ReturnOrAbrupt" behavior to not de-opt the `resolveField` function.
     * Returns the result of resolveFn or the abrupt-return Error object.
     *
     * @param mixed $rootValue
     *
     * @phpstan-param FieldResolver $resolveFn
     *
     * @return Throwable|Promise|mixed
     */
    protected function resolveFieldValueOrError(
        FieldDefinition $fieldDef,
        FieldNode $fieldNode,
        callable $resolveFn,
        $rootValue,
        ResolveInfo $info
    ) {
        try {
            // Build a map of arguments from the field.arguments AST, using the
            // variables scope to fulfill any variable references.
            $args = Values::getArgumentValues(
                $fieldDef,
                $fieldNode,
                $this->exeContext->variableValues
            );
            $contextValue = $this->exeContext->contextValue;

            return $resolveFn($rootValue, $args, $contextValue, $info);
        } catch (Throwable $error) {
            return $error;
        }
    }

    /**
     * This is a small wrapper around completeValue which detects and logs errors
     * in the execution context.
     *
     * @param ArrayObject<int, FieldNode> $fieldNodes
     * @param array<string|int>           $path
     *
     * @phpstan-param Path                $path
     *
     * @param mixed                       $result
     *
     * @return array<mixed>|Promise|stdClass|null
     */
    protected function completeValueCatchingError(
        Type $returnType,
        ArrayObject $fieldNodes,
        ResolveInfo $info,
        array $path,
        $result
    ) {
        // Otherwise, error protection is applied, logging the error and resolving
        // a null value for this field if one is encountered.
        try {
            $promise = $this->getPromise($result);
            if ($promise !== null) {
                $completed = $promise->then(function (&$resolved) use ($returnType, $fieldNodes, $info, $path) {
                    return $this->completeValue($returnType, $fieldNodes, $info, $path, $resolved);
                });
            } else {
                $completed = $this->completeValue($returnType, $fieldNodes, $info, $path, $result);
            }

            $promise = $this->getPromise($completed);
            if ($promise !== null) {
                return $promise->then(null, function ($error) use ($fieldNodes, $path, $returnType): void {
                    $this->handleFieldError($error, $fieldNodes, $path, $returnType);
                });
            }

            return $completed;
        } catch (Throwable $err) {
            $this->handleFieldError($err, $fieldNodes, $path, $returnType);

            return null;
        }
    }

    /**
     * @param mixed                       $rawError
     * @param ArrayObject<int, FieldNode> $fieldNodes
     * @param array<int, string|int>      $path
     *
     * @throws Error
     */
    protected function handleFieldError($rawError, ArrayObject $fieldNodes, array $path, Type $returnType): void
    {
        $error = Error::createLocatedError(
            $rawError,
            $fieldNodes,
            $path
        );

        // If the field type is non-nullable, then it is resolved without any
        // protection from errors, however it still properly locates the error.
        if ($returnType instanceof NonNull) {
            throw $error;
        }

        // Otherwise, error protection is applied, logging the error and resolving
        // a null value for this field if one is encountered.
        $this->exeContext->addError($error);
    }

    /**
     * Implements the instructions for completeValue as defined in the
     * "Field entries" section of the spec.
     *
     * If the field type is Non-Null, then this recursively completes the value
     * for the inner type. It throws a field error if that completion returns null,
     * as per the "Nullability" section of the spec.
     *
     * If the field type is a List, then this recursively completes the value
     * for the inner type on each item in the list.
     *
     * If the field type is a Scalar or Enum, ensures the completed value is a legal
     * value of the type by calling the `serialize` method of GraphQL type
     * definition.
     *
     * If the field is an abstract type, determine the runtime type of the value
     * and then complete based on that type.
     *
     * Otherwise, the field type expects a sub-selection set, and will complete the
     * value by evaluating all sub-selections.
     *
     * @param ArrayObject<int, FieldNode> $fieldNodes
     * @param array<string|int>           $path
     * @param mixed                       $result
     *
     * @throws Error
     * @throws Throwable
     *
     * @return array<mixed>|mixed|Promise|null
     */
    protected function completeValue(
        Type $returnType,
        ArrayObject $fieldNodes,
        ResolveInfo $info,
        array $path,
        &$result
    ) {
        // If result is an Error, throw a located error.
        if ($result instanceof Throwable) {
            throw $result;
        }

        // If field type is NonNull, complete for inner type, and throw field error
        // if result is null.
        if ($returnType instanceof NonNull) {
            $completed = $this->completeValue(
                $returnType->getWrappedType(),
                $fieldNodes,
                $info,
                $path,
                $result
            );
            if ($completed === null) {
                throw new InvariantViolation("Cannot return null for non-nullable field \"{$info->parentType}.{$info->fieldName}\".");
            }

            return $completed;
        }

        if ($result === null) {
            return null;
        }

        // If field type is List, complete each item in the list with the inner type
        if ($returnType instanceof ListOfType) {
            if (! is_iterable($result)) {
                $resultType = gettype($result);

                throw new InvariantViolation("Expected field {$info->parentType}.{$info->fieldName} to return iterable, but got: {$resultType}.");
            }

            return $this->completeListValue($returnType, $fieldNodes, $info, $path, $result);
        }

        assert($returnType instanceof NamedType, 'Wrapping types should return early');

        // Account for invalid schema definition when typeLoader returns different
        // instance than `resolveType` or $field->getType() or $arg->getType()
        $schema = $this->exeContext->schema;

<<<<<<< HEAD
//        assert(
//            $returnType === $schema->getType($returnType->name),
//            new LazyException(function () use ($schema, $info, $returnType): string {
//                $hint = null !== $schema->getConfig()->typeLoader
//                    ? "Ensure the type loader returns the same instance as defined in {$info->parentType}.{$info->fieldName}. "
//                    : '';
//
//                return "Found duplicate type in schema: {$returnType}. {$hint}See https://webonyx.github.io/graphql-php/type-definitions/#type-registry.";
//            })
//        );
=======
            throw new InvariantViolation("Found duplicate type in schema: {$returnType}. {$hint}See https://webonyx.github.io/graphql-php/type-definitions/#type-registry.");
        }
>>>>>>> 153a7258

        if ($returnType instanceof LeafType) {
            return $this->completeLeafValue($returnType, $result);
        }

        if ($returnType instanceof AbstractType) {
            return $this->completeAbstractValue($returnType, $fieldNodes, $info, $path, $result);
        }

        // Field type must be and Object, Interface or Union and expect sub-selections.
        if ($returnType instanceof ObjectType) {
            return $this->completeObjectValue($returnType, $fieldNodes, $info, $path, $result);
        }

        $safeReturnType = Utils::printSafe($returnType);
        throw new RuntimeException("Cannot complete value of unexpected type {$safeReturnType}.");
    }

    /**
     * @param mixed $value
     */
    protected function isPromise($value): bool
    {
        return $value instanceof Promise
            || $this->exeContext->promiseAdapter->isThenable($value);
    }

    /**
     * Only returns the value if it acts like a Promise, i.e. has a "then" function,
     * otherwise returns null.
     *
     * @param mixed $value
     */
    protected function getPromise($value): ?Promise
    {
        if ($value === null || $value instanceof Promise) {
            return $value;
        }

        $promiseAdapter = $this->exeContext->promiseAdapter;
        if ($promiseAdapter->isThenable($value)) {
            return $promiseAdapter->convertThenable($value);
        }

        return null;
    }

    /**
     * Similar to array_reduce(), however the reducing callback may return
     * a Promise, in which case reduction will continue after each promise resolves.
     *
     * If the callback does not return a Promise, then this function will also not
     * return a Promise.
     *
     * @param array<mixed>       $values
     * @param Promise|mixed|null $initialValue
     *
     * @return Promise|mixed|null
     */
    protected function promiseReduce(array $values, callable $callback, $initialValue)
    {
        return array_reduce(
            $values,
            function ($previous, $value) use ($callback) {
                $promise = $this->getPromise($previous);
                if ($promise !== null) {
                    return $promise->then(static fn ($resolved) => $callback($resolved, $value));
                }

                return $callback($previous, $value);
            },
            $initialValue
        );
    }

    /**
     * Complete a list value by completing each item in the list with the inner type.
     *
     * @param ListOfType<Type&OutputType> $returnType
     * @param ArrayObject<int, FieldNode> $fieldNodes
     * @param list<string|int> $path
     * @param iterable<mixed> $results
     *
     * @throws Exception
     *
     * @return array<mixed>|Promise|stdClass
     */
    protected function completeListValue(
        ListOfType $returnType,
        ArrayObject $fieldNodes,
        ResolveInfo $info,
        array $path,
        iterable &$results
    ) {
        $itemType = $returnType->getWrappedType();

        $i = 0;
        $containsPromise = false;
        $completedItems = [];
        foreach ($results as $item) {
            $fieldPath = [...$path, $i++];
            $info->path = $fieldPath;

            $completedItem = $this->completeValueCatchingError($itemType, $fieldNodes, $info, $fieldPath, $item);

            if (! $containsPromise && $this->getPromise($completedItem) !== null) {
                $containsPromise = true;
            }

            $completedItems[] = $completedItem;
        }

        return $containsPromise
            ? $this->exeContext->promiseAdapter->all($completedItems)
            : $completedItems;
    }

    /**
     * Complete a Scalar or Enum by serializing to a valid value, throwing if serialization is not possible.
     *
     * @param mixed $result
     *
     * @throws Exception
     *
     * @return mixed
     */
    protected function completeLeafValue(LeafType $returnType, &$result)
    {
        try {
            return $returnType->serialize($result);
        } catch (Throwable $error) {
            $safeReturnType = Utils::printSafe($returnType);
            $safeResult = Utils::printSafe($result);
            throw new InvariantViolation(
                "Expected a value of type {$safeReturnType} but received: {$safeResult}. {$error->getMessage()}",
                0,
                $error
            );
        }
    }

    /**
     * Complete a value of an abstract type by determining the runtime object type
     * of that value, then complete the value for that type.
     *
     * @param AbstractType&Type $returnType
     * @param ArrayObject<int, FieldNode> $fieldNodes
     * @param array<string|int> $path
     * @param array<mixed> $result
     *
     * @throws Error
     *
     * @return array<mixed>|Promise|stdClass
     */
    protected function completeAbstractValue(
        AbstractType $returnType,
        ArrayObject $fieldNodes,
        ResolveInfo $info,
        array $path,
        &$result
    ) {
        $exeContext = $this->exeContext;
        $typeCandidate = $returnType->resolveType($result, $exeContext->contextValue, $info);

        if ($typeCandidate === null) {
            $runtimeType = static::defaultTypeResolver($result, $exeContext->contextValue, $info, $returnType);
        } elseif (! is_string($typeCandidate) && is_callable($typeCandidate)) {
            $runtimeType = $typeCandidate();
        } else {
            $runtimeType = $typeCandidate;
        }

        $promise = $this->getPromise($runtimeType);
        if ($promise !== null) {
            return $promise->then(fn ($resolvedRuntimeType) => $this->completeObjectValue(
                $this->ensureValidRuntimeType(
                    $resolvedRuntimeType,
                    $returnType,
                    $info,
                    $result
                ),
                $fieldNodes,
                $info,
                $path,
                $result
            ));
        }

        return $this->completeObjectValue(
            $this->ensureValidRuntimeType(
                $runtimeType,
                $returnType,
                $info,
                $result
            ),
            $fieldNodes,
            $info,
            $path,
            $result
        );
    }

    /**
     * If a resolveType function is not given, then a default resolve behavior is
     * used which attempts two strategies:.
     *
     * First, See if the provided value has a `__typename` field defined, if so, use
     * that value as name of the resolved type.
     *
     * Otherwise, test each possible type for the abstract type by calling
     * isTypeOf for the object being coerced, returning the first type that matches.
     *
     * @param mixed|null $value
     * @param mixed|null $contextValue
     * @param AbstractType&Type $abstractType
     *
     * @return Promise|Type|string|null
     */
    protected function defaultTypeResolver($value, $contextValue, ResolveInfo $info, AbstractType $abstractType)
    {
        $typename = Utils::extractKey($value, '__typename');
        if (is_string($typename)) {
            return $typename;
        }

        if ($abstractType instanceof InterfaceType && $info->schema->getConfig()->typeLoader !== null) {
            $safeValue = Utils::printSafe($value);
            Warning::warnOnce(
                "GraphQL Interface Type `{$abstractType->name}` returned `null` from its `resolveType` function for value: {$safeValue}. Switching to slow resolution method using `isTypeOf` of all possible implementations. It requires full schema scan and degrades query performance significantly. Make sure your `resolveType` function always returns a valid implementation or throws.",
                Warning::WARNING_FULL_SCHEMA_SCAN
            );
        }

        $possibleTypes = $info->schema->getPossibleTypes($abstractType);
        $promisedIsTypeOfResults = [];
        foreach ($possibleTypes as $index => $type) {
            $isTypeOfResult = $type->isTypeOf($value, $contextValue, $info);
            if ($isTypeOfResult === null) {
                continue;
            }

            $promise = $this->getPromise($isTypeOfResult);
            if ($promise !== null) {
                $promisedIsTypeOfResults[$index] = $promise;
            } elseif ($isTypeOfResult === true) {
                return $type;
            }
        }

        if (count($promisedIsTypeOfResults) > 0) {
            return $this->exeContext->promiseAdapter
                ->all($promisedIsTypeOfResults)
                ->then(static function ($isTypeOfResults) use ($possibleTypes): ?ObjectType {
                    foreach ($isTypeOfResults as $index => $result) {
                        if ($result) {
                            return $possibleTypes[$index];
                        }
                    }

                    return null;
                });
        }

        return null;
    }

    /**
     * Complete an Object value by executing all sub-selections.
     *
     * @param ArrayObject<int, FieldNode> $fieldNodes
     * @param array<string|int>           $path
     * @param mixed                       $result
     *
     * @throws Error
     *
     * @return array<mixed>|Promise|stdClass
     */
    protected function completeObjectValue(
        ObjectType $returnType,
        ArrayObject $fieldNodes,
        ResolveInfo $info,
        array $path,
        &$result
    ) {
        // If there is an isTypeOf predicate function, call it with the
        // current result. If isTypeOf returns false, then raise an error rather
        // than continuing execution.
        $isTypeOf = $returnType->isTypeOf($result, $this->exeContext->contextValue, $info);
        if ($isTypeOf !== null) {
            $promise = $this->getPromise($isTypeOf);
            if ($promise !== null) {
                return $promise->then(function ($isTypeOfResult) use (
                    $returnType,
                    $fieldNodes,
                    $path,
                    &$result
                ) {
                    if (! $isTypeOfResult) {
                        throw $this->invalidReturnTypeError($returnType, $result, $fieldNodes);
                    }

                    return $this->collectAndExecuteSubfields(
                        $returnType,
                        $fieldNodes,
                        $path,
                        $result
                    );
                });
            }

            assert(is_bool($isTypeOf), 'Promise would return early');
            if (! $isTypeOf) {
                throw $this->invalidReturnTypeError($returnType, $result, $fieldNodes);
            }
        }

        return $this->collectAndExecuteSubfields(
            $returnType,
            $fieldNodes,
            $path,
            $result
        );
    }

    /**
     * @param ArrayObject<int, FieldNode> $fieldNodes
     * @param array<mixed>                $result
     */
    protected function invalidReturnTypeError(
        ObjectType $returnType,
        $result,
        ArrayObject $fieldNodes
    ): Error {
        $safeResult = Utils::printSafe($result);

        return new Error(
            "Expected value of type \"{$returnType->name}\" but got: {$safeResult}.",
            $fieldNodes
        );
    }

    /**
     * @param ArrayObject<int, FieldNode> $fieldNodes
     * @param array<string|int>           $path
     * @param mixed                       $result
     *
     * @throws Error
     *
     * @return array<mixed>|Promise|stdClass
     */
    protected function collectAndExecuteSubfields(
        ObjectType $returnType,
        ArrayObject $fieldNodes,
        array $path,
        &$result
    ) {
        $subFieldNodes = $this->collectSubFields($returnType, $fieldNodes);

        return $this->executeFields($returnType, $result, $path, $subFieldNodes);
    }

    /**
     * A memoized collection of relevant subfields with regard to the return
     * type. Memoizing ensures the subfields are not repeatedly calculated, which
     * saves overhead when resolving lists of values.
     *
     * @param ArrayObject<int, FieldNode> $fieldNodes
     *
     * @phpstan-return Fields
     */
    protected function collectSubFields(ObjectType $returnType, ArrayObject $fieldNodes): ArrayObject
    {
        $returnTypeCache = $this->subFieldCache[$returnType] ??= new SplObjectStorage();

        if (! isset($returnTypeCache[$fieldNodes])) {
            // Collect sub-fields to execute to complete this value.
            $subFieldNodes = new ArrayObject();
            $visitedFragmentNames = new ArrayObject();
            foreach ($fieldNodes as $fieldNode) {
                if (isset($fieldNode->selectionSet)) {
                    $subFieldNodes = $this->collectFields(
                        $returnType,
                        $fieldNode->selectionSet,
                        $subFieldNodes,
                        $visitedFragmentNames
                    );
                }
            }

            $returnTypeCache[$fieldNodes] = $subFieldNodes;
        }

        return $returnTypeCache[$fieldNodes];
    }

    /**
     * Implements the "Evaluating selection sets" section of the spec for "read" mode.
     *
     * @param mixed             $rootValue
     * @param array<string|int> $path
     *
     * @phpstan-param Fields $fields
     *
     * @return Promise|stdClass|array<mixed>
     */
    protected function executeFields(ObjectType $parentType, $rootValue, array $path, ArrayObject $fields)
    {
        $containsPromise = false;
        $results = [];
        foreach ($fields as $responseName => $fieldNodes) {
            $fieldPath = $path;
            $fieldPath[] = $responseName;
            $result = $this->resolveField($parentType, $rootValue, $fieldNodes, $fieldPath);
            if ($result === static::$UNDEFINED) {
                continue;
            }

            if (! $containsPromise && $this->isPromise($result)) {
                $containsPromise = true;
            }

            $results[$responseName] = $result;
        }

        // If there are no promises, we can just return the object
        if (! $containsPromise) {
            return static::fixResultsIfEmptyArray($results);
        }

        // Otherwise, results is a map from field name to the result of resolving that
        // field, which is possibly a promise. Return a promise that will return this
        // same map, but with any promises replaced with the values they resolved to.
        return $this->promiseForAssocArray($results);
    }

    /**
     * Differentiate empty objects from empty lists.
     *
     * @see https://github.com/webonyx/graphql-php/issues/59
     *
     * @param array<mixed>|mixed $results
     *
     * @return array<mixed>|stdClass|mixed
     */
    protected static function fixResultsIfEmptyArray($results)
    {
        if ($results === []) {
            return new stdClass();
        }

        return $results;
    }

    /**
     * Transform an associative array with Promises to a Promise which resolves to an
     * associative array where all Promises were resolved.
     *
     * @param array<string, Promise|mixed> $assoc
     */
    protected function promiseForAssocArray(array $assoc): Promise
    {
        $keys = array_keys($assoc);
        $valuesAndPromises = array_values($assoc);
        $promise = $this->exeContext->promiseAdapter->all($valuesAndPromises);

        return $promise->then(static function ($values) use ($keys) {
            $resolvedResults = [];
            foreach ($values as $i => $value) {
                $resolvedResults[$keys[$i]] = $value;
            }

            return static::fixResultsIfEmptyArray($resolvedResults);
        });
    }

    /**
     * @param mixed $runtimeTypeOrName
     * @param AbstractType&Type $returnType
     * @param mixed $result
     */
    protected function ensureValidRuntimeType(
        $runtimeTypeOrName,
        AbstractType $returnType,
        ResolveInfo $info,
        &$result
    ): ObjectType {
        $runtimeType = is_string($runtimeTypeOrName)
            ? $this->exeContext->schema->getType($runtimeTypeOrName)
            : $runtimeTypeOrName;
        if (! $runtimeType instanceof ObjectType) {
            $safeResult = Utils::printSafe($result);
            $notObjectType = Utils::printSafe($runtimeType);
            throw new InvariantViolation("Abstract type {$returnType} must resolve to an Object type at runtime for field {$info->parentType}.{$info->fieldName} with value {$safeResult}, received \"{$notObjectType}\". Either the {$returnType} type should provide a \"resolveType\" function or each possible type should provide an \"isTypeOf\" function.");
        }

        if (! $this->exeContext->schema->isSubType($returnType, $runtimeType)) {
            throw new InvariantViolation("Runtime Object type \"{$runtimeType}\" is not a possible type for \"{$returnType}\".");
        }

<<<<<<< HEAD
        // TODO replace with assert() or remove entirely
//        if ($this->exeContext->schema->getType($runtimeType->name) === null) {
//            throw new InvariantViolation(
//                "Schema does not contain type \"{$runtimeType}\". This can happen when an object type is only referenced indirectly through abstract types and never directly through fields. List the type in the option \"types\" during schema construction, see https://webonyx.github.io/graphql-php/type-system/schema/#configuration-options."
//            );
//        }
//
//        if ($runtimeType !== $this->exeContext->schema->getType($runtimeType->name)) {
//            throw new InvariantViolation(
//                "Schema must contain unique named types but contains multiple types named \"{$runtimeType}\". Make sure that `resolveType` function of abstract type \"{$returnType}\" returns the same type instance as referenced anywhere else within the schema (see https://webonyx.github.io/graphql-php/type-definitions/#type-registry)."
//            );
//        }
=======
        if ($this->exeContext->schema->getType($runtimeType->name) === null) {
            throw new InvariantViolation("Schema does not contain type \"{$runtimeType}\". This can happen when an object type is only referenced indirectly through abstract types and never directly through fields.List the type in the option \"types\" during schema construction, see https://webonyx.github.io/graphql-php/schema-definition/#configuration-options.");
        }

        if ($runtimeType !== $this->exeContext->schema->getType($runtimeType->name)) {
            throw new InvariantViolation("Schema must contain unique named types but contains multiple types named \"{$runtimeType}\". Make sure that `resolveType` function of abstract type \"{$returnType}\" returns the same type instance as referenced anywhere else within the schema (see https://webonyx.github.io/graphql-php/type-definitions/#type-registry).");
        }
>>>>>>> 153a7258

        return $runtimeType;
    }
}<|MERGE_RESOLUTION|>--- conflicted
+++ resolved
@@ -867,7 +867,6 @@
         // instance than `resolveType` or $field->getType() or $arg->getType()
         $schema = $this->exeContext->schema;
 
-<<<<<<< HEAD
 //        assert(
 //            $returnType === $schema->getType($returnType->name),
 //            new LazyException(function () use ($schema, $info, $returnType): string {
@@ -878,10 +877,6 @@
 //                return "Found duplicate type in schema: {$returnType}. {$hint}See https://webonyx.github.io/graphql-php/type-definitions/#type-registry.";
 //            })
 //        );
-=======
-            throw new InvariantViolation("Found duplicate type in schema: {$returnType}. {$hint}See https://webonyx.github.io/graphql-php/type-definitions/#type-registry.");
-        }
->>>>>>> 153a7258
 
         if ($returnType instanceof LeafType) {
             return $this->completeLeafValue($returnType, $result);
@@ -1381,28 +1376,14 @@
             throw new InvariantViolation("Runtime Object type \"{$runtimeType}\" is not a possible type for \"{$returnType}\".");
         }
 
-<<<<<<< HEAD
         // TODO replace with assert() or remove entirely
 //        if ($this->exeContext->schema->getType($runtimeType->name) === null) {
-//            throw new InvariantViolation(
-//                "Schema does not contain type \"{$runtimeType}\". This can happen when an object type is only referenced indirectly through abstract types and never directly through fields. List the type in the option \"types\" during schema construction, see https://webonyx.github.io/graphql-php/type-system/schema/#configuration-options."
-//            );
+//            throw new InvariantViolation("Schema does not contain type \"{$runtimeType}\". This can happen when an object type is only referenced indirectly through abstract types and never directly through fields.List the type in the option \"types\" during schema construction, see https://webonyx.github.io/graphql-php/schema-definition/#configuration-options.");
 //        }
 //
 //        if ($runtimeType !== $this->exeContext->schema->getType($runtimeType->name)) {
-//            throw new InvariantViolation(
-//                "Schema must contain unique named types but contains multiple types named \"{$runtimeType}\". Make sure that `resolveType` function of abstract type \"{$returnType}\" returns the same type instance as referenced anywhere else within the schema (see https://webonyx.github.io/graphql-php/type-definitions/#type-registry)."
-//            );
+//            throw new InvariantViolation("Schema must contain unique named types but contains multiple types named \"{$runtimeType}\". Make sure that `resolveType` function of abstract type \"{$returnType}\" returns the same type instance as referenced anywhere else within the schema (see https://webonyx.github.io/graphql-php/type-definitions/#type-registry).");
 //        }
-=======
-        if ($this->exeContext->schema->getType($runtimeType->name) === null) {
-            throw new InvariantViolation("Schema does not contain type \"{$runtimeType}\". This can happen when an object type is only referenced indirectly through abstract types and never directly through fields.List the type in the option \"types\" during schema construction, see https://webonyx.github.io/graphql-php/schema-definition/#configuration-options.");
-        }
-
-        if ($runtimeType !== $this->exeContext->schema->getType($runtimeType->name)) {
-            throw new InvariantViolation("Schema must contain unique named types but contains multiple types named \"{$runtimeType}\". Make sure that `resolveType` function of abstract type \"{$returnType}\" returns the same type instance as referenced anywhere else within the schema (see https://webonyx.github.io/graphql-php/type-definitions/#type-registry).");
-        }
->>>>>>> 153a7258
 
         return $runtimeType;
     }
