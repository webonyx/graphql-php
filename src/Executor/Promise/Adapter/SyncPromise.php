<?php declare(strict_types=1);

namespace GraphQL\Executor\Promise\Adapter;

use Exception;
use GraphQL\Error\InvariantViolation;
use function is_object;
use function method_exists;
use SplQueue;
use Throwable;

/**
 * Simplistic (yet full-featured) implementation of Promises A+ spec for regular PHP `sync` mode
 * (using queue to defer promises execution).
 *
 * Note:
 * Library users are not supposed to use SyncPromise class in their resolvers.
 * Instead they should use GraphQL\Deferred which enforces $executor callback in the constructor.
 *
 * Root SyncPromise without explicit $executor will never resolve (actually throw while trying).
 * The whole point of Deferred is to ensure it never happens and that any resolver creates
 * at least one $executor to start the promise chain.
 *
 * @phpstan-type Executor callable(): mixed
 */
class SyncPromise
{
    public const PENDING = 'pending';
    public const FULFILLED = 'fulfilled';
    public const REJECTED = 'rejected';

    public string $state = self::PENDING;

    /** @var mixed */
    public $result;

    /**
     * Promises created in `then` method of this promise and awaiting resolution of this promise.
     *
     * @var array<
     *     int,
     *     array{
     *         self,
     *         (callable(mixed): mixed)|null,
     *         (callable(Throwable): mixed)|null
     *     }
     * >
     */
    private array $waiting = [];

    public static function runQueue(): void
    {
        $q = self::getQueue();
        while (! $q->isEmpty()) {
            $task = $q->dequeue();
            $task();
        }
    }

    /**
     * @param Executor|null $executor
     */
    public function __construct(?callable $executor = null)
    {
        if ($executor === null) {
            return;
        }

        self::getQueue()->enqueue(function () use ($executor): void {
            try {
                $this->resolve($executor());
            } catch (Throwable $e) {
                $this->reject($e);
            }
        });
    }

    /**
     * @param mixed $value
     */
    public function resolve($value): self
    {
        switch ($this->state) {
            case self::PENDING:
                if ($value === $this) {
                    throw new Exception('Cannot resolve promise with self');
                }

                if (is_object($value) && method_exists($value, 'then')) {
                    $value->then(
                        function ($resolvedValue): void {
                            $this->resolve($resolvedValue);
                        },
                        function ($reason): void {
                            $this->reject($reason);
                        }
                    );

                    return $this;
                }

                $this->state = self::FULFILLED;
                $this->result = $value;
                $this->enqueueWaitingPromises();
                break;
            case self::FULFILLED:
                if ($this->result !== $value) {
                    throw new Exception('Cannot change value of fulfilled promise');
                }

                break;
            case self::REJECTED:
                throw new Exception('Cannot resolve rejected promise');
        }

        return $this;
    }

    public function reject(Throwable $reason): self
    {
        switch ($this->state) {
            case self::PENDING:
                $this->state = self::REJECTED;
                $this->result = $reason;
                $this->enqueueWaitingPromises();
                break;
            case self::REJECTED:
                if ($reason !== $this->result) {
                    throw new Exception('Cannot change rejection reason');
                }

                break;
            case self::FULFILLED:
                throw new Exception('Cannot reject fulfilled promise');
        }

        return $this;
    }

    private function enqueueWaitingPromises(): void
    {
<<<<<<< HEAD
        Utils::invariant(
            $this->state !== self::PENDING,
            'Cannot enqueue derived promises when parent is still pending'
        );
=======
        if (self::PENDING === $this->state) {
            throw new InvariantViolation('Cannot enqueue derived promises when parent is still pending');
        }
>>>>>>> cf0c6939

        foreach ($this->waiting as $descriptor) {
            self::getQueue()->enqueue(function () use ($descriptor): void {
                [$promise, $onFulfilled, $onRejected] = $descriptor;

                if ($this->state === self::FULFILLED) {
                    try {
                        $promise->resolve($onFulfilled === null ? $this->result : $onFulfilled($this->result));
                    } catch (Throwable $e) {
                        $promise->reject($e);
                    }
                } elseif ($this->state === self::REJECTED) {
                    try {
                        if ($onRejected === null) {
                            $promise->reject($this->result);
                        } else {
                            $promise->resolve($onRejected($this->result));
                        }
                    } catch (Throwable $e) {
                        $promise->reject($e);
                    }
                }
            });
        }

        $this->waiting = [];
    }

    /**
     * @return SplQueue<callable(): void>
     */
    public static function getQueue(): SplQueue
    {
        static $queue;

        return $queue ??= new SplQueue();
    }

    /**
     * @param (callable(mixed): mixed)|null $onFulfilled
     * @param (callable(Throwable): mixed)|null $onRejected
     */
    public function then(?callable $onFulfilled = null, ?callable $onRejected = null): self
    {
        if ($this->state === self::REJECTED && $onRejected === null) {
            return $this;
        }

        if ($this->state === self::FULFILLED && $onFulfilled === null) {
            return $this;
        }

        $tmp = new self();
        $this->waiting[] = [$tmp, $onFulfilled, $onRejected];

        if ($this->state !== self::PENDING) {
            $this->enqueueWaitingPromises();
        }

        return $tmp;
    }

    /**
     * @param callable(Throwable): mixed $onRejected
     */
    public function catch(callable $onRejected): self
    {
        return $this->then(null, $onRejected);
    }
}<|MERGE_RESOLUTION|>--- conflicted
+++ resolved
@@ -62,7 +62,7 @@
      */
     public function __construct(?callable $executor = null)
     {
-        if ($executor === null) {
+        if (null === $executor) {
             return;
         }
 
@@ -139,30 +139,23 @@
 
     private function enqueueWaitingPromises(): void
     {
-<<<<<<< HEAD
-        Utils::invariant(
-            $this->state !== self::PENDING,
-            'Cannot enqueue derived promises when parent is still pending'
-        );
-=======
         if (self::PENDING === $this->state) {
             throw new InvariantViolation('Cannot enqueue derived promises when parent is still pending');
         }
->>>>>>> cf0c6939
 
         foreach ($this->waiting as $descriptor) {
             self::getQueue()->enqueue(function () use ($descriptor): void {
                 [$promise, $onFulfilled, $onRejected] = $descriptor;
 
-                if ($this->state === self::FULFILLED) {
+                if (self::FULFILLED === $this->state) {
                     try {
-                        $promise->resolve($onFulfilled === null ? $this->result : $onFulfilled($this->result));
+                        $promise->resolve(null === $onFulfilled ? $this->result : $onFulfilled($this->result));
                     } catch (Throwable $e) {
                         $promise->reject($e);
                     }
-                } elseif ($this->state === self::REJECTED) {
+                } elseif (self::REJECTED === $this->state) {
                     try {
-                        if ($onRejected === null) {
+                        if (null === $onRejected) {
                             $promise->reject($this->result);
                         } else {
                             $promise->resolve($onRejected($this->result));
@@ -193,18 +186,18 @@
      */
     public function then(?callable $onFulfilled = null, ?callable $onRejected = null): self
     {
-        if ($this->state === self::REJECTED && $onRejected === null) {
+        if (self::REJECTED === $this->state && null === $onRejected) {
             return $this;
         }
 
-        if ($this->state === self::FULFILLED && $onFulfilled === null) {
+        if (self::FULFILLED === $this->state && null === $onFulfilled) {
             return $this;
         }
 
         $tmp = new self();
         $this->waiting[] = [$tmp, $onFulfilled, $onRejected];
 
-        if ($this->state !== self::PENDING) {
+        if (self::PENDING !== $this->state) {
             $this->enqueueWaitingPromises();
         }
 
