--- conflicted
+++ resolved
@@ -79,11 +79,7 @@
         $count = 0;
         $result = [];
 
-<<<<<<< HEAD
-        $resolveAllWhenFinished = function () use ($count, $total, $all, $result): void {
-=======
         $resolveAllWhenFinished = function () use (&$count, &$total, $all, &$result): void {
->>>>>>> 875d151e
             if ($count === $total) {
                 $all->resolve($result);
             }
