<?php

declare(strict_types=1);

namespace GraphQL\Server;

use GraphQL\Error\DebugFlag;
use GraphQL\Error\Error;
use GraphQL\Error\FormattedError;
use GraphQL\Error\InvariantViolation;
use GraphQL\Executor\ExecutionResult;
use GraphQL\Executor\Executor;
use GraphQL\Executor\Promise\Adapter\SyncPromiseAdapter;
use GraphQL\Executor\Promise\Promise;
use GraphQL\Executor\Promise\PromiseAdapter;
use GraphQL\GraphQL;
use GraphQL\Language\AST\DocumentNode;
use GraphQL\Language\Parser;
use GraphQL\Utils\AST;
use GraphQL\Utils\Utils;
use JsonSerializable;
use Psr\Http\Message\RequestInterface;
use Psr\Http\Message\ResponseInterface;
use Psr\Http\Message\ServerRequestInterface;
use Psr\Http\Message\StreamInterface;

use function array_map;
use function count;
use function file_get_contents;
use function header;
use function html_entity_decode;
use function is_array;
use function is_callable;
use function is_string;
use function json_decode;
use function json_encode;
use function json_last_error;
use function json_last_error_msg;
use function parse_str;
use function sprintf;
use function stripos;

use const JSON_ERROR_NONE;

/**
 * Contains functionality that could be re-used by various server implementations.
 */
class Helper
{
    /**
     * Parses HTTP request using PHP globals and returns GraphQL OperationParams
     * contained in this request. For batched requests it returns an array of OperationParams.
     *
     * This function does not check validity of these params
     * (validation is performed separately in validateOperationParams() method).
     *
     * If $readRawBodyFn argument is not provided - will attempt to read raw request body
     * from `php://input` stream.
     *
     * Internally it normalizes input to $method, $bodyParams and $queryParams and
     * calls `parseRequestParams()` to produce actual return value.
     *
     * For PSR-7 request parsing use `parsePsrRequest()` instead.
     *
     * @return OperationParams|array<int, OperationParams>
     *
     * @throws RequestError
     *
     * @api
     */
    public function parseHttpRequest(?callable $readRawBodyFn = null)
    {
        $method     = $_SERVER['REQUEST_METHOD'] ?? null;
        $bodyParams = [];
        $urlParams  = $_GET;

        if ($method === 'POST') {
            $contentType = $_SERVER['CONTENT_TYPE'] ?? null;

            if ($contentType === null) {
                throw new RequestError('Missing "Content-Type" header');
            }

            if (stripos($contentType, 'application/graphql') !== false) {
                $rawBody    = $readRawBodyFn === null
                    ? $this->readRawBody()
                    : $readRawBodyFn();
                $bodyParams = ['query' => $rawBody];
            } elseif (stripos($contentType, 'application/json') !== false) {
                $rawBody    = $readRawBodyFn === null
                    ? $this->readRawBody()
                    : $readRawBodyFn();
                $bodyParams = json_decode($rawBody, true);

                if (json_last_error() !== JSON_ERROR_NONE) {
                    throw new RequestError('Could not parse JSON: ' . json_last_error_msg());
                }

                if (! is_array($bodyParams)) {
                    throw new RequestError(
                        'GraphQL Server expects JSON object or array, but got ' .
                        Utils::printSafeJson($bodyParams)
                    );
                }
            } elseif (stripos($contentType, 'application/x-www-form-urlencoded') !== false) {
                $bodyParams = $_POST;
            } elseif (stripos($contentType, 'multipart/form-data') !== false) {
                $bodyParams = $_POST;
            } else {
                throw new RequestError('Unexpected content type: ' . Utils::printSafeJson($contentType));
            }
        }

        return $this->parseRequestParams($method, $bodyParams, $urlParams);
    }

    /**
     * Parses normalized request params and returns instance of OperationParams
     * or array of OperationParams in case of batch operation.
     *
     * Returned value is a suitable input for `executeOperation` or `executeBatch` (if array)
     *
     * @param array<mixed> $bodyParams
     * @param array<mixed> $queryParams
     *
     * @return OperationParams|array<int, OperationParams>
     *
     * @throws RequestError
     *
     * @api
     */
    public function parseRequestParams(string $method, array $bodyParams, array $queryParams)
    {
        if ($method === 'GET') {
            $result = OperationParams::create($queryParams, true);
        } elseif ($method === 'POST') {
            if (isset($bodyParams[0])) {
                $result = [];
                foreach ($bodyParams as $entry) {
                    $op       = OperationParams::create($entry);
                    $result[] = $op;
                }
            } else {
                $result = OperationParams::create($bodyParams);
            }
        } else {
            throw new RequestError('HTTP Method "' . $method . '" is not supported');
        }

        return $result;
    }

    /**
     * Checks validity of OperationParams extracted from HTTP request and returns an array of errors
     * if params are invalid (or empty array when params are valid)
     *
     * @return array<int, RequestError>
     *
     * @api
     */
    public function validateOperationParams(OperationParams $params): array
    {
        $errors  = [];
        $query   = $params->query ?? '';
        $queryId = $params->queryId ?? '';
        if ($query === '' && $queryId === '') {
            $errors[] = new RequestError('GraphQL Request must include at least one of those two parameters: "query" or "queryId"');
        }

<<<<<<< HEAD
        if ($params->query !== null && ! is_string($params->query)) {
=======
        if ($query !== '' && $queryId !== '') {
            $errors[] = new RequestError('GraphQL Request parameters "query" and "queryId" are mutually exclusive');
        }

        if (! is_string($query)) {
>>>>>>> 61f4b097
            $errors[] = new RequestError(
                'GraphQL Request parameter "query" must be string, but got ' .
                Utils::printSafeJson($params->query)
            );
        }

        if (! is_string($queryId)) {
            $errors[] = new RequestError(
                'GraphQL Request parameter "queryId" must be string, but got ' .
                Utils::printSafeJson($params->queryId)
            );
        }

        if ($params->operation !== null && ! is_string($params->operation)) {
            $errors[] = new RequestError(
                'GraphQL Request parameter "operation" must be string, but got ' .
                Utils::printSafeJson($params->operation)
            );
        }

        if ($params->variables !== null && (! is_array($params->variables) || isset($params->variables[0]))) {
            $errors[] = new RequestError(
                'GraphQL Request parameter "variables" must be object or JSON string parsed to object, but got ' .
                Utils::printSafeJson($params->getOriginalInput('variables'))
            );
        }

        return $errors;
    }

    /**
     * Executes GraphQL operation with given server configuration and returns execution result
     * (or promise when promise adapter is different from SyncPromiseAdapter)
     *
     * @return ExecutionResult|Promise
     *
     * @api
     */
    public function executeOperation(ServerConfig $config, OperationParams $op)
    {
        $promiseAdapter = $config->getPromiseAdapter() ?? Executor::getPromiseAdapter();
        $result         = $this->promiseToExecuteOperation($promiseAdapter, $config, $op);

        if ($promiseAdapter instanceof SyncPromiseAdapter) {
            $result = $promiseAdapter->wait($result);
        }

        return $result;
    }

    /**
     * Executes batched GraphQL operations with shared promise queue
     * (thus, effectively batching deferreds|promises of all queries at once)
     *
     * @param array<OperationParams> $operations
     *
     * @return ExecutionResult|array<int, ExecutionResult>|Promise
     *
     * @api
     */
    public function executeBatch(ServerConfig $config, array $operations)
    {
        $promiseAdapter = $config->getPromiseAdapter() ?? Executor::getPromiseAdapter();
        $result         = [];

        foreach ($operations as $operation) {
            $result[] = $this->promiseToExecuteOperation($promiseAdapter, $config, $operation, true);
        }

        $result = $promiseAdapter->all($result);

        // Wait for promised results when using sync promises
        if ($promiseAdapter instanceof SyncPromiseAdapter) {
            $result = $promiseAdapter->wait($result);
        }

        return $result;
    }

    private function promiseToExecuteOperation(
        PromiseAdapter $promiseAdapter,
        ServerConfig $config,
        OperationParams $op,
        bool $isBatch = false
    ): Promise {
        try {
            if ($config->getSchema() === null) {
                throw new InvariantViolation('Schema is required for the server');
            }

            if ($isBatch && ! $config->getQueryBatching()) {
                throw new RequestError('Batched queries are not supported by this server');
            }

            $errors = $this->validateOperationParams($op);

            if (count($errors) > 0) {
                $locatedErrors = array_map(
                    [Error::class, 'createLocatedError'],
                    $errors
                );

                return $promiseAdapter->createFulfilled(
                    new ExecutionResult(null, $locatedErrors)
                );
            }

<<<<<<< HEAD
            $doc = $op->queryId !== null && $op->query === null
                ? $this->loadPersistedQuery($config, $op)
                : $op->query;
=======
            $doc = ($op->queryId ?? '') === ''
                ? $op->query
                : $this->loadPersistedQuery($config, $op);
>>>>>>> 61f4b097

            if (! $doc instanceof DocumentNode) {
                $doc = Parser::parse($doc);
            }

            $operationAST = AST::getOperationAST($doc, $op->operation);

            if ($operationAST === null) {
                throw new RequestError('Failed to determine operation type');
            }

            $operationType = $operationAST->operation;
            if ($operationType !== 'query' && $op->isReadOnly()) {
                throw new RequestError('GET supports only query operation');
            }

            $result = GraphQL::promiseToExecute(
                $promiseAdapter,
                $config->getSchema(),
                $doc,
                $this->resolveRootValue($config, $op, $doc, $operationType),
                $this->resolveContextValue($config, $op, $doc, $operationType),
                $op->variables,
                $op->operation,
                $config->getFieldResolver(),
                $this->resolveValidationRules($config, $op, $doc, $operationType)
            );
        } catch (RequestError $e) {
            $result = $promiseAdapter->createFulfilled(
                new ExecutionResult(null, [Error::createLocatedError($e)])
            );
        } catch (Error $e) {
            $result = $promiseAdapter->createFulfilled(
                new ExecutionResult(null, [$e])
            );
        }

        $applyErrorHandling = static function (ExecutionResult $result) use ($config): ExecutionResult {
            if ($config->getErrorsHandler() !== null) {
                $result->setErrorsHandler($config->getErrorsHandler());
            }

            if ($config->getErrorFormatter() !== null || $config->getDebugFlag() !== DebugFlag::NONE) {
                $result->setErrorFormatter(
                    FormattedError::prepareFormatter(
                        $config->getErrorFormatter(),
                        $config->getDebugFlag()
                    )
                );
            }

            return $result;
        };

        return $result->then($applyErrorHandling);
    }

    /**
     * @return mixed
     *
     * @throws RequestError
     */
    private function loadPersistedQuery(ServerConfig $config, OperationParams $operationParams)
    {
        // Load query if we got persisted query id:
        $loader = $config->getPersistentQueryLoader();

        if ($loader === null) {
            throw new RequestError('Persisted queries are not supported by this server');
        }

        $source = $loader($operationParams->queryId, $operationParams);

        if (! is_string($source) && ! $source instanceof DocumentNode) {
            throw new InvariantViolation(sprintf(
                'Persistent query loader must return query string or instance of %s but got: %s',
                DocumentNode::class,
                Utils::printSafe($source)
            ));
        }

        return $source;
    }

    /**
     * @return array<mixed>|null
     */
    private function resolveValidationRules(
        ServerConfig $config,
        OperationParams $params,
        DocumentNode $doc,
        string $operationType
    ): ?array {
        // Allow customizing validation rules per operation:
        $validationRules = $config->getValidationRules();

        if (is_callable($validationRules)) {
            $validationRules = $validationRules($params, $doc, $operationType);
        }

        if (! is_array($validationRules) && $validationRules !== null) {
            throw new InvariantViolation(sprintf(
                'Expecting validation rules to be array or callable returning array, but got: %s',
                Utils::printSafe($validationRules)
            ));
        }

        return $validationRules;
    }

    /**
     * @return mixed
     */
    private function resolveRootValue(ServerConfig $config, OperationParams $params, DocumentNode $doc, string $operationType)
    {
        $rootValue = $config->getRootValue();

        if (is_callable($rootValue)) {
            $rootValue = $rootValue($params, $doc, $operationType);
        }

        return $rootValue;
    }

    private function resolveContextValue(
        ServerConfig $config,
        OperationParams $params,
        DocumentNode $doc,
        string $operationType
    ) {
        $context = $config->getContext();

        if (is_callable($context)) {
            $context = $context($params, $doc, $operationType);
        }

        return $context;
    }

    /**
     * Send response using standard PHP `header()` and `echo`.
     *
     * @param Promise|ExecutionResult|array<ExecutionResult> $result
     *
     * @api
     */
    public function sendResponse($result, bool $exitWhenDone = false): void
    {
        if ($result instanceof Promise) {
            $result->then(function ($actualResult) use ($exitWhenDone): void {
                $this->doSendResponse($actualResult, $exitWhenDone);
            });
        } else {
            $this->doSendResponse($result, $exitWhenDone);
        }
    }

    /**
     * @param ExecutionResult|array<ExecutionResult> $result
     */
    private function doSendResponse($result, bool $exitWhenDone): void
    {
        $httpStatus = $this->resolveHttpStatus($result);
        $this->emitResponse($result, $httpStatus, $exitWhenDone);
    }

    /**
     * @param array<mixed>|JsonSerializable $jsonSerializable
     */
    public function emitResponse($jsonSerializable, int $httpStatus, bool $exitWhenDone): void
    {
        $body = json_encode($jsonSerializable);
        header('Content-Type: application/json', true, $httpStatus);
        echo $body;

        if ($exitWhenDone) {
            exit;
        }
    }

    private function readRawBody(): string
    {
        $body = file_get_contents('php://input');
        if ($body === false) {
            throw new RequestError('Could not read body.');
        }

        return $body;
    }

    /**
     * @param ExecutionResult|array<ExecutionResult> $result
     */
    private function resolveHttpStatus($result): int
    {
        if (is_array($result) && isset($result[0])) {
            foreach ($result as $index => $executionResult) {
                if (! $executionResult instanceof ExecutionResult) {
                    throw new InvariantViolation(sprintf(
                        'Expecting every entry of batched query result to be instance of %s but entry at position %d is %s',
                        ExecutionResult::class,
                        $index,
                        Utils::printSafe($executionResult)
                    ));
                }
            }

            $httpStatus = 200;
        } else {
            if (! $result instanceof ExecutionResult) {
                throw new InvariantViolation(sprintf(
                    'Expecting query result to be instance of %s but got %s',
                    ExecutionResult::class,
                    Utils::printSafe($result)
                ));
            }

            if ($result->data === null && count($result->errors) > 0) {
                $httpStatus = 400;
            } else {
                $httpStatus = 200;
            }
        }

        return $httpStatus;
    }

    /**
     * Converts PSR-7 request to OperationParams or an array thereof.
     *
     * @return OperationParams|array<OperationParams>
     *
     * @throws RequestError
     *
     * @api
     */
    public function parsePsrRequest(RequestInterface $request)
    {
        if ($request->getMethod() === 'GET') {
            $bodyParams = [];
        } else {
            $contentType = $request->getHeader('content-type');

            if (! isset($contentType[0])) {
                throw new RequestError('Missing "Content-Type" header');
            }

            if (stripos($contentType[0], 'application/graphql') !== false) {
                $bodyParams = ['query' => (string) $request->getBody()];
            } elseif (stripos($contentType[0], 'application/json') !== false) {
                $bodyParams = $request instanceof ServerRequestInterface
                    ? $request->getParsedBody()
                    : json_decode((string) $request->getBody(), true);

                if ($bodyParams === null) {
                    throw new InvariantViolation(
                        $request instanceof ServerRequestInterface
                         ? 'Expected to receive a parsed body for "application/json" PSR-7 request but got null'
                         : 'Expected to receive a JSON array in body for "application/json" PSR-7 request'
                    );
                }

                if (! is_array($bodyParams)) {
                    throw new RequestError(
                        'GraphQL Server expects JSON object or array, but got ' .
                        Utils::printSafeJson($bodyParams)
                    );
                }
            } else {
                parse_str((string) $request->getBody(), $bodyParams);

                if (! is_array($bodyParams)) {
                    throw new RequestError('Unexpected content type: ' . Utils::printSafeJson($contentType[0]));
                }
            }
        }

        parse_str(html_entity_decode($request->getUri()->getQuery()), $queryParams);

        return $this->parseRequestParams(
            $request->getMethod(),
            $bodyParams,
            $queryParams
        );
    }

    /**
     * Converts query execution result to PSR-7 response.
     *
     * @param Promise|ExecutionResult|array<ExecutionResult> $result
     *
     * @return Promise|ResponseInterface
     *
     * @api
     */
    public function toPsrResponse($result, ResponseInterface $response, StreamInterface $writableBodyStream)
    {
        if ($result instanceof Promise) {
            return $result->then(
                fn ($actualResult): ResponseInterface => $this->doConvertToPsrResponse($actualResult, $response, $writableBodyStream)
            );
        }

        return $this->doConvertToPsrResponse($result, $response, $writableBodyStream);
    }

    private function doConvertToPsrResponse($result, ResponseInterface $response, StreamInterface $writableBodyStream): ResponseInterface
    {
        $httpStatus = $this->resolveHttpStatus($result);

        $result = json_encode($result);
        $writableBodyStream->write($result);

        return $response
            ->withStatus($httpStatus)
            ->withHeader('Content-Type', 'application/json')
            ->withBody($writableBodyStream);
    }
}<|MERGE_RESOLUTION|>--- conflicted
+++ resolved
@@ -167,15 +167,7 @@
             $errors[] = new RequestError('GraphQL Request must include at least one of those two parameters: "query" or "queryId"');
         }
 
-<<<<<<< HEAD
-        if ($params->query !== null && ! is_string($params->query)) {
-=======
-        if ($query !== '' && $queryId !== '') {
-            $errors[] = new RequestError('GraphQL Request parameters "query" and "queryId" are mutually exclusive');
-        }
-
         if (! is_string($query)) {
->>>>>>> 61f4b097
             $errors[] = new RequestError(
                 'GraphQL Request parameter "query" must be string, but got ' .
                 Utils::printSafeJson($params->query)
@@ -283,15 +275,9 @@
                 );
             }
 
-<<<<<<< HEAD
-            $doc = $op->queryId !== null && $op->query === null
-                ? $this->loadPersistedQuery($config, $op)
-                : $op->query;
-=======
             $doc = ($op->queryId ?? '') === ''
                 ? $op->query
                 : $this->loadPersistedQuery($config, $op);
->>>>>>> 61f4b097
 
             if (! $doc instanceof DocumentNode) {
                 $doc = Parser::parse($doc);
