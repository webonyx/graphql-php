<?php

declare(strict_types=1);

namespace GraphQL\Utils;

use Exception;
use GraphQL\Error\Error;
use GraphQL\Language\AST\Node;
use GraphQL\Type\Definition\EnumType;
use GraphQL\Type\Definition\InputObjectType;
use GraphQL\Type\Definition\InputType;
use GraphQL\Type\Definition\ListOfType;
use GraphQL\Type\Definition\NonNull;
use GraphQL\Type\Definition\ScalarType;
use stdClass;
use Throwable;
use Traversable;

use function array_key_exists;
use function array_keys;
use function array_map;
use function array_merge;
use function is_array;
use function is_string;
use function sprintf;

/**
 * Coerces a PHP value given a GraphQL Type.
 *
 * Returns either a value which is valid for the provided type or a list of
 * encountered coercion errors.
 */
class Value
{
    /**
     * Given a type and any value, return a runtime value coerced to match the type.
     *
     * @param ScalarType|EnumType|InputObjectType|ListOfType|NonNull $type
     * @param mixed[]                                                $path
     */
    public static function coerceValue($value, InputType $type, $blameNode = null, ?array $path = null)
    {
        if ($type instanceof NonNull) {
            if ($value === null) {
                return self::ofErrors([
                    self::coercionError(
                        sprintf('Expected non-nullable type %s not to be null', $type),
                        $blameNode,
                        $path
                    ),
                ]);
            }

            return self::coerceValue($value, $type->getWrappedType(), $blameNode, $path);
        }

        if ($value === null) {
            // Explicitly return the value null.
            return self::ofValue(null);
        }

        if ($type instanceof ScalarType) {
            // Scalars determine if a value is valid via parseValue(), which can
            // throw to indicate failure. If it throws, maintain a reference to
            // the original error.
            try {
                return self::ofValue($type->parseValue($value));
            } catch (Throwable $error) {
                return self::ofErrors([
                    self::coercionError(
                        sprintf('Expected type %s', $type->name),
                        $blameNode,
                        $path,
                        $error->getMessage(),
                        $error
                    ),
                ]);
            }
        }

        if ($type instanceof EnumType) {
            if (is_string($value)) {
                $enumValue = $type->getValue($value);
                if ($enumValue !== null) {
                    return self::ofValue($enumValue->value);
                }
            }

            $suggestions = Utils::suggestionList(
                Utils::printSafe($value),
                array_map(
                    static function ($enumValue): string {
                        return $enumValue->name;
                    },
                    $type->getValues()
                )
            );

            $didYouMean = $suggestions === []
                ? null
                : 'did you mean ' . Utils::orList($suggestions) . '?';

            return self::ofErrors([
                self::coercionError(
                    sprintf('Expected type %s', $type->name),
                    $blameNode,
                    $path,
                    $didYouMean
                ),
            ]);
        }

        if ($type instanceof ListOfType) {
            $itemType = $type->getWrappedType();
            if (is_array($value) || $value instanceof Traversable) {
                $errors       = [];
                $coercedValue = [];
                foreach ($value as $index => $itemValue) {
                    $coercedItem = self::coerceValue(
                        $itemValue,
                        $itemType,
                        $blameNode,
                        self::atPath($path, $index)
                    );
                    if ($coercedItem['errors']) {
                        $errors = self::add($errors, $coercedItem['errors']);
                    } else {
                        $coercedValue[] = $coercedItem['value'];
                    }
                }

<<<<<<< HEAD
                return $errors === [] ? self::ofValue($coercedValue) : self::ofErrors($errors);
=======
                return $errors
                    ? self::ofErrors($errors)
                    : self::ofValue($coercedValue);
>>>>>>> ad0c63fa
            }

            // Lists accept a non-list value as a list of one.
            $coercedItem = self::coerceValue($value, $itemType, $blameNode);

            return $coercedItem['errors']
                ? $coercedItem
                : self::ofValue([$coercedItem['value']]);
        }

        if ($type instanceof InputObjectType) {
            if ($value instanceof stdClass) {
                // Cast objects to associative array before checking the fields.
                // Note that the coerced value will be an array.
                $value = (array) $value;
            } elseif (! is_array($value)) {
                return self::ofErrors([
                    self::coercionError(
                        sprintf('Expected type %s to be an object', $type->name),
                        $blameNode,
                        $path
                    ),
                ]);
            }

            $errors       = [];
            $coercedValue = [];
            $fields       = $type->getFields();
            foreach ($fields as $fieldName => $field) {
                if (array_key_exists($fieldName, $value)) {
                    $fieldValue   = $value[$fieldName];
                    $coercedField = self::coerceValue(
                        $fieldValue,
                        $field->getType(),
                        $blameNode,
                        self::atPath($path, $fieldName)
                    );
                    if ($coercedField['errors']) {
                        $errors = self::add($errors, $coercedField['errors']);
                    } else {
                        $coercedValue[$fieldName] = $coercedField['value'];
                    }
                } elseif ($field->defaultValueExists()) {
                    $coercedValue[$fieldName] = $field->defaultValue;
                } elseif ($field->getType() instanceof NonNull) {
                    $fieldPath = self::printPath(self::atPath($path, $fieldName));
                    $errors    = self::add(
                        $errors,
                        self::coercionError(
                            sprintf(
                                'Field %s of required type %s was not provided',
                                $fieldPath,
                                $field->getType()->toString()
                            ),
                            $blameNode
                        )
                    );
                }
            }

            // Ensure every provided field is defined.
            foreach ($value as $fieldName => $field) {
                if (array_key_exists($fieldName, $fields)) {
                    continue;
                }

                $suggestions = Utils::suggestionList(
                    (string) $fieldName,
                    array_keys($fields)
                );
                $didYouMean  = $suggestions === []
                    ? null
                    : 'did you mean ' . Utils::orList($suggestions) . '?';
                $errors      = self::add(
                    $errors,
                    self::coercionError(
                        sprintf('Field "%s" is not defined by type %s', $fieldName, $type->name),
                        $blameNode,
                        $path,
                        $didYouMean
                    )
                );
            }

<<<<<<< HEAD
            return $errors === [] ? self::ofValue($coercedValue) : self::ofErrors($errors);
=======
            return $errors
                ? self::ofErrors($errors)
                : self::ofValue($coercedValue);
>>>>>>> ad0c63fa
        }

        throw new Error(sprintf('Unexpected type %s', $type->name));
    }

    private static function ofErrors($errors)
    {
        return ['errors' => $errors, 'value' => Utils::undefined()];
    }

    /**
     * @param string                   $message
     * @param Node                     $blameNode
     * @param mixed[]|null             $path
     * @param Exception|Throwable|null $originalError
     *
     * @return Error
     */
    private static function coercionError(
        $message,
        $blameNode,
        ?array $path = null,
        ?string $subMessage = null,
        $originalError = null
    ) {
        $pathStr = self::printPath($path);

        $fullMessage = $message
            . ($pathStr
                ? ' at ' . $pathStr
                : '')
            . ($subMessage
                ? '; ' . $subMessage
                : '.');

        return new Error(
<<<<<<< HEAD
            $message .
            ($pathStr === '' ? '' : ' at ' . $pathStr) . (($subMessage ?? '') === '' ? '.' : '; ' . $subMessage),
=======
            $fullMessage,
>>>>>>> ad0c63fa
            $blameNode,
            null,
            [],
            null,
            $originalError
        );
    }

    /**
     * Build a string describing the path into the value where the error was found
     *
     * @param mixed[]|null $path
     *
     * @return string
     */
    private static function printPath(?array $path = null)
    {
        $pathStr     = '';
        $currentPath = $path;
        while ($currentPath) {
            $pathStr     = (is_string($currentPath['key'])
                    ? '.' . $currentPath['key']
                    : '[' . $currentPath['key'] . ']')
                . $pathStr;
            $currentPath = $currentPath['prev'];
        }

<<<<<<< HEAD
        return $pathStr === '' ? '' : 'value' . $pathStr;
=======
        return $pathStr
            ? 'value' . $pathStr
            : '';
>>>>>>> ad0c63fa
    }

    /**
     * @param mixed $value
     *
     * @return (mixed|null)[]
     */
    private static function ofValue($value)
    {
        return ['errors' => null, 'value' => $value];
    }

    /**
     * @param mixed|null $prev
     * @param mixed|null $key
     *
     * @return (mixed|null)[]
     */
    private static function atPath($prev, $key)
    {
        return ['prev' => $prev, 'key' => $key];
    }

    /**
     * @param Error[]       $errors
     * @param Error|Error[] $moreErrors
     *
     * @return Error[]
     */
    private static function add($errors, $moreErrors)
    {
        return array_merge($errors, is_array($moreErrors)
            ? $moreErrors
            : [$moreErrors]);
    }
}<|MERGE_RESOLUTION|>--- conflicted
+++ resolved
@@ -130,13 +130,7 @@
                     }
                 }
 
-<<<<<<< HEAD
                 return $errors === [] ? self::ofValue($coercedValue) : self::ofErrors($errors);
-=======
-                return $errors
-                    ? self::ofErrors($errors)
-                    : self::ofValue($coercedValue);
->>>>>>> ad0c63fa
             }
 
             // Lists accept a non-list value as a list of one.
@@ -221,13 +215,7 @@
                 );
             }
 
-<<<<<<< HEAD
             return $errors === [] ? self::ofValue($coercedValue) : self::ofErrors($errors);
-=======
-            return $errors
-                ? self::ofErrors($errors)
-                : self::ofValue($coercedValue);
->>>>>>> ad0c63fa
         }
 
         throw new Error(sprintf('Unexpected type %s', $type->name));
@@ -256,20 +244,15 @@
         $pathStr = self::printPath($path);
 
         $fullMessage = $message
-            . ($pathStr
-                ? ' at ' . $pathStr
-                : '')
-            . ($subMessage
-                ? '; ' . $subMessage
-                : '.');
+            . ($pathStr === ''
+                ? ''
+                : ' at ' . $pathStr)
+            . ($subMessage === ''
+                ? '.'
+                : '; ' . $subMessage);
 
         return new Error(
-<<<<<<< HEAD
-            $message .
-            ($pathStr === '' ? '' : ' at ' . $pathStr) . (($subMessage ?? '') === '' ? '.' : '; ' . $subMessage),
-=======
             $fullMessage,
->>>>>>> ad0c63fa
             $blameNode,
             null,
             [],
@@ -297,13 +280,7 @@
             $currentPath = $currentPath['prev'];
         }
 
-<<<<<<< HEAD
         return $pathStr === '' ? '' : 'value' . $pathStr;
-=======
-        return $pathStr
-            ? 'value' . $pathStr
-            : '';
->>>>>>> ad0c63fa
     }
 
     /**
