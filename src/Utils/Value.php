<?php declare(strict_types=1);

namespace GraphQL\Utils;

use GraphQL\Error\CoercionError;
use GraphQL\Error\Error;
use GraphQL\Type\Definition\EnumType;
use GraphQL\Type\Definition\InputObjectType;
use GraphQL\Type\Definition\InputType;
use GraphQL\Type\Definition\ListOfType;
use GraphQL\Type\Definition\NonNull;
use GraphQL\Type\Definition\ScalarType;
use GraphQL\Type\Definition\Type;
use stdClass;
use Throwable;
use Traversable;

/**
 * @phpstan-type CoercedValue array{errors: null, value: mixed}
 * @phpstan-type CoercedErrors array{errors: array<int, CoercionError>, value: null}
 *
 * @phpstan-import-type InputPath from CoercionError
 */
class Value
{
    /**
     * Coerce the given value to match the given GraphQL Input Type.
     *
     * Returns either a value which is valid for the provided type,
     * or a list of encountered coercion errors.
     *
     * @param mixed $value
     * @param InputType&Type $type
<<<<<<< HEAD
     * @phpstan-param InputPath|null $path
=======
     *
     * @phpstan-param Path|null $path
>>>>>>> e411398e
     *
     * @phpstan-return CoercedValue|CoercedErrors
     */
    public static function coerceInputValue($value, InputType $type, ?array $path = null): array
    {
        if ($type instanceof NonNull) {
            if ($value === null) {
                return self::ofErrors([
                    CoercionError::make("Expected non-nullable type \"{$type}\" not to be null.", $value, $path),
                ]);
            }

            // @phpstan-ignore-next-line wrapped type is known to be input type after schema validation
            return self::coerceInputValue($value, $type->getWrappedType(), $path);
        }

        if ($value === null) {
            // Explicitly return the value null.
            return self::ofValue(null);
        }

        if ($type instanceof ScalarType) {
            // Scalars and Enums determine if a input value is valid via parseValue(), which can
            // throw to indicate failure. If it throws, maintain a reference to
            // the original error.
            try {
                return self::ofValue($type->parseValue($value));
            } catch (Throwable $error) {
                if ($error instanceof Error) {
                    return self::ofErrors([
                        CoercionError::make($error->getMessage(), $path, $value, $error),
                    ]);
                }

                return self::ofErrors([
                    CoercionError::make("Expected type \"{$type->name}\".", $path, $value, $error),
                ]);
            }
        }

        if ($type instanceof EnumType) {
            try {
                return self::ofValue($type->parseValue($value));
            } catch (Throwable $error) {
                $safeValue = Utils::printSafeJson($value);

                return self::ofErrors([
                    CoercionError::make($message, $path, $value, $error),
                ]);
            }
        }

        if ($type instanceof ListOfType) {
            $itemType = $type->getWrappedType();
            assert($itemType instanceof InputType, 'known through schema validation');

            if (is_array($value) || $value instanceof Traversable) {
                $errors = [];
                $coercedValue = [];
                foreach ($value as $index => $itemValue) {
                    $coercedItem = self::coerceInputValue(
                        $itemValue,
                        $itemType,
                        [...$path ?? [], $index]
                    );

                    if (isset($coercedItem['errors'])) {
                        $errors = self::add($errors, $coercedItem['errors']);
                    } else {
                        $coercedValue[] = $coercedItem['value'];
                    }
                }

                return $errors === []
                    ? self::ofValue($coercedValue)
                    : self::ofErrors($errors);
            }

            // Lists accept a non-list value as a list of one.
            $coercedItem = self::coerceInputValue($value, $itemType);

            return isset($coercedItem['errors'])
                ? $coercedItem
                : self::ofValue([$coercedItem['value']]);
        }

        assert($type instanceof InputObjectType, 'we handled all other cases at this point');

        if ($value instanceof stdClass) {
            // Cast objects to associative array before checking the fields.
            // Note that the coerced value will be an array.
            $value = (array) $value;
        } elseif (! is_array($value)) {
            return self::ofErrors([
                CoercionError::make("Expected type \"{$type->name}\" to be an object.", $path, $value),
            ]);
        }

        $errors = [];
        $coercedValue = [];
        $fields = $type->getFields();
        foreach ($fields as $fieldName => $field) {
            if (array_key_exists($fieldName, $value)) {
                $fieldValue = $value[$fieldName];
                $coercedField = self::coerceInputValue(
                    $fieldValue,
                    $field->getType(),
                    [...$path ?? [], $fieldName],
                );

                if (isset($coercedField['errors'])) {
                    $errors = self::add($errors, $coercedField['errors']);
                } else {
                    $coercedValue[$fieldName] = $coercedField['value'];
                }
            } elseif ($field->defaultValueExists()) {
                $coercedValue[$fieldName] = $field->defaultValue;
            } elseif ($field->getType() instanceof NonNull) {
                $errors = self::add(
                    $errors,
                    CoercionError::make("Field \"{$fieldName}\" of required type \"{$field->getType()->toString()}\" was not provided.", $path, $value)
                );
            }
        }

        // Ensure every provided field is defined.
        foreach ($value as $fieldName => $field) {
            if (array_key_exists($fieldName, $fields)) {
                continue;
            }

            $suggestions = Utils::suggestionList(
                (string) $fieldName,
                array_keys($fields)
            );
            $message = "Field \"{$fieldName}\" is not defined by type \"{$type->name}\"."
                . (count($suggestions) > 0
                    ? ' Did you mean ' . Utils::quotedOrList($suggestions) . '?'
                    : '');

            $errors = self::add(
                $errors,
                CoercionError::make($message, $path, $value)
            );
        }

        return $errors === []
            ? self::ofValue($type->parseValue($coercedValue))
            : self::ofErrors($errors);
    }

    /**
     * @param array<int, CoercionError> $errors
     *
     * @phpstan-return CoercedErrors
     */
    private static function ofErrors(array $errors): array
    {
        return ['errors' => $errors, 'value' => null];
    }

    /**
     * @param mixed $value any value
     *
     * @phpstan-return CoercedValue
     */
    private static function ofValue($value): array
    {
        return ['errors' => null, 'value' => $value];
    }

    /**
<<<<<<< HEAD
=======
     * @param string|int $key
     *
     * @phpstan-param Path|null $prev
     *
     * @return Path
     */
    private static function atPath(?array $prev, $key): array
    {
        return ['prev' => $prev, 'key' => $key];
    }

    /**
>>>>>>> e411398e
     * @param array<int, CoercionError>       $errors
     * @param CoercionError|array<int, CoercionError> $errorOrErrors
     *
     * @return array<int, CoercionError>
     */
    private static function add(array $errors, $errorOrErrors): array
    {
        $moreErrors = is_array($errorOrErrors)
            ? $errorOrErrors
            : [$errorOrErrors];

        return array_merge($errors, $moreErrors);
    }
}<|MERGE_RESOLUTION|>--- conflicted
+++ resolved
@@ -31,12 +31,8 @@
      *
      * @param mixed $value
      * @param InputType&Type $type
-<<<<<<< HEAD
+     *
      * @phpstan-param InputPath|null $path
-=======
-     *
-     * @phpstan-param Path|null $path
->>>>>>> e411398e
      *
      * @phpstan-return CoercedValue|CoercedErrors
      */
@@ -209,21 +205,6 @@
     }
 
     /**
-<<<<<<< HEAD
-=======
-     * @param string|int $key
-     *
-     * @phpstan-param Path|null $prev
-     *
-     * @return Path
-     */
-    private static function atPath(?array $prev, $key): array
-    {
-        return ['prev' => $prev, 'key' => $key];
-    }
-
-    /**
->>>>>>> e411398e
      * @param array<int, CoercionError>       $errors
      * @param CoercionError|array<int, CoercionError> $errorOrErrors
      *
