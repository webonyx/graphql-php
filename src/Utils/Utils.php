--- conflicted
+++ resolved
@@ -275,11 +275,7 @@
     }
 
     /**
-<<<<<<< HEAD
-     * @param iterable<mixed> $iterable
-=======
      * @param iterable<mixed> $traversable
->>>>>>> 3227717d
      *
      * @return array<mixed>
      */
