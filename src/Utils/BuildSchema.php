<?php declare(strict_types=1);

namespace GraphQL\Utils;

use GraphQL\Error\Error;
use GraphQL\Error\InvariantViolation;
use GraphQL\Error\SyntaxError;
use GraphQL\Language\AST\DirectiveDefinitionNode;
use GraphQL\Language\AST\DocumentNode;
use GraphQL\Language\AST\Node;
use GraphQL\Language\AST\SchemaDefinitionNode;
use GraphQL\Language\AST\TypeDefinitionNode;
use GraphQL\Language\AST\TypeExtensionNode;
use GraphQL\Language\Parser;
use GraphQL\Language\Source;
use GraphQL\Type\Definition\Directive;
use GraphQL\Type\Definition\Type;
use GraphQL\Type\Schema;
use GraphQL\Type\SchemaConfig;
use GraphQL\Validator\DocumentValidator;

/**
 * Build instance of @see \GraphQL\Type\Schema out of schema language definition (string or parsed AST).
 *
 * See [schema definition language docs](schema-definition-language.md) for details.
 *
 * @phpstan-import-type TypeConfigDecorator from ASTDefinitionBuilder
 * @phpstan-import-type FieldConfigDecorator from ASTDefinitionBuilder
 *
 * @phpstan-type BuildSchemaOptions array{
 *   assumeValid?: bool,
 *   assumeValidSDL?: bool
 * }
 *
 * - assumeValid:
 *     When building a schema from a GraphQL service's introspection result, it
 *     might be safe to assume the schema is valid. Set to true to assume the
 *     produced schema is valid.
 *
 *     Default: false
 *
 * - assumeValidSDL:
 *     Set to true to assume the SDL is valid.
 *
 *     Default: false
 *
 * @see \GraphQL\Tests\Utils\BuildSchemaTest
 */
class BuildSchema
{
    private DocumentNode $ast;

    /**
     * @var callable|null
     *
     * @phpstan-var TypeConfigDecorator|null
     */
    private $typeConfigDecorator;

    /**
     * @var callable|null
     *
     * @phpstan-var FieldConfigDecorator|null
     */
    private $fieldConfigDecorator;

    /**
     * @var array<string, bool>
     *
     * @phpstan-var BuildSchemaOptions
     */
    private array $options;

    /**
     * @param array<string, bool> $options
     *
     * @phpstan-param TypeConfigDecorator|null $typeConfigDecorator
     * @phpstan-param BuildSchemaOptions $options
     */
    public function __construct(
        DocumentNode $ast,
        ?callable $typeConfigDecorator = null,
        array $options = [],
        ?callable $fieldConfigDecorator = null
    ) {
        $this->ast = $ast;
        $this->typeConfigDecorator = $typeConfigDecorator;
        $this->options = $options;
        $this->fieldConfigDecorator = $fieldConfigDecorator;
    }

    /**
     * A helper function to build a GraphQLSchema directly from a source
     * document.
     *
     * @param DocumentNode|Source|string $source
     *
     * @phpstan-param TypeConfigDecorator|null $typeConfigDecorator
     * @phpstan-param FieldConfigDecorator|null $fieldConfigDecorator
     *
     * @param array<string, bool> $options
     *
     * @phpstan-param BuildSchemaOptions $options
     *
     * @api
     *
     * @throws \Exception
     * @throws \ReflectionException
     * @throws Error
     * @throws InvariantViolation
     * @throws SyntaxError
     */
    public static function build(
        $source,
        ?callable $typeConfigDecorator = null,
        array $options = [],
        ?callable $fieldConfigDecorator = null
    ): Schema {
        $doc = $source instanceof DocumentNode
            ? $source
            : Parser::parse($source);

        return self::buildAST($doc, $typeConfigDecorator, $options, $fieldConfigDecorator);
    }

    /**
     * This takes the AST of a schema from @see \GraphQL\Language\Parser::parse().
     *
     * If no schema definition is provided, then it will look for types named Query and Mutation.
     *
     * Given that AST it constructs a @see \GraphQL\Type\Schema. The resulting schema
     * has no resolve methods, so execution will use default resolvers.
     *
     * @phpstan-param TypeConfigDecorator|null $typeConfigDecorator
     * @phpstan-param FieldConfigDecorator|null $fieldConfigDecorator
     *
     * @param array<string, bool> $options
     *
     * @phpstan-param BuildSchemaOptions $options
     *
     * @api
     *
     * @throws \Exception
     * @throws \ReflectionException
     * @throws Error
     * @throws InvariantViolation
     */
    public static function buildAST(
        DocumentNode $ast,
        ?callable $typeConfigDecorator = null,
        array $options = [],
        ?callable $fieldConfigDecorator = null
    ): Schema {
        return (new self($ast, $typeConfigDecorator, $options, $fieldConfigDecorator))->buildSchema();
    }

    /**
     * @throws \Exception
     * @throws \ReflectionException
     * @throws Error
     * @throws InvariantViolation
     */
    public function buildSchema(): Schema
    {
        if (
            ! ($this->options['assumeValid'] ?? false)
            && ! ($this->options['assumeValidSDL'] ?? false)
        ) {
            DocumentValidator::assertValidSDL($this->ast);
        }

        $schemaDef = null;

        /** @var array<string, Node&TypeDefinitionNode> */
        $typeDefinitionsMap = [];

        /** @var array<string, array<int, Node&TypeExtensionNode>> $typeExtensionsMap */
        $typeExtensionsMap = [];

        /** @var array<int, DirectiveDefinitionNode> $directiveDefs */
        $directiveDefs = [];

        foreach ($this->ast->definitions as $definition) {
            switch (true) {
                case $definition instanceof SchemaDefinitionNode:
                    $schemaDef = $definition;
                    break;
                case $definition instanceof TypeDefinitionNode:
                    $name = $definition->getName()->value;
                    $typeDefinitionsMap[$name] = $definition;
                    break;
                case $definition instanceof TypeExtensionNode:
                    $name = $definition->getName()->value;
                    $typeExtensionsMap[$name][] = $definition;
                    break;
                case $definition instanceof DirectiveDefinitionNode:
                    $directiveDefs[] = $definition;
                    break;
            }
        }

        $operationTypes = $schemaDef !== null
            ? $this->getOperationTypes($schemaDef)
            : [
                'query' => 'Query',
                'mutation' => 'Mutation',
                'subscription' => 'Subscription',
            ];

        $definitionBuilder = new ASTDefinitionBuilder(
            $typeDefinitionsMap,
            $typeExtensionsMap,
            // @phpstan-ignore-next-line TODO add union type when available
            static function (string $typeName): Type {
                throw self::unknownType($typeName);
            },
            $this->typeConfigDecorator,
            $this->fieldConfigDecorator
        );

        $directives = array_map(
            [$definitionBuilder, 'buildDirective'],
            $directiveDefs
        );

        $directivesByName = [];
        foreach ($directives as $directive) {
            $directivesByName[$directive->name][] = $directive;
        }

        // If specified directives were not explicitly declared, add them.
        if (! isset($directivesByName['include'])) {
            $directives[] = Directive::includeDirective();
        }
        if (! isset($directivesByName['skip'])) {
            $directives[] = Directive::skipDirective();
        }
        if (! isset($directivesByName['deprecated'])) {
            $directives[] = Directive::deprecatedDirective();
        }

        // Note: While this could make early assertions to get the correctly
        // typed values below, that would throw immediately while type system
        // validation with validateSchema() will produce more actionable results.
        return new Schema(
            (new SchemaConfig())
            // @phpstan-ignore-next-line
                ->setQuery(isset($operationTypes['query'])
                    ? $definitionBuilder->maybeBuildType($operationTypes['query'])
                    : null)
            // @phpstan-ignore-next-line
                ->setMutation(isset($operationTypes['mutation'])
                    ? $definitionBuilder->maybeBuildType($operationTypes['mutation'])
                    : null)
            // @phpstan-ignore-next-line
                ->setSubscription(isset($operationTypes['subscription'])
                    ? $definitionBuilder->maybeBuildType($operationTypes['subscription'])
                    : null)
                ->setTypeLoader(static fn (string $name): ?Type => $definitionBuilder->maybeBuildType($name))
                ->setDirectives($directives)
                ->setAstNode($schemaDef)
<<<<<<< HEAD
                ->setTypes(fn (): array => \array_map(
=======
                ->setTypes(fn (): array => array_map(
>>>>>>> 60feb7ad
                    static fn (TypeDefinitionNode $def): Type => $definitionBuilder->buildType($def->getName()->value),
                    $typeDefinitionsMap,
                ))
        );
    }

    /** @return array<string, string> */
    private function getOperationTypes(SchemaDefinitionNode $schemaDef): array
    {
        /** @var array<string, string> $operationTypes */
        $operationTypes = [];
        foreach ($schemaDef->operationTypes as $operationType) {
            $operationTypes[$operationType->operation] = $operationType->type->name->value;
        }

        return $operationTypes;
    }

    public static function unknownType(string $typeName): Error
    {
        return new Error("Unknown type: \"{$typeName}\".");
    }
}<|MERGE_RESOLUTION|>--- conflicted
+++ resolved
@@ -259,11 +259,7 @@
                 ->setTypeLoader(static fn (string $name): ?Type => $definitionBuilder->maybeBuildType($name))
                 ->setDirectives($directives)
                 ->setAstNode($schemaDef)
-<<<<<<< HEAD
-                ->setTypes(fn (): array => \array_map(
-=======
                 ->setTypes(fn (): array => array_map(
->>>>>>> 60feb7ad
                     static fn (TypeDefinitionNode $def): Type => $definitionBuilder->buildType($def->getName()->value),
                     $typeDefinitionsMap,
                 ))
