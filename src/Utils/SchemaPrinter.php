<?php declare(strict_types=1);

namespace GraphQL\Utils;

use function array_filter;
use function array_map;
use function count;
use function explode;

use GraphQL\Error\Error;
use GraphQL\Error\InvariantViolation;
use GraphQL\Language\AST\StringValueNode;
use GraphQL\Language\BlockString;
use GraphQL\Language\Printer;
use GraphQL\Type\Definition\Argument;
use GraphQL\Type\Definition\Directive;
use GraphQL\Type\Definition\EnumType;
use GraphQL\Type\Definition\EnumValueDefinition;
use GraphQL\Type\Definition\FieldDefinition;
use GraphQL\Type\Definition\ImplementingType;
use GraphQL\Type\Definition\InputObjectField;
use GraphQL\Type\Definition\InputObjectType;
use GraphQL\Type\Definition\InterfaceType;
use GraphQL\Type\Definition\NamedType;
use GraphQL\Type\Definition\ObjectType;
use GraphQL\Type\Definition\ScalarType;
use GraphQL\Type\Definition\Type;
use GraphQL\Type\Definition\UnionType;
use GraphQL\Type\Introspection;
use GraphQL\Type\Schema;

use function implode;
use function mb_strlen;
use function str_replace;

/**
 * Prints the contents of a Schema in schema definition language.
 *
 * @phpstan-type Options array{sortTypes?: bool}
 */
class SchemaPrinter
{
    /**
     * @param array<string, bool> $options
     *
     * @phpstan-param Options $options
     *
     * @api
     */
    public static function doPrint(Schema $schema, array $options = []): string
    {
        return static::printFilteredSchema(
            $schema,
            static fn (Directive $directive): bool => ! Directive::isSpecifiedDirective($directive),
            static fn (NamedType $type): bool => ! $type->isBuiltInType(),
            $options
        );
    }

    /**
     * @param array<string, bool> $options
     *
     * @phpstan-param Options $options
     *
     * @api
     */
    public static function printIntrospectionSchema(Schema $schema, array $options = []): string
    {
        return static::printFilteredSchema(
            $schema,
            [Directive::class, 'isSpecifiedDirective'],
            [Introspection::class, 'isIntrospectionType'],
            $options
        );
    }

    /**
     * @param array<string, bool> $options
     *
     * @phpstan-param Options $options
     */
    public static function printType(Type $type, array $options = []): string
    {
        if ($type instanceof ScalarType) {
            return static::printScalar($type, $options);
        }

        if ($type instanceof ObjectType) {
            return static::printObject($type, $options);
        }

        if ($type instanceof InterfaceType) {
            return static::printInterface($type, $options);
        }

        if ($type instanceof UnionType) {
            return static::printUnion($type, $options);
        }

        if ($type instanceof EnumType) {
            return static::printEnum($type, $options);
        }

        if ($type instanceof InputObjectType) {
            return static::printInputObject($type, $options);
        }

        $unknownType = Utils::printSafe($type);
        throw new Error("Unknown type: {$unknownType}.");
    }

    /**
     * @param callable(Directive  $directive): bool $directiveFilter
     * @param callable(Type       &NamedType   $type):      bool $typeFilter
     * @param array<string, bool> $options
     *
     * @phpstan-param Options $options
     */
    protected static function printFilteredSchema(Schema $schema, callable $directiveFilter, callable $typeFilter, array $options): string
    {
        $directives = array_filter($schema->getDirectives(), $directiveFilter);
        $types = array_filter($schema->getTypeMap(), $typeFilter);

        if (isset($options['sortTypes']) && $options['sortTypes'] === true) {
            ksort($types);
        }

        $elements = [static::printSchemaDefinition($schema)];

        foreach ($directives as $directive) {
            $elements[] = static::printDirective($directive, $options);
        }

        foreach ($types as $type) {
            $elements[] = static::printType($type, $options);
        }

        return implode("\n\n", array_filter($elements)) . "\n";
    }

    protected static function printSchemaDefinition(Schema $schema): string
    {
        if (static::isSchemaOfCommonNames($schema)) {
            return '';
        }

        $operationTypes = [];

        $queryType = $schema->getQueryType();
        if ($queryType !== null) {
            $operationTypes[] = "  query: {$queryType->name}";
        }

        $mutationType = $schema->getMutationType();
        if ($mutationType !== null) {
            $operationTypes[] = "  mutation: {$mutationType->name}";
        }

        $subscriptionType = $schema->getSubscriptionType();
        if ($subscriptionType !== null) {
            $operationTypes[] = "  subscription: {$subscriptionType->name}";
        }

        $typesString = implode("\n", $operationTypes);

        return "schema {\n{$typesString}\n}";
    }

    /**
     * GraphQL schema define root types for each type of operation. These types are
     * the same as any other type and can be named in any manner, however there is
     * a common naming convention:.
     *
     *   schema {
     *     query: Query
     *     mutation: Mutation
     *   }
     *
     * When using this naming convention, the schema description can be omitted.
     */
    protected static function isSchemaOfCommonNames(Schema $schema): bool
    {
        $queryType = $schema->getQueryType();
        if ($queryType !== null && $queryType->name !== 'Query') {
            return false;
        }

        $mutationType = $schema->getMutationType();
        if ($mutationType !== null && $mutationType->name !== 'Mutation') {
            return false;
        }

        $subscriptionType = $schema->getSubscriptionType();

        return $subscriptionType === null || $subscriptionType->name === 'Subscription';
    }

    /**
     * @param array<string, bool> $options
     *
     * @phpstan-param Options $options
     */
    protected static function printDirective(Directive $directive, array $options): string
    {
        return static::printDescription($options, $directive)
            . 'directive @' . $directive->name
            . static::printArgs($options, $directive->args)
            . ($directive->isRepeatable ? ' repeatable' : '')
            . ' on ' . implode(' | ', $directive->locations);
    }

    /**
     * @param array<string, bool>                                                          $options
     * @param (Type&NamedType)|Directive|EnumValueDefinition|Argument|FieldDefinition|InputObjectField $def
     */
    protected static function printDescription(array $options, $def, string $indentation = '', bool $firstInBlock = true): string
    {
        $description = $def->description;
        if ($description === null) {
            return '';
        }

        $preferMultipleLines = mb_strlen($description) > 70;
        $blockString = BlockString::print($description, '', $preferMultipleLines);
        $prefix = $indentation !== '' && ! $firstInBlock
            ? "\n" . $indentation
            : $indentation;

        return $prefix . str_replace("\n", "\n" . $indentation, $blockString) . "\n";
    }

    protected static function printDescriptionWithComments(string $description, string $indentation, bool $firstInBlock): string
    {
        $comment = $indentation !== '' && ! $firstInBlock ? "\n" : '';
        foreach (explode("\n", $description) as $line) {
            if ($line === '') {
                $comment .= $indentation . "#\n";
            } else {
                $comment .= $indentation . '# ' . $line . "\n";
            }
        }

        return $comment;
    }

    /**
     * @param array<string, bool>  $options
     * @param array<int, Argument> $args
     *
     * @phpstan-param Options $options
     */
    protected static function printArgs(array $options, array $args, string $indentation = ''): string
    {
        if (count($args) === 0) {
            return '';
        }

        $allArgsWithoutDescription = true;
        foreach ($args as $arg) {
            $description = $arg->description;
            if ($description !== null && $description !== '') {
                $allArgsWithoutDescription = false;
                break;
            }
        }

        if ($allArgsWithoutDescription) {
            return '('
                . implode(
                    ', ',
                    array_map(
                        [static::class, 'printInputValue'],
                        $args
                    )
                )
                . ')';
        }

        $argsStrings = [];
        $firstInBlock = true;
        $previousHasDescription = false;
        foreach ($args as $arg) {
            $hasDescription = $arg->description !== null;
            if ($previousHasDescription && ! $hasDescription) {
                $argsStrings[] = '';
            }

            $argsStrings[] = static::printDescription($options, $arg, '  ' . $indentation, $firstInBlock)
                . '  '
                . $indentation
                . static::printInputValue($arg);
            $firstInBlock = false;
            $previousHasDescription = $hasDescription;
        }

        return "(\n"
            . implode("\n", $argsStrings)
            . "\n"
            . $indentation
            . ')';
    }

    /**
     * @param InputObjectField|Argument $arg
     */
    protected static function printInputValue($arg): string
    {
        $argDecl = "{$arg->name}: {$arg->getType()->toString()}";

        if ($arg->defaultValueExists()) {
            $defaultValueAST = AST::astFromValue($arg->defaultValue, $arg->getType());

            if ($defaultValueAST === null) {
                $inconvertibleDefaultValue = Utils::printSafe($arg->defaultValue);
                throw new InvariantViolation("Unable to convert defaultValue of argument {$arg->name} into AST: {$inconvertibleDefaultValue}.");
            }

            $argDecl .= ' = ' . Printer::doPrint($defaultValueAST);
        }

        return $argDecl;
    }

    /**
     * @param array<string, bool> $options
     *
     * @phpstan-param Options $options
     */
    protected static function printScalar(ScalarType $type, array $options): string
    {
        return static::printDescription($options, $type)
            . "scalar {$type->name}";
    }

    /**
     * @param array<string, bool> $options
     *
     * @phpstan-param Options $options
     */
    protected static function printObject(ObjectType $type, array $options): string
    {
        return static::printDescription($options, $type)
            . "type {$type->name}"
            . self::printImplementedInterfaces($type)
            . static::printFields($options, $type);
    }

    /**
     * @param array<string, bool>      $options
     * @param ObjectType|InterfaceType $type
     *
     * @phpstan-param Options $options
     */
    protected static function printFields(array $options, $type): string
    {
        $fields = [];
<<<<<<< HEAD

        $firstInBlock = true;
        foreach ($type->getFields() as $field) {
            $fields[] = static::printDescription($options, $field, '  ', $firstInBlock)
                . '  '
                . $field->name
                . static::printArgs($options, $field->args, '  ')
                . ': '
                . $field->getType()->toString()
                . static::printDeprecated($field);
            $firstInBlock = false;
=======
        $firstInBlock = true;
        $previousHasDescription = false;
        foreach ($type->getFields() as $f) {
            $hasDescription = $f->description !== null;
            if ($previousHasDescription && ! $hasDescription) {
                $fields[] = '';
            }

            $fields[] = static::printDescription($options, $f, '  ', $firstInBlock)
                . '  '
                . $f->name
                . static::printArgs($options, $f->args, '  ')
                . ': '
                . $f->getType()->toString()
                . static::printDeprecated($f);
            $firstInBlock = false;
            $previousHasDescription = $hasDescription;
>>>>>>> 153a7258
        }

        return self::printBlock($fields);
    }

    /**
     * @param FieldDefinition|EnumValueDefinition $fieldOrEnumVal
     */
    protected static function printDeprecated($fieldOrEnumVal): string
    {
        $reason = $fieldOrEnumVal->deprecationReason;
        if ($reason === null) {
            return '';
        }

        if ($reason === '' || $reason === Directive::DEFAULT_DEPRECATION_REASON) {
            return ' @deprecated';
        }

        $reasonAST = AST::astFromValue($reason, Type::string());
        assert($reasonAST instanceof StringValueNode);

        $reasonASTString = Printer::doPrint($reasonAST);

        return " @deprecated(reason: {$reasonASTString})";
    }

    protected static function printImplementedInterfaces(ImplementingType $type): string
    {
        $interfaces = $type->getInterfaces();

        return count($interfaces) > 0
        ? ' implements ' . implode(
            ' & ',
            array_map(
                static fn (InterfaceType $interface): string => $interface->name,
                $interfaces
            )
        )
        : '';
    }

    /**
     * @param array<string, bool> $options
     *
     * @phpstan-param Options $options
     */
    protected static function printInterface(InterfaceType $type, array $options): string
    {
        return static::printDescription($options, $type)
            . "interface {$type->name}"
            . self::printImplementedInterfaces($type)
            . static::printFields($options, $type);
    }

    /**
     * @param array<string, bool> $options
     *
     * @phpstan-param Options $options
     */
    protected static function printUnion(UnionType $type, array $options): string
    {
        $types = $type->getTypes();
        $types = count($types) > 0
            ? ' = ' . implode(' | ', $types)
            : '';

        return static::printDescription($options, $type) . 'union ' . $type->name . $types;
    }

    /**
     * @param array<string, bool> $options
     *
     * @phpstan-param Options $options
     */
    protected static function printEnum(EnumType $type, array $options): string
    {
        $values = [];
        $firstInBlock = true;
        foreach ($type->getValues() as $value) {
            $values[] = static::printDescription($options, $value, '  ', $firstInBlock)
                . '  '
                . $value->name
                . static::printDeprecated($value);
            $firstInBlock = false;
        }

        return static::printDescription($options, $type)
            . "enum {$type->name}"
            . static::printBlock($values);
    }

    /**
     * @param array<string, bool> $options
     *
     * @phpstan-param Options $options
     */
    protected static function printInputObject(InputObjectType $type, array $options): string
    {
        $fields = [];
        $firstInBlock = true;

        foreach ($type->getFields() as $field) {
            $fields[] = static::printDescription($options, $field, '  ', $firstInBlock)
                . '  '
                . static::printInputValue($field);
            $firstInBlock = false;
        }

        return static::printDescription($options, $type)
            . "input {$type->name}"
            . static::printBlock($fields);
    }

    /**
     * @param array<string> $items
     */
    protected static function printBlock(array $items): string
    {
        return count($items) > 0
            ? " {\n" . implode("\n", $items) . "\n}"
            : '';
    }
}<|MERGE_RESOLUTION|>--- conflicted
+++ resolved
@@ -354,19 +354,6 @@
     protected static function printFields(array $options, $type): string
     {
         $fields = [];
-<<<<<<< HEAD
-
-        $firstInBlock = true;
-        foreach ($type->getFields() as $field) {
-            $fields[] = static::printDescription($options, $field, '  ', $firstInBlock)
-                . '  '
-                . $field->name
-                . static::printArgs($options, $field->args, '  ')
-                . ': '
-                . $field->getType()->toString()
-                . static::printDeprecated($field);
-            $firstInBlock = false;
-=======
         $firstInBlock = true;
         $previousHasDescription = false;
         foreach ($type->getFields() as $f) {
@@ -384,7 +371,6 @@
                 . static::printDeprecated($f);
             $firstInBlock = false;
             $previousHasDescription = $hasDescription;
->>>>>>> 153a7258
         }
 
         return self::printBlock($fields);
