--- conflicted
+++ resolved
@@ -333,7 +333,6 @@
      */
     protected static function printFields(array $options, $type): string
     {
-<<<<<<< HEAD
         $fields = [];
 
         $firstInBlock = true;
@@ -347,22 +346,6 @@
                 . static::printDeprecated($field);
             $firstInBlock = false;
         }
-=======
-        $fields = array_values($type->getFields());
-        $fields = array_map(
-            static function (FieldDefinition $f, int $i) use ($options): string {
-                return static::printDescription($options, $f, '  ', $i === 0)
-                    . '  '
-                    . $f->name
-                    . static::printArgs($options, $f->args, '  ')
-                    . ': '
-                    . $f->getType()->toString()
-                    . static::printDeprecated($f);
-            },
-            $fields,
-            array_keys($fields)
-        );
->>>>>>> ceb6e94f
 
         return self::printBlock($fields);
     }
