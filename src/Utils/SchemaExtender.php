--- conflicted
+++ resolved
@@ -17,7 +17,6 @@
 use GraphQL\Language\AST\InterfaceTypeExtensionNode;
 use GraphQL\Language\AST\Node;
 use GraphQL\Language\AST\ObjectTypeExtensionNode;
-use GraphQL\Language\AST\OperationDefinitionNode;
 use GraphQL\Language\AST\ScalarTypeExtensionNode;
 use GraphQL\Language\AST\SchemaDefinitionNode;
 use GraphQL\Language\AST\SchemaExtensionNode;
@@ -47,7 +46,6 @@
  * @phpstan-import-type TypeConfigDecorator from ASTDefinitionBuilder
  * @phpstan-import-type UnnamedArgumentConfig from Argument
  * @phpstan-import-type UnnamedInputObjectFieldConfig from InputObjectField
- * @phpstan-import-type OperationType from OperationDefinitionNode
  */
 class SchemaExtender
 {
@@ -605,138 +603,4 @@
             'astNode' => $directive->astNode,
         ]);
     }
-<<<<<<< HEAD
-
-    /**
-     * @param array<string, bool> $options
-     * @phpstan-param TypeConfigDecorator|null $typeConfigDecorator
-     */
-    public static function extend(
-        Schema $schema,
-        DocumentNode $documentAST,
-        array $options = [],
-        ?callable $typeConfigDecorator = null
-    ): Schema {
-        if (
-            ! ($options['assumeValid'] ?? false)
-            && ! ($options['assumeValidSDL'] ?? false)
-        ) {
-            DocumentValidator::assertValidSDLExtension($documentAST, $schema);
-        }
-
-        /** @var array<string, Node&TypeDefinitionNode> $typeDefinitionMap */
-        $typeDefinitionMap = [];
-
-        static::$typeExtensionsMap = [];
-
-        /** @var array<int, DirectiveDefinitionNode> $directiveDefinitions */
-        $directiveDefinitions = [];
-
-        /** @var SchemaDefinitionNode|null $schemaDef */
-        $schemaDef = null;
-
-        /** @var array<int, SchemaExtensionNode> $schemaExtensions */
-        $schemaExtensions = [];
-
-        foreach ($documentAST->definitions as $def) {
-            if ($def instanceof SchemaDefinitionNode) {
-                $schemaDef = $def;
-            } elseif ($def instanceof SchemaExtensionNode) {
-                $schemaExtensions[] = $def;
-            } elseif ($def instanceof TypeDefinitionNode) {
-                $typeDefinitionMap[$def->name->value] = $def;
-            } elseif ($def instanceof TypeExtensionNode) {
-                $extendedTypeName = $def->name->value;
-                $existingType = $schema->getType($extendedTypeName);
-                if ($existingType === null) {
-                    throw new Error('Cannot extend type "' . $extendedTypeName . '" because it does not exist in the existing schema.', [$def]);
-                }
-
-                static::assertTypeMatchesExtension($existingType, $def);
-                static::$typeExtensionsMap[$extendedTypeName][] = $def;
-            } elseif ($def instanceof DirectiveDefinitionNode) {
-                $directiveName = $def->name->value;
-                $existingDirective = $schema->getDirective($directiveName);
-                if ($existingDirective !== null) {
-                    throw new Error('Directive "' . $directiveName . '" already exists in the schema. It cannot be redefined.', [$def]);
-                }
-
-                $directiveDefinitions[] = $def;
-            }
-        }
-
-        if (
-            count(static::$typeExtensionsMap) === 0
-            && count($typeDefinitionMap) === 0
-            && count($directiveDefinitions) === 0
-            && count($schemaExtensions) === 0
-            && $schemaDef === null
-        ) {
-            return $schema;
-        }
-
-        static::$astBuilder = new ASTDefinitionBuilder(
-            $typeDefinitionMap,
-            static function (string $typeName) use ($schema): Type {
-                $existingType = $schema->getType($typeName);
-                if ($existingType !== null) {
-                    return static::extendNamedType($existingType);
-                }
-
-                throw new Error('Unknown type: "' . $typeName . '". Ensure that this type exists either in the original schema, or is added in a type definition.');
-            },
-            $typeConfigDecorator
-        );
-
-        static::$extendTypeCache = [];
-
-        /** @var array<OperationType, ObjectType> $operationTypes */
-        $operationTypes = [
-            'query' => static::extendMaybeNamedType($schema->getQueryType()),
-            'mutation' => static::extendMaybeNamedType($schema->getMutationType()),
-            'subscription' => static::extendMaybeNamedType($schema->getSubscriptionType()),
-        ];
-
-        if ($schemaDef !== null) {
-            foreach ($schemaDef->operationTypes as $operationType) {
-                $operationTypes[$operationType->operation] = static::$astBuilder->buildType($operationType->type);
-            }
-        }
-
-        foreach ($schemaExtensions as $schemaExtension) {
-            if (isset($schemaExtension->operationTypes)) {
-                foreach ($schemaExtension->operationTypes as $operationType) {
-                    $operationTypes[$operationType->operation] = static::$astBuilder->buildType($operationType->type);
-                }
-            }
-        }
-
-        $schemaExtensionASTNodes = array_merge($schema->extensionASTNodes, $schemaExtensions);
-
-        $types = [];
-        // Iterate through all types, getting the type definition for each, ensuring
-        // that any type not directly referenced by a field will get created.
-        foreach ($schema->getTypeMap() as $type) {
-            $types[] = static::extendNamedType($type);
-        }
-
-        // Do the same with new types.
-        foreach ($typeDefinitionMap as $type) {
-            $types[] = static::$astBuilder->buildType($type);
-        }
-
-        /** @var array<OperationType, ObjectType> $operationTypes */
-
-        return new Schema([
-            'query' => $operationTypes['query'],
-            'mutation' => $operationTypes['mutation'],
-            'subscription' => $operationTypes['subscription'],
-            'types' => $types,
-            'directives' => static::getMergedDirectives($schema, $directiveDefinitions),
-            'astNode' => $schema->getAstNode(),
-            'extensionASTNodes' => $schemaExtensionASTNodes,
-        ]);
-    }
-=======
->>>>>>> 153a7258
 }