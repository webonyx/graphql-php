--- conflicted
+++ resolved
@@ -618,11 +618,7 @@
         }
 
         foreach ($schemaExtensions as $schemaExtension) {
-<<<<<<< HEAD
             if (! isset($schemaExtension->operationTypes)) {
-=======
-            if ($schemaExtension->operationTypes === null) {
->>>>>>> 0402b008
                 continue;
             }
 
