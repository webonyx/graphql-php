<?php declare(strict_types=1);

namespace GraphQL\Utils;

use function array_keys;
use function array_map;
use function array_merge;
use function count;
use GraphQL\Error\Error;
use GraphQL\Error\InvariantViolation;
use GraphQL\Language\AST\DirectiveDefinitionNode;
use GraphQL\Language\AST\DocumentNode;
use GraphQL\Language\AST\EnumTypeExtensionNode;
use GraphQL\Language\AST\InputObjectTypeExtensionNode;
use GraphQL\Language\AST\InterfaceTypeExtensionNode;
use GraphQL\Language\AST\Node;
use GraphQL\Language\AST\ObjectTypeExtensionNode;
use GraphQL\Language\AST\ScalarTypeExtensionNode;
use GraphQL\Language\AST\SchemaDefinitionNode;
use GraphQL\Language\AST\SchemaTypeExtensionNode;
use GraphQL\Language\AST\TypeDefinitionNode;
use GraphQL\Language\AST\TypeExtensionNode;
use GraphQL\Language\AST\UnionTypeExtensionNode;
use GraphQL\Type\Definition\Argument;
use GraphQL\Type\Definition\CustomScalarType;
use GraphQL\Type\Definition\Directive;
use GraphQL\Type\Definition\EnumType;
use GraphQL\Type\Definition\ImplementingType;
use GraphQL\Type\Definition\InputObjectField;
use GraphQL\Type\Definition\InputObjectType;
use GraphQL\Type\Definition\InputType;
use GraphQL\Type\Definition\InterfaceType;
use GraphQL\Type\Definition\ListOfType;
use GraphQL\Type\Definition\NamedType;
use GraphQL\Type\Definition\NonNull;
use GraphQL\Type\Definition\ObjectType;
use GraphQL\Type\Definition\ScalarType;
use GraphQL\Type\Definition\Type;
use GraphQL\Type\Definition\UnionType;
use GraphQL\Type\Introspection;
use GraphQL\Type\Schema;
use GraphQL\Validator\DocumentValidator;

/**
 * @phpstan-import-type TypeConfigDecorator from ASTDefinitionBuilder
 * @phpstan-import-type UnnamedArgumentConfig from Argument
 * @phpstan-import-type UnnamedInputObjectFieldConfig from InputObjectField
 */
class SchemaExtender
{
    /** @var array<string, Type> */
    protected static array $extendTypeCache;

    /** @var array<string, array<TypeExtensionNode>> */
    protected static array $typeExtensionsMap;

    protected static ASTDefinitionBuilder $astBuilder;

    /**
     * @param Type&NamedType $type
     *
     * @return array<TypeExtensionNode>|null
     */
    protected static function extensionASTNodes(NamedType $type): ?array
    {
        return array_merge(
            $type->extensionASTNodes ?? [],
            static::$typeExtensionsMap[$type->name] ?? []
        );
    }

    /**
     * @param Type&NamedType $type
     *
     * @throws Error
     */
    protected static function assertTypeMatchesExtension(NamedType $type, Node $node): void
    {
        switch (true) {
            case $node instanceof ObjectTypeExtensionNode:
                if (! ($type instanceof ObjectType)) {
                    throw new Error(
                        'Cannot extend non-object type "' . $type->name . '".',
                        [$node]
                    );
                }

                break;
            case $node instanceof InterfaceTypeExtensionNode:
                if (! ($type instanceof InterfaceType)) {
                    throw new Error(
                        'Cannot extend non-interface type "' . $type->name . '".',
                        [$node]
                    );
                }

                break;
            case $node instanceof EnumTypeExtensionNode:
                if (! ($type instanceof EnumType)) {
                    throw new Error(
                        'Cannot extend non-enum type "' . $type->name . '".',
                        [$node]
                    );
                }

                break;
            case $node instanceof UnionTypeExtensionNode:
                if (! ($type instanceof UnionType)) {
                    throw new Error(
                        'Cannot extend non-union type "' . $type->name . '".',
                        [$node]
                    );
                }

                break;
            case $node instanceof InputObjectTypeExtensionNode:
                if (! ($type instanceof InputObjectType)) {
                    throw new Error(
                        'Cannot extend non-input object type "' . $type->name . '".',
                        [$node]
                    );
                }

                break;
        }
    }

    protected static function extendScalarType(ScalarType $type): CustomScalarType
    {
        /** @var array<int, ScalarTypeExtensionNode> $extensionASTNodes */
        $extensionASTNodes = static::extensionASTNodes($type);

        return new CustomScalarType([
            'name' => $type->name,
            'description' => $type->description,
            'serialize' => [$type, 'serialize'],
            'parseValue' => [$type, 'parseValue'],
            'parseLiteral' => [$type, 'parseLiteral'],
            'astNode' => $type->astNode,
            'extensionASTNodes' => $extensionASTNodes,
        ]);
    }

    protected static function extendUnionType(UnionType $type): UnionType
    {
        /** @var array<int, UnionTypeExtensionNode> $extensionASTNodes */
        $extensionASTNodes = static::extensionASTNodes($type);

        return new UnionType([
            'name' => $type->name,
            'description' => $type->description,
            'types' => static fn (): array => static::extendUnionPossibleTypes($type),
            'resolveType' => [$type, 'resolveType'],
            'astNode' => $type->astNode,
            'extensionASTNodes' => $extensionASTNodes,
        ]);
    }

    protected static function extendEnumType(EnumType $type): EnumType
    {
        /** @var array<int, EnumTypeExtensionNode> $extensionASTNodes */
        $extensionASTNodes = static::extensionASTNodes($type);

        return new EnumType([
            'name' => $type->name,
            'description' => $type->description,
            'values' => static::extendEnumValueMap($type),
            'astNode' => $type->astNode,
            'extensionASTNodes' => $extensionASTNodes,
        ]);
    }

    protected static function extendInputObjectType(InputObjectType $type): InputObjectType
    {
        /** @var array<int, InputObjectTypeExtensionNode> $extensionASTNodes */
        $extensionASTNodes = static::extensionASTNodes($type);

        return new InputObjectType([
            'name' => $type->name,
            'description' => $type->description,
            'fields' => static fn (): array => static::extendInputFieldMap($type),
            'astNode' => $type->astNode,
            'extensionASTNodes' => $extensionASTNodes,
        ]);
    }

    /**
     * @return array<string, UnnamedInputObjectFieldConfig>
     */
    protected static function extendInputFieldMap(InputObjectType $type): array
    {
        /** @var array<string, UnnamedInputObjectFieldConfig> $newFieldMap */
        $newFieldMap = [];

        $oldFieldMap = $type->getFields();
        foreach ($oldFieldMap as $fieldName => $field) {
            $extendedType = static::extendType($field->getType());
            assert($extendedType instanceof InputType, 'proven by schema validation');

            $newFieldConfig = [
                'description' => $field->description,
                'type' => $extendedType,
                'astNode' => $field->astNode,
            ];

            if ($field->defaultValueExists()) {
                $newFieldConfig['defaultValue'] = $field->defaultValue;
            }

            $newFieldMap[$fieldName] = $newFieldConfig;
        }

        if (isset(static::$typeExtensionsMap[$type->name])) {
            foreach (static::$typeExtensionsMap[$type->name] as $extension) {
                assert($extension instanceof InputObjectTypeExtensionNode, 'proven by assertTypeMatchesExtension()');

                foreach ($extension->fields as $field) {
                    $fieldName = $field->name->value;
                    if (isset($oldFieldMap[$fieldName])) {
                        throw new Error('Field "' . $type->name . '.' . $fieldName . '" already exists in the schema. It cannot also be defined in this type extension.', [$field]);
                    }

                    $newFieldMap[$fieldName] = static::$astBuilder->buildInputField($field);
                }
            }
        }

        return $newFieldMap;
    }

    /**
     * @return array<string, array<string, mixed>>
     */
    protected static function extendEnumValueMap(EnumType $type): array
    {
        $newValueMap = [];

        foreach ($type->getValues() as $value) {
            $newValueMap[$value->name] = [
                'name' => $value->name,
                'description' => $value->description,
                'value' => $value->value,
                'deprecationReason' => $value->deprecationReason,
                'astNode' => $value->astNode,
            ];
        }

        if (isset(static::$typeExtensionsMap[$type->name])) {
            foreach (static::$typeExtensionsMap[$type->name] as $extension) {
                assert($extension instanceof EnumTypeExtensionNode, 'proven by assertTypeMatchesExtension()');

                foreach ($extension->values as $value) {
                    $newValueMap[$value->name->value] = static::$astBuilder->buildEnumValue($value);
                }
            }
        }

        return $newValueMap;
    }

    /**
     * @return array<int, Type&ObjectType>
     */
    protected static function extendUnionPossibleTypes(UnionType $type): array
    {
        $possibleTypes = array_map(
            [static::class, 'extendNamedType'],
            $type->getTypes()
        );

        if (isset(static::$typeExtensionsMap[$type->name])) {
            foreach (static::$typeExtensionsMap[$type->name] as $extension) {
                assert($extension instanceof UnionTypeExtensionNode, 'proven by assertTypeMatchesExtension()');

                foreach ($extension->types as $namedType) {
                    $possibleTypes[] = static::$astBuilder->buildType($namedType);
                }
            }
        }

        // @phpstan-ignore-next-line proven by schema validation
        return $possibleTypes;
    }

    /**
     * @param ObjectType|InterfaceType $type
     *
     * @return array<int, Type&InterfaceType>
     */
    protected static function extendImplementedInterfaces(ImplementingType $type): array
    {
        $interfaces = array_map(
            [static::class, 'extendNamedType'],
            $type->getInterfaces()
        );

        if (isset(static::$typeExtensionsMap[$type->name])) {
            foreach (static::$typeExtensionsMap[$type->name] as $extension) {
                assert(
                    $extension instanceof ObjectTypeExtensionNode || $extension instanceof InterfaceTypeExtensionNode,
                    'proven by assertTypeMatchesExtension()'
                );

                foreach ($extension->interfaces as $namedType) {
                    $interface = static::$astBuilder->buildType($namedType);
                    assert($interface instanceof InterfaceType, 'we know this, but PHP templates cannot express it');

                    $interfaces[] = $interface;
                }
            }
        }

        // @phpstan-ignore-next-line will be caught in schema validation
        return $interfaces;
    }

    /**
     * @template T of Type
     *
     * @param T $typeDef
     *
     * @return T
     */
    protected static function extendType(Type $typeDef): Type
    {
        if ($typeDef instanceof ListOfType) {
            // @phpstan-ignore-next-line PHPStan does not understand this is the same generic type as the input
            return Type::listOf(static::extendType($typeDef->getWrappedType()));
        }

        if ($typeDef instanceof NonNull) {
            // @phpstan-ignore-next-line PHPStan does not understand this is the same generic type as the input
            return Type::nonNull(static::extendType($typeDef->getWrappedType()));
        }

        // @phpstan-ignore-next-line PHPStan does not understand this is the same generic type as the input
        return static::extendNamedType($typeDef);
    }

    /**
     * @param array<Argument> $args
     *
     * @return array<string, UnnamedArgumentConfig>
     */
    protected static function extendArgs(array $args): array
    {
        $extended = [];
        foreach ($args as $arg) {
            $extendedType = static::extendType($arg->getType());
            assert($extendedType instanceof InputType, 'proven by schema validation');

            $def = [
                'type' => $extendedType,
                'description' => $arg->description,
                'astNode' => $arg->astNode,
            ];

            if ($arg->defaultValueExists()) {
                $def['defaultValue'] = $arg->defaultValue;
            }

            $extended[$arg->name] = $def;
        }

        return $extended;
    }

    /**
     * @param InterfaceType|ObjectType $type
     *
     * @throws Error
     *
     * @return array<string, array<string, mixed>>
     */
    protected static function extendFieldMap(Type $type): array
    {
        $newFieldMap = [];
        $oldFieldMap = $type->getFields();

        foreach (array_keys($oldFieldMap) as $fieldName) {
            $field = $oldFieldMap[$fieldName];

            $newFieldMap[$fieldName] = [
                'name' => $fieldName,
                'description' => $field->description,
                'deprecationReason' => $field->deprecationReason,
                'type' => static::extendType($field->getType()),
                'args' => static::extendArgs($field->args),
                'resolve' => $field->resolveFn,
                'astNode' => $field->astNode,
            ];
        }

        if (isset(static::$typeExtensionsMap[$type->name])) {
            foreach (static::$typeExtensionsMap[$type->name] as $extension) {
                assert(
                    $extension instanceof ObjectTypeExtensionNode || $extension instanceof InterfaceTypeExtensionNode,
                    'proven by assertTypeMatchesExtension()'
                );

                foreach ($extension->fields as $field) {
                    $fieldName = $field->name->value;
                    if (isset($oldFieldMap[$fieldName])) {
                        throw new Error('Field "' . $type->name . '.' . $fieldName . '" already exists in the schema. It cannot also be defined in this type extension.', [$field]);
                    }

                    $newFieldMap[$fieldName] = static::$astBuilder->buildField($field);
                }
            }
        }

        return $newFieldMap;
    }

    protected static function extendObjectType(ObjectType $type): ObjectType
    {
        /** @var array<int, ObjectTypeExtensionNode> $extensionASTNodes */
        $extensionASTNodes = static::extensionASTNodes($type);

        return new ObjectType([
            'name' => $type->name,
            'description' => $type->description,
            'interfaces' => static fn (): array => static::extendImplementedInterfaces($type),
            'fields' => static fn (): array => static::extendFieldMap($type),
            'isTypeOf' => [$type, 'isTypeOf'],
            'resolveField' => $type->resolveFieldFn ?? null,
            'astNode' => $type->astNode,
            'extensionASTNodes' => $extensionASTNodes,
        ]);
    }

    protected static function extendInterfaceType(InterfaceType $type): InterfaceType
    {
        /** @var array<int, InterfaceTypeExtensionNode> $extensionASTNodes */
        $extensionASTNodes = static::extensionASTNodes($type);

        return new InterfaceType([
            'name' => $type->name,
            'description' => $type->description,
            'interfaces' => static fn (): array => static::extendImplementedInterfaces($type),
            'fields' => static fn (): array => static::extendFieldMap($type),
            'resolveType' => [$type, 'resolveType'],
            'astNode' => $type->astNode,
            'extensionASTNodes' => $extensionASTNodes,
        ]);
    }

    protected static function isSpecifiedScalarType(Type $type): bool
    {
        return $type instanceof NamedType
            && (
                $type->name === Type::STRING
                || $type->name === Type::INT
                || $type->name === Type::FLOAT
                || $type->name === Type::BOOLEAN
                || $type->name === Type::ID
            );
    }

    /**
     * @template T of Type
     *
     * @param T&NamedType $type
     *
     * @return T&NamedType
     */
    protected static function extendNamedType(Type $type): Type
    {
        if (Introspection::isIntrospectionType($type) || static::isSpecifiedScalarType($type)) {
            return $type;
        }

        $name = $type->name;
        if (! isset(static::$extendTypeCache[$name])) {
            if ($type instanceof ScalarType) {
                static::$extendTypeCache[$name] = static::extendScalarType($type);
            } elseif ($type instanceof ObjectType) {
                static::$extendTypeCache[$name] = static::extendObjectType($type);
            } elseif ($type instanceof InterfaceType) {
                static::$extendTypeCache[$name] = static::extendInterfaceType($type);
            } elseif ($type instanceof UnionType) {
                static::$extendTypeCache[$name] = static::extendUnionType($type);
            } elseif ($type instanceof EnumType) {
                static::$extendTypeCache[$name] = static::extendEnumType($type);
            } elseif ($type instanceof InputObjectType) {
                static::$extendTypeCache[$name] = static::extendInputObjectType($type);
            }
        }

        // @phpstan-ignore-next-line the lines above ensure only matching subtypes get in here
        return static::$extendTypeCache[$name];
    }

    /**
     * @template T of Type
     *
     * @param (T&NamedType)|null $type
     *
     * @return (T&NamedType)|null
     */
    protected static function extendMaybeNamedType(?Type $type = null): ?Type
    {
        if ($type !== null) {
            return static::extendNamedType($type);
        }

        return null;
    }

    /**
     * @param array<DirectiveDefinitionNode> $directiveDefinitions
     *
     * @return array<int, Directive>
     */
    protected static function getMergedDirectives(Schema $schema, array $directiveDefinitions): array
    {
        $directives = array_map(
            [static::class, 'extendDirective'],
            $schema->getDirectives()
        );

        if (count($directives) === 0) {
            throw new InvariantViolation('Schema must have default directives.');
        }

        foreach ($directiveDefinitions as $directive) {
            $directives[] = static::$astBuilder->buildDirective($directive);
        }

        return $directives;
    }

    protected static function extendDirective(Directive $directive): Directive
    {
        return new Directive([
            'name' => $directive->name,
            'description' => $directive->description,
            'locations' => $directive->locations,
            'args' => static::extendArgs($directive->args),
            'isRepeatable' => $directive->isRepeatable,
            'astNode' => $directive->astNode,
        ]);
    }

    /**
     * @param array<string, bool> $options
     * @phpstan-param TypeConfigDecorator|null $typeConfigDecorator
     */
    public static function extend(
        Schema $schema,
        DocumentNode $documentAST,
        array $options = [],
        ?callable $typeConfigDecorator = null
    ): Schema {
        if (
            ! ($options['assumeValid'] ?? false)
            && ! ($options['assumeValidSDL'] ?? false)
        ) {
            DocumentValidator::assertValidSDLExtension($documentAST, $schema);
        }

        /** @var array<string, Node&TypeDefinitionNode> $typeDefinitionMap */
        $typeDefinitionMap = [];

        static::$typeExtensionsMap = [];

        /** @var array<int, DirectiveDefinitionNode> $directiveDefinitions */
        $directiveDefinitions = [];

        /** @var SchemaDefinitionNode|null $schemaDef */
        $schemaDef = null;

        /** @var array<int, SchemaTypeExtensionNode> $schemaExtensions */
        $schemaExtensions = [];

        foreach ($documentAST->definitions as $def) {
            if ($def instanceof SchemaDefinitionNode) {
                $schemaDef = $def;
            } elseif ($def instanceof SchemaTypeExtensionNode) {
                $schemaExtensions[] = $def;
            } elseif ($def instanceof TypeDefinitionNode) {
<<<<<<< HEAD
                $typeDefinitionMap[$def->name->value] = $def;
=======
                $typeName = $def->name->value;

                $type = $schema->getType($typeName);

                if ($type !== null) {
                    throw new Error("Type \"{$typeName}\" already exists in the schema. It cannot also be defined in this type definition.", [$def]);
                }

                $typeDefinitionMap[$typeName] = $def;
>>>>>>> e8dfe9b6
            } elseif ($def instanceof TypeExtensionNode) {
                $extendedTypeName = $def->name->value;
                $existingType = $schema->getType($extendedTypeName);
                if ($existingType === null) {
                    throw new Error('Cannot extend type "' . $extendedTypeName . '" because it does not exist in the existing schema.', [$def]);
                }

                static::assertTypeMatchesExtension($existingType, $def);
                static::$typeExtensionsMap[$extendedTypeName][] = $def;
            } elseif ($def instanceof DirectiveDefinitionNode) {
                $directiveName = $def->name->value;
                $existingDirective = $schema->getDirective($directiveName);
                if ($existingDirective !== null) {
                    throw new Error('Directive "' . $directiveName . '" already exists in the schema. It cannot be redefined.', [$def]);
                }

                $directiveDefinitions[] = $def;
            }
        }

        if (
            count(static::$typeExtensionsMap) === 0
            && count($typeDefinitionMap) === 0
            && count($directiveDefinitions) === 0
            && count($schemaExtensions) === 0
            && $schemaDef === null
        ) {
            return $schema;
        }

        static::$astBuilder = new ASTDefinitionBuilder(
            $typeDefinitionMap,
            static function (string $typeName) use ($schema): Type {
                $existingType = $schema->getType($typeName);
                if ($existingType !== null) {
                    return static::extendNamedType($existingType);
                }

                throw new Error('Unknown type: "' . $typeName . '". Ensure that this type exists either in the original schema, or is added in a type definition.');
            },
            $typeConfigDecorator
        );

        static::$extendTypeCache = [];

        $operationTypes = [
            'query' => static::extendMaybeNamedType($schema->getQueryType()),
            'mutation' => static::extendMaybeNamedType($schema->getMutationType()),
            'subscription' => static::extendMaybeNamedType($schema->getSubscriptionType()),
        ];

        if ($schemaDef !== null) {
            foreach ($schemaDef->operationTypes as $operationType) {
                $operationTypes[$operationType->operation] = static::$astBuilder->buildType($operationType->type);
            }
        }

        foreach ($schemaExtensions as $schemaExtension) {
            if (isset($schemaExtension->operationTypes)) {
                foreach ($schemaExtension->operationTypes as $operationType) {
                    $operationTypes[$operationType->operation] = static::$astBuilder->buildType($operationType->type);
                }
            }
        }

        $schemaExtensionASTNodes = array_merge($schema->extensionASTNodes, $schemaExtensions);

        $types = [];
        // Iterate through all types, getting the type definition for each, ensuring
        // that any type not directly referenced by a field will get created.
        foreach ($schema->getTypeMap() as $type) {
            $types[] = static::extendNamedType($type);
        }

        // Do the same with new types.
        foreach ($typeDefinitionMap as $type) {
            $types[] = static::$astBuilder->buildType($type);
        }

        return new Schema([
            'query' => $operationTypes['query'],
            'mutation' => $operationTypes['mutation'],
            'subscription' => $operationTypes['subscription'],
            'types' => $types,
            'directives' => static::getMergedDirectives($schema, $directiveDefinitions),
            'astNode' => $schema->getAstNode(),
            'extensionASTNodes' => $schemaExtensionASTNodes,
        ]);
    }
}<|MERGE_RESOLUTION|>--- conflicted
+++ resolved
@@ -579,19 +579,7 @@
             } elseif ($def instanceof SchemaTypeExtensionNode) {
                 $schemaExtensions[] = $def;
             } elseif ($def instanceof TypeDefinitionNode) {
-<<<<<<< HEAD
                 $typeDefinitionMap[$def->name->value] = $def;
-=======
-                $typeName = $def->name->value;
-
-                $type = $schema->getType($typeName);
-
-                if ($type !== null) {
-                    throw new Error("Type \"{$typeName}\" already exists in the schema. It cannot also be defined in this type definition.", [$def]);
-                }
-
-                $typeDefinitionMap[$typeName] = $def;
->>>>>>> e8dfe9b6
             } elseif ($def instanceof TypeExtensionNode) {
                 $extendedTypeName = $def->name->value;
                 $existingType = $schema->getType($extendedTypeName);
