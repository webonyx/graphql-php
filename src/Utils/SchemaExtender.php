--- conflicted
+++ resolved
@@ -449,11 +449,11 @@
     {
         return $type instanceof NamedType
             && (
-                $type->name === Type::STRING
-                || $type->name === Type::INT
-                || $type->name === Type::FLOAT
-                || $type->name === Type::BOOLEAN
-                || $type->name === Type::ID
+                Type::STRING === $type->name
+                || Type::INT === $type->name
+                || Type::FLOAT === $type->name
+                || Type::BOOLEAN === $type->name
+                || Type::ID === $type->name
             );
     }
 
@@ -500,7 +500,7 @@
      */
     protected static function extendMaybeNamedType(?Type $type = null): ?Type
     {
-        if ($type !== null) {
+        if (null !== $type) {
             return static::extendNamedType($type);
         }
 
@@ -583,20 +583,15 @@
 
                 $type = $schema->getType($typeName);
 
-<<<<<<< HEAD
-                if ($type !== null) {
-                    throw new Error('Type "' . $typeName . '" already exists in the schema. It cannot also be defined in this type definition.', [$def]);
-=======
                 if (null !== $type) {
                     throw new Error("Type \"{$typeName}\" already exists in the schema. It cannot also be defined in this type definition.", [$def]);
->>>>>>> cf0c6939
                 }
 
                 $typeDefinitionMap[$typeName] = $def;
             } elseif ($def instanceof TypeExtensionNode) {
                 $extendedTypeName = $def->name->value;
                 $existingType = $schema->getType($extendedTypeName);
-                if ($existingType === null) {
+                if (null === $existingType) {
                     throw new Error('Cannot extend type "' . $extendedTypeName . '" because it does not exist in the existing schema.', [$def]);
                 }
 
@@ -605,7 +600,7 @@
             } elseif ($def instanceof DirectiveDefinitionNode) {
                 $directiveName = $def->name->value;
                 $existingDirective = $schema->getDirective($directiveName);
-                if ($existingDirective !== null) {
+                if (null !== $existingDirective) {
                     throw new Error('Directive "' . $directiveName . '" already exists in the schema. It cannot be redefined.', [$def]);
                 }
 
@@ -614,11 +609,11 @@
         }
 
         if (
-            count(static::$typeExtensionsMap) === 0
-            && count($typeDefinitionMap) === 0
-            && count($directiveDefinitions) === 0
-            && count($schemaExtensions) === 0
-            && $schemaDef === null
+            0 === count(static::$typeExtensionsMap)
+            && 0 === count($typeDefinitionMap)
+            && 0 === count($directiveDefinitions)
+            && 0 === count($schemaExtensions)
+            && null === $schemaDef
         ) {
             return $schema;
         }
@@ -627,7 +622,7 @@
             $typeDefinitionMap,
             static function (string $typeName) use ($schema): Type {
                 $existingType = $schema->getType($typeName);
-                if ($existingType !== null) {
+                if (null !== $existingType) {
                     return static::extendNamedType($existingType);
                 }
 
@@ -644,7 +639,7 @@
             'subscription' => static::extendMaybeNamedType($schema->getSubscriptionType()),
         ];
 
-        if ($schemaDef !== null) {
+        if (null !== $schemaDef) {
             foreach ($schemaDef->operationTypes as $operationType) {
                 $operationTypes[$operationType->operation] = static::$astBuilder->buildType($operationType->type);
             }
