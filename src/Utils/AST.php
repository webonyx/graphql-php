<?php declare(strict_types=1);

namespace GraphQL\Utils;

use function array_key_exists;
use ArrayAccess;
use function count;
use Exception;
use GraphQL\Error\Error;
use GraphQL\Error\InvariantViolation;
use GraphQL\Language\AST\BooleanValueNode;
use GraphQL\Language\AST\DefinitionNode;
use GraphQL\Language\AST\DocumentNode;
use GraphQL\Language\AST\EnumValueNode;
use GraphQL\Language\AST\FloatValueNode;
use GraphQL\Language\AST\IntValueNode;
use GraphQL\Language\AST\ListTypeNode;
use GraphQL\Language\AST\ListValueNode;
use GraphQL\Language\AST\Location;
use GraphQL\Language\AST\NamedTypeNode;
use GraphQL\Language\AST\NameNode;
use GraphQL\Language\AST\Node;
use GraphQL\Language\AST\NodeKind;
use GraphQL\Language\AST\NodeList;
use GraphQL\Language\AST\NonNullTypeNode;
use GraphQL\Language\AST\NullValueNode;
use GraphQL\Language\AST\ObjectFieldNode;
use GraphQL\Language\AST\ObjectValueNode;
use GraphQL\Language\AST\OperationDefinitionNode;
use GraphQL\Language\AST\StringValueNode;
use GraphQL\Language\AST\ValueNode;
use GraphQL\Language\AST\VariableNode;
use GraphQL\Type\Definition\EnumType;
use GraphQL\Type\Definition\IDType;
use GraphQL\Type\Definition\InputObjectType;
use GraphQL\Type\Definition\InputType;
use GraphQL\Type\Definition\LeafType;
use GraphQL\Type\Definition\ListOfType;
use GraphQL\Type\Definition\NonNull;
use GraphQL\Type\Definition\NullableType;
use GraphQL\Type\Definition\ScalarType;
use GraphQL\Type\Definition\Type;
use GraphQL\Type\Schema;
use function is_array;
use function is_bool;
use function is_float;
use function is_int;
use function is_object;
use function is_string;
use function property_exists;
use Throwable;

/**
 * Various utilities dealing with AST.
 */
class AST
{
    /**
     * Convert representation of AST as an associative array to instance of GraphQL\Language\AST\Node.
     *
     * For example:
     *
     * ```php
     * AST::fromArray([
     *     'kind' => 'ListValue',
     *     'values' => [
     *         ['kind' => 'StringValue', 'value' => 'my str'],
     *         ['kind' => 'StringValue', 'value' => 'my other str']
     *     ],
     *     'loc' => ['start' => 21, 'end' => 25]
     * ]);
     * ```
     *
     * Will produce instance of `ListValueNode` where `values` prop is a lazily-evaluated `NodeList`
     * returning instances of `StringValueNode` on access.
     *
     * This is a reverse operation for AST::toArray($node)
     *
     * @param array<string, mixed> $node
     *
     * @api
     */
    public static function fromArray(array $node): Node
    {
        $kind = $node['kind'] ?? null;
        if ($kind === null) {
            throw new InvariantViolation('Node is missing kind:' . Utils::printSafeJson($node));
        }

        $class = NodeKind::CLASS_MAP[$kind] ?? null;
        if ($class === null) {
            throw new InvariantViolation('Node has unexpected kind:' . Utils::printSafeJson($node));
        }

        $instance = new $class([]);

        if (isset($node['loc']['start'], $node['loc']['end'])) {
            $instance->loc = Location::create($node['loc']['start'], $node['loc']['end']);
        }

        foreach ($node as $key => $value) {
            if ($key === 'loc' || $key === 'kind') {
                continue;
            }

            if (is_array($value)) {
                if (isset($value[0]) || count($value) === 0) {
                    $value = new NodeList($value);
                } else {
                    $value = self::fromArray($value);
                }
            }

            $instance->{$key} = $value;
        }

        return $instance;
    }

    /**
     * Convert AST node to serializable array.
     *
     * @return array<string, mixed>
     *
     * @api
     */
    public static function toArray(Node $node): array
    {
        return $node->toArray();
    }

    /**
     * Produces a GraphQL Value AST given a PHP value.
     *
     * Optionally, a GraphQL type may be provided, which will be used to
     * disambiguate between value primitives.
     *
     * | PHP Value     | GraphQL Value        |
     * | ------------- | -------------------- |
     * | Object        | Input Object         |
     * | Assoc Array   | Input Object         |
     * | Array         | List                 |
     * | Boolean       | Boolean              |
     * | String        | String / Enum Value  |
     * | Int           | Int                  |
     * | Float         | Int / Float          |
     * | Mixed         | Enum Value           |
     * | null          | NullValue            |
     *
     * @param mixed $value
     * @param InputType&Type $type
     *
     * @return (ValueNode&Node)|null
     *
     * @api
     */
    public static function astFromValue($value, InputType $type): ?ValueNode
    {
        if ($type instanceof NonNull) {
            $wrappedType = $type->getWrappedType();
            assert($wrappedType instanceof InputType);

            $astValue = self::astFromValue($value, $wrappedType);

            return $astValue instanceof NullValueNode
                ? null
                : $astValue;
        }

        if ($value === null) {
            return new NullValueNode([]);
        }

        // Convert PHP iterables to GraphQL list. If the GraphQLType is a list, but
        // the value is not an array, convert the value using the list's item type.
        if ($type instanceof ListOfType) {
            $itemType = $type->getWrappedType();
            assert($itemType instanceof InputType, 'proven by schema validation');

            if (is_iterable($value)) {
                $valuesNodes = [];
                foreach ($value as $item) {
                    $itemNode = self::astFromValue($item, $itemType);
                    if ($itemNode !== null) {
                        $valuesNodes[] = $itemNode;
                    }
                }

                return new ListValueNode(['values' => new NodeList($valuesNodes)]);
            }

            return self::astFromValue($value, $itemType);
        }

        // Populate the fields of the input object by creating ASTs from each value
        // in the PHP object according to the fields in the input type.
        if ($type instanceof InputObjectType) {
            $isArray = is_array($value);
            $isArrayLike = $isArray || $value instanceof ArrayAccess;
            if (! $isArrayLike && ! is_object($value)) {
                return null;
            }

            $fields = $type->getFields();
            $fieldNodes = [];
            foreach ($fields as $fieldName => $field) {
                if ($isArrayLike) {
                    $fieldValue = $value[$fieldName] ?? null;
                } else {
                    $fieldValue = $value->{$fieldName} ?? null;
                }

                // Have to check additionally if key exists, since we differentiate between
                // "no key" and "value is null":
                if ($fieldValue !== null) {
                    $fieldExists = true;
                } elseif ($isArray) {
                    $fieldExists = array_key_exists($fieldName, $value);
                } elseif ($isArrayLike) {
                    $fieldExists = $value->offsetExists($fieldName);
                } else {
                    $fieldExists = property_exists($value, $fieldName);
                }

                if (! $fieldExists) {
                    continue;
                }

                $fieldNode = self::astFromValue($fieldValue, $field->getType());

                if ($fieldNode === null) {
                    continue;
                }

                $fieldNodes[] = new ObjectFieldNode([
                    'name' => new NameNode(['value' => $fieldName]),
                    'value' => $fieldNode,
                ]);
            }

            return new ObjectValueNode(['fields' => new NodeList($fieldNodes)]);
        }

        assert($type instanceof LeafType, 'other options were exhausted');

        // Since value is an internally represented value, it must be serialized
        // to an externally represented value before converting into an AST.
        $serialized = $type->serialize($value);

        // Others serialize based on their corresponding PHP scalar types.
        if (is_bool($serialized)) {
            return new BooleanValueNode(['value' => $serialized]);
        }

        if (is_int($serialized)) {
            return new IntValueNode(['value' => (string) $serialized]);
        }

        if (is_float($serialized)) {
            // int cast with == used for performance reasons
            if ((int) $serialized == $serialized) {
                return new IntValueNode(['value' => (string) $serialized]);
            }

            return new FloatValueNode(['value' => (string) $serialized]);
        }

        if (is_string($serialized)) {
            // Enum types use Enum literals.
            if ($type instanceof EnumType) {
                return new EnumValueNode(['value' => $serialized]);
            }

            // ID types can use Int literals.
            $asInt = (int) $serialized;
            if ($type instanceof IDType && (string) $asInt === $serialized) {
                return new IntValueNode(['value' => $serialized]);
            }

            // Use json_encode, which uses the same string encoding as GraphQL,
            // then remove the quotes.
            return new StringValueNode(['value' => $serialized]);
        }

        throw new InvariantViolation('Cannot convert value to AST: ' . Utils::printSafe($serialized));
    }

    /**
     * Produces a PHP value given a GraphQL Value AST.
     *
     * A GraphQL type must be provided, which will be used to interpret different
     * GraphQL Value literals.
     *
     * Returns `null` when the value could not be validly coerced according to
     * the provided type.
     *
     * | GraphQL Value        | PHP Value     |
     * | -------------------- | ------------- |
     * | Input Object         | Assoc Array   |
     * | List                 | Array         |
     * | Boolean              | Boolean       |
     * | String               | String        |
     * | Int / Float          | Int / Float   |
     * | Enum Value           | Mixed         |
     * | Null Value           | null          |
     *
     * @param (ValueNode&Node)|null $valueNode
     * @param array<string, mixed>|null $variables
     *
     * @throws Exception
     *
     * @return mixed
     *
     * @api
     */
    public static function valueFromAST(?ValueNode $valueNode, Type $type, ?array $variables = null)
    {
        $undefined = Utils::undefined();

        if ($valueNode === null) {
            // When there is no AST, then there is also no value.
            // Importantly, this is different from returning the GraphQL null value.
            return $undefined;
        }

        if ($type instanceof NonNull) {
            if ($valueNode instanceof NullValueNode) {
                // Invalid: intentionally return no value.
                return $undefined;
            }

            return self::valueFromAST($valueNode, $type->getWrappedType(), $variables);
        }

        if ($valueNode instanceof NullValueNode) {
            // This is explicitly returning the value null.
            return null;
        }

        if ($valueNode instanceof VariableNode) {
            $variableName = $valueNode->name->value;

            if (null === $variables || ! array_key_exists($variableName, $variables)) {
                // No valid return value.
                return $undefined;
            }

            // Note: This does no further checking that this variable is correct.
            // This assumes that this query has been validated and the variable
            // usage here is of the correct type.
            return $variables[$variableName];
        }

        if ($type instanceof ListOfType) {
            $itemType = $type->getWrappedType();

            if ($valueNode instanceof ListValueNode) {
                $coercedValues = [];
                $itemNodes = $valueNode->values;
                foreach ($itemNodes as $itemNode) {
                    if (self::isMissingVariable($itemNode, $variables)) {
                        // If an array contains a missing variable, it is either coerced to
                        // null or if the item type is non-null, it considered invalid.
                        if ($itemType instanceof NonNull) {
                            // Invalid: intentionally return no value.
                            return $undefined;
                        }

                        $coercedValues[] = null;
                    } else {
                        $itemValue = self::valueFromAST($itemNode, $itemType, $variables);
                        if ($undefined === $itemValue) {
                            // Invalid: intentionally return no value.
                            return $undefined;
                        }

                        $coercedValues[] = $itemValue;
                    }
                }

                return $coercedValues;
            }

            $coercedValue = self::valueFromAST($valueNode, $itemType, $variables);
            if ($undefined === $coercedValue) {
                // Invalid: intentionally return no value.
                return $undefined;
            }

            return [$coercedValue];
        }

        if ($type instanceof InputObjectType) {
            if (! $valueNode instanceof ObjectValueNode) {
                // Invalid: intentionally return no value.
                return $undefined;
            }

            $coercedObj = [];
            $fields = $type->getFields();

            $fieldNodes = [];
            foreach ($valueNode->fields as $field) {
                $fieldNodes[$field->name->value] = $field;
            }

            foreach ($fields as $field) {
                $fieldName = $field->name;
                $fieldNode = $fieldNodes[$fieldName] ?? null;

                if ($fieldNode === null || self::isMissingVariable($fieldNode->value, $variables)) {
                    if ($field->defaultValueExists()) {
                        $coercedObj[$fieldName] = $field->defaultValue;
                    } elseif ($field->getType() instanceof NonNull) {
                        // Invalid: intentionally return no value.
                        return $undefined;
                    }

                    continue;
                }

                $fieldValue = self::valueFromAST(
                    $fieldNode->value,
                    $field->getType(),
                    $variables
                );

                if ($undefined === $fieldValue) {
                    // Invalid: intentionally return no value.
                    return $undefined;
                }

                $coercedObj[$fieldName] = $fieldValue;
            }

            return $coercedObj;
        }

        if ($type instanceof EnumType) {
            try {
                return $type->parseLiteral($valueNode, $variables);
            } catch (Throwable $error) {
                return $undefined;
            }
        }

        assert($type instanceof ScalarType, 'only remaining option');

        // Scalars fulfill parsing a literal value via parseLiteral().
        // Invalid values represent a failure to parse correctly, in which case
        // no value is returned.
        try {
            return $type->parseLiteral($valueNode, $variables);
        } catch (Throwable $error) {
            return $undefined;
        }
    }

    /**
     * Returns true if the provided valueNode is a variable which is not defined
     * in the set of variables.
     *
     * @param ValueNode&Node $valueNode
     * @param array<string, mixed>|null $variables
     */
    private static function isMissingVariable(ValueNode $valueNode, ?array $variables): bool
    {
        return $valueNode instanceof VariableNode
<<<<<<< HEAD
            && (count($variables) === 0 || ! array_key_exists($valueNode->name->value, $variables));
=======
            && (null === $variables || ! array_key_exists($valueNode->name->value, $variables));
>>>>>>> cf0c6939
    }

    /**
     * Produces a PHP value given a GraphQL Value AST.
     *
     * Unlike `valueFromAST()`, no type is provided. The resulting PHP value
     * will reflect the provided GraphQL value AST.
     *
     * | GraphQL Value        | PHP Value     |
     * | -------------------- | ------------- |
     * | Input Object         | Assoc Array   |
     * | List                 | Array         |
     * | Boolean              | Boolean       |
     * | String               | String        |
     * | Int / Float          | Int / Float   |
     * | Enum                 | Mixed         |
     * | Null                 | null          |
     *
     * @param array<string, mixed>|null $variables
     *
     * @throws Exception
     *
     * @return mixed
     *
     * @api
     */
    public static function valueFromASTUntyped(Node $valueNode, ?array $variables = null)
    {
        switch (true) {
            case $valueNode instanceof NullValueNode:
                return null;

            case $valueNode instanceof IntValueNode:
                return (int) $valueNode->value;

            case $valueNode instanceof FloatValueNode:
                return (float) $valueNode->value;

            case $valueNode instanceof StringValueNode:
            case $valueNode instanceof EnumValueNode:
            case $valueNode instanceof BooleanValueNode:
                return $valueNode->value;

            case $valueNode instanceof ListValueNode:
                $values = [];
                foreach ($valueNode->values as $node) {
                    $values[] = self::valueFromASTUntyped($node, $variables);
                }

                return $values;

            case $valueNode instanceof ObjectValueNode:
                $values = [];
                foreach ($valueNode->fields as $field) {
                    $values[$field->name->value] = self::valueFromASTUntyped($field->value, $variables);
                }

                return $values;

            case $valueNode instanceof VariableNode:
                $variableName = $valueNode->name->value;

                return ($variables ?? []) !== [] && isset($variables[$variableName])
                    ? $variables[$variableName]
                    : null;
        }

        throw new Error('Unexpected value kind: ' . $valueNode->kind . '.');
    }

    /**
     * Returns type definition for given AST Type node.
     *
     * @param NamedTypeNode|ListTypeNode|NonNullTypeNode $inputTypeNode
     *
     * @throws Exception
     *
     * @api
     */
    public static function typeFromAST(Schema $schema, Node $inputTypeNode): ?Type
    {
        if ($inputTypeNode instanceof ListTypeNode) {
            $innerType = self::typeFromAST($schema, $inputTypeNode->type);

            return $innerType === null
                ? null
                : new ListOfType($innerType);
        }

        if ($inputTypeNode instanceof NonNullTypeNode) {
            $innerType = self::typeFromAST($schema, $inputTypeNode->type);
            if ($innerType === null) {
                return null;
            }

            assert($innerType instanceof NullableType, 'proven by schema validation');

            return new NonNull($innerType);
        }

        return $schema->getType($inputTypeNode->name->value);
    }

    /**
     * Returns the operation within a document by name.
     *
     * If a name is not provided, an operation is only returned if the document has exactly one.
     *
     * @api
     */
    public static function getOperationAST(DocumentNode $document, ?string $operationName = null): ?OperationDefinitionNode
    {
        $operation = null;
        foreach ($document->definitions->getIterator() as $node) {
            if (! $node instanceof OperationDefinitionNode) {
                continue;
            }

            if ($operationName === null) {
                // We found a second operation, so we bail instead of returning an ambiguous result.
                if ($operation !== null) {
                    return null;
                }

                $operation = $node;
            } elseif ($node->name instanceof NameNode && $node->name->value === $operationName) {
                return $node;
            }
        }

        return $operation;
    }

    /**
     * Provided a collection of ASTs, presumably each from different files,
     * concatenate the ASTs together into batched AST, useful for validating many
     * GraphQL source files which together represent one conceptual application.
     *
     * @param array<DocumentNode> $documents
     *
     * @api
     */
    public static function concatAST(array $documents): DocumentNode
    {
        /** @var array<int, Node&DefinitionNode> $definitions */
        $definitions = [];
        foreach ($documents as $document) {
            foreach ($document->definitions as $definition) {
                $definitions[] = $definition;
            }
        }

        return new DocumentNode(['definitions' => new NodeList($definitions)]);
    }
}<|MERGE_RESOLUTION|>--- conflicted
+++ resolved
@@ -83,12 +83,12 @@
     public static function fromArray(array $node): Node
     {
         $kind = $node['kind'] ?? null;
-        if ($kind === null) {
+        if (null === $kind) {
             throw new InvariantViolation('Node is missing kind:' . Utils::printSafeJson($node));
         }
 
         $class = NodeKind::CLASS_MAP[$kind] ?? null;
-        if ($class === null) {
+        if (null === $class) {
             throw new InvariantViolation('Node has unexpected kind:' . Utils::printSafeJson($node));
         }
 
@@ -99,12 +99,12 @@
         }
 
         foreach ($node as $key => $value) {
-            if ($key === 'loc' || $key === 'kind') {
+            if ('loc' === $key || 'kind' === $key) {
                 continue;
             }
 
             if (is_array($value)) {
-                if (isset($value[0]) || count($value) === 0) {
+                if (isset($value[0]) || 0 === count($value)) {
                     $value = new NodeList($value);
                 } else {
                     $value = self::fromArray($value);
@@ -167,7 +167,7 @@
                 : $astValue;
         }
 
-        if ($value === null) {
+        if (null === $value) {
             return new NullValueNode([]);
         }
 
@@ -181,7 +181,7 @@
                 $valuesNodes = [];
                 foreach ($value as $item) {
                     $itemNode = self::astFromValue($item, $itemType);
-                    if ($itemNode !== null) {
+                    if (null !== $itemNode) {
                         $valuesNodes[] = $itemNode;
                     }
                 }
@@ -212,7 +212,7 @@
 
                 // Have to check additionally if key exists, since we differentiate between
                 // "no key" and "value is null":
-                if ($fieldValue !== null) {
+                if (null !== $fieldValue) {
                     $fieldExists = true;
                 } elseif ($isArray) {
                     $fieldExists = array_key_exists($fieldName, $value);
@@ -228,7 +228,7 @@
 
                 $fieldNode = self::astFromValue($fieldValue, $field->getType());
 
-                if ($fieldNode === null) {
+                if (null === $fieldNode) {
                     continue;
                 }
 
@@ -317,7 +317,7 @@
     {
         $undefined = Utils::undefined();
 
-        if ($valueNode === null) {
+        if (null === $valueNode) {
             // When there is no AST, then there is also no value.
             // Importantly, this is different from returning the GraphQL null value.
             return $undefined;
@@ -408,7 +408,7 @@
                 $fieldName = $field->name;
                 $fieldNode = $fieldNodes[$fieldName] ?? null;
 
-                if ($fieldNode === null || self::isMissingVariable($fieldNode->value, $variables)) {
+                if (null === $fieldNode || self::isMissingVariable($fieldNode->value, $variables)) {
                     if ($field->defaultValueExists()) {
                         $coercedObj[$fieldName] = $field->defaultValue;
                     } elseif ($field->getType() instanceof NonNull) {
@@ -466,11 +466,7 @@
     private static function isMissingVariable(ValueNode $valueNode, ?array $variables): bool
     {
         return $valueNode instanceof VariableNode
-<<<<<<< HEAD
-            && (count($variables) === 0 || ! array_key_exists($valueNode->name->value, $variables));
-=======
             && (null === $variables || ! array_key_exists($valueNode->name->value, $variables));
->>>>>>> cf0c6939
     }
 
     /**
@@ -555,14 +551,14 @@
         if ($inputTypeNode instanceof ListTypeNode) {
             $innerType = self::typeFromAST($schema, $inputTypeNode->type);
 
-            return $innerType === null
+            return null === $innerType
                 ? null
                 : new ListOfType($innerType);
         }
 
         if ($inputTypeNode instanceof NonNullTypeNode) {
             $innerType = self::typeFromAST($schema, $inputTypeNode->type);
-            if ($innerType === null) {
+            if (null === $innerType) {
                 return null;
             }
 
@@ -589,9 +585,9 @@
                 continue;
             }
 
-            if ($operationName === null) {
+            if (null === $operationName) {
                 // We found a second operation, so we bail instead of returning an ambiguous result.
-                if ($operation !== null) {
+                if (null !== $operation) {
                     return null;
                 }
 
