<?php

declare(strict_types=1);

namespace GraphQL\Utils;

use ArrayAccess;
use Exception;
use GraphQL\Error\Error;
use GraphQL\Error\InvariantViolation;
use GraphQL\Language\AST\BooleanValueNode;
use GraphQL\Language\AST\DefinitionNode;
use GraphQL\Language\AST\DocumentNode;
use GraphQL\Language\AST\EnumValueNode;
use GraphQL\Language\AST\FloatValueNode;
use GraphQL\Language\AST\IntValueNode;
use GraphQL\Language\AST\ListTypeNode;
use GraphQL\Language\AST\ListValueNode;
use GraphQL\Language\AST\Location;
use GraphQL\Language\AST\NamedTypeNode;
use GraphQL\Language\AST\NameNode;
use GraphQL\Language\AST\Node;
use GraphQL\Language\AST\NodeKind;
use GraphQL\Language\AST\NodeList;
use GraphQL\Language\AST\NonNullTypeNode;
use GraphQL\Language\AST\NullValueNode;
use GraphQL\Language\AST\ObjectFieldNode;
use GraphQL\Language\AST\ObjectValueNode;
use GraphQL\Language\AST\OperationDefinitionNode;
use GraphQL\Language\AST\StringValueNode;
use GraphQL\Language\AST\ValueNode;
use GraphQL\Language\AST\VariableNode;
use GraphQL\Type\Definition\EnumType;
use GraphQL\Type\Definition\IDType;
use GraphQL\Type\Definition\InputObjectType;
use GraphQL\Type\Definition\InputType;
use GraphQL\Type\Definition\ListOfType;
use GraphQL\Type\Definition\NonNull;
use GraphQL\Type\Definition\ScalarType;
use GraphQL\Type\Definition\Type;
use GraphQL\Type\Schema;
use stdClass;
use Throwable;
use Traversable;

use function array_key_exists;
use function array_push;
use function count;
use function is_array;
use function is_bool;
use function is_float;
use function is_int;
use function is_object;
use function is_string;
use function property_exists;

/**
 * Various utilities dealing with AST
 */
class AST
{
    /**
     * Convert representation of AST as an associative array to instance of GraphQL\Language\AST\Node.
     *
     * For example:
     *
     * ```php
     * AST::fromArray([
     *     'kind' => 'ListValue',
     *     'values' => [
     *         ['kind' => 'StringValue', 'value' => 'my str'],
     *         ['kind' => 'StringValue', 'value' => 'my other str']
     *     ],
     *     'loc' => ['start' => 21, 'end' => 25]
     * ]);
     * ```
     *
     * Will produce instance of `ListValueNode` where `values` prop is a lazily-evaluated `NodeList`
     * returning instances of `StringValueNode` on access.
     *
     * This is a reverse operation for AST::toArray($node)
     *
     * @param array<string, mixed> $node
     *
     * @api
     */
    public static function fromArray(array $node): Node
    {
        $kind = $node['kind'] ?? null;
        if ($kind === null) {
            throw new InvariantViolation('Node is missing kind:' . Utils::printSafeJson($node));
        }

        $class = NodeKind::CLASS_MAP[$kind] ?? null;
        if ($class === null) {
            throw new InvariantViolation('Node has unexpected kind:' . Utils::printSafeJson($node));
        }

        $instance = new $class([]);

        if (isset($node['loc']['start'], $node['loc']['end'])) {
            $instance->loc = Location::create($node['loc']['start'], $node['loc']['end']);
        }

        foreach ($node as $key => $value) {
            if ($key === 'loc' || $key === 'kind') {
                continue;
            }

            if (is_array($value)) {
                if (isset($value[0]) || count($value) === 0) {
                    $value = new NodeList($value);
                } else {
                    $value = self::fromArray($value);
                }
            }

            $instance->{$key} = $value;
        }

        return $instance;
    }

    /**
     * Convert AST node to serializable array
     *
     * @return mixed[]
     *
     * @api
     */
    public static function toArray(Node $node): array
    {
        return $node->toArray(true);
    }

    /**
     * Produces a GraphQL Value AST given a PHP value.
     *
     * Optionally, a GraphQL type may be provided, which will be used to
     * disambiguate between value primitives.
     *
     * | PHP Value     | GraphQL Value        |
     * | ------------- | -------------------- |
     * | Object        | Input Object         |
     * | Assoc Array   | Input Object         |
     * | Array         | List                 |
     * | Boolean       | Boolean              |
     * | String        | String / Enum Value  |
     * | Int           | Int                  |
     * | Float         | Int / Float          |
     * | Mixed         | Enum Value           |
     * | null          | NullValue            |
     *
     * @param Type|mixed|null $value
     *
     * @return ObjectValueNode|ListValueNode|BooleanValueNode|IntValueNode|FloatValueNode|EnumValueNode|StringValueNode|NullValueNode|null
     *
     * @api
     */
    public static function astFromValue($value, InputType $type)
    {
        if ($type instanceof NonNull) {
            $astValue = self::astFromValue($value, $type->getWrappedType());
            if ($astValue instanceof NullValueNode) {
                return null;
            }

            return $astValue;
        }

        if ($value === null) {
            return new NullValueNode([]);
        }

        // Convert PHP array to GraphQL list. If the GraphQLType is a list, but
        // the value is not an array, convert the value using the list's item type.
        if ($type instanceof ListOfType) {
            $itemType = $type->getWrappedType();
            if (is_array($value) || ($value instanceof Traversable)) {
                $valuesNodes = [];
                foreach ($value as $item) {
                    $itemNode = self::astFromValue($item, $itemType);
                    if ($itemNode === null) {
                        continue;
                    }

                    $valuesNodes[] = $itemNode;
                }

                return new ListValueNode(['values' => new NodeList($valuesNodes)]);
            }

            return self::astFromValue($value, $itemType);
        }

        // Populate the fields of the input object by creating ASTs from each value
        // in the PHP object according to the fields in the input type.
        if ($type instanceof InputObjectType) {
            $isArray     = is_array($value);
            $isArrayLike = $isArray || $value instanceof ArrayAccess;
            if (! $isArrayLike && ! is_object($value)) {
                return null;
            }

            $fields     = $type->getFields();
            $fieldNodes = [];
            foreach ($fields as $fieldName => $field) {
                if ($isArrayLike) {
                    $fieldValue = $value[$fieldName] ?? null;
                } else {
                    $fieldValue = $value->{$fieldName} ?? null;
                }

                // Have to check additionally if key exists, since we differentiate between
                // "no key" and "value is null":
                if ($fieldValue !== null) {
                    $fieldExists = true;
                } elseif ($isArray) {
                    $fieldExists = array_key_exists($fieldName, $value);
                } elseif ($isArrayLike) {
                    $fieldExists = $value->offsetExists($fieldName);
                } else {
                    $fieldExists = property_exists($value, $fieldName);
                }

                if (! $fieldExists) {
                    continue;
                }

                $fieldNode = self::astFromValue($fieldValue, $field->getType());

                if ($fieldNode === null) {
                    continue;
                }

                $fieldNodes[] = new ObjectFieldNode([
                    'name'  => new NameNode(['value' => $fieldName]),
                    'value' => $fieldNode,
                ]);
            }

            return new ObjectValueNode(['fields' => new NodeList($fieldNodes)]);
        }

        if ($type instanceof ScalarType || $type instanceof EnumType) {
            // Since value is an internally represented value, it must be serialized
            // to an externally represented value before converting into an AST.
            $serialized = $type->serialize($value);

            // Others serialize based on their corresponding PHP scalar types.
            if (is_bool($serialized)) {
                return new BooleanValueNode(['value' => $serialized]);
            }

            if (is_int($serialized)) {
                return new IntValueNode(['value' => (string) $serialized]);
            }

            if (is_float($serialized)) {
                // int cast with == used for performance reasons
                // phpcs:ignore SlevomatCodingStandard.Operators.DisallowEqualOperators.DisallowedEqualOperator
                if ((int) $serialized == $serialized) {
                    return new IntValueNode(['value' => (string) $serialized]);
                }

                return new FloatValueNode(['value' => (string) $serialized]);
            }

            if (is_string($serialized)) {
                // Enum types use Enum literals.
                if ($type instanceof EnumType) {
                    return new EnumValueNode(['value' => $serialized]);
                }

                // ID types can use Int literals.
                $asInt = (int) $serialized;
                if ($type instanceof IDType && (string) $asInt === $serialized) {
                    return new IntValueNode(['value' => $serialized]);
                }

                // Use json_encode, which uses the same string encoding as GraphQL,
                // then remove the quotes.
                return new StringValueNode(['value' => $serialized]);
            }

            throw new InvariantViolation('Cannot convert value to AST: ' . Utils::printSafe($serialized));
        }

        throw new Error('Unknown type: ' . Utils::printSafe($type) . '.');
    }

    /**
     * Produces a PHP value given a GraphQL Value AST.
     *
     * A GraphQL type must be provided, which will be used to interpret different
     * GraphQL Value literals.
     *
     * Returns `null` when the value could not be validly coerced according to
     * the provided type.
     *
     * | GraphQL Value        | PHP Value     |
     * | -------------------- | ------------- |
     * | Input Object         | Assoc Array   |
     * | List                 | Array         |
     * | Boolean              | Boolean       |
     * | String               | String        |
     * | Int / Float          | Int / Float   |
     * | Enum Value           | Mixed         |
     * | Null Value           | null          |
     *
     * @param VariableNode|NullValueNode|IntValueNode|FloatValueNode|StringValueNode|BooleanValueNode|EnumValueNode|ListValueNode|ObjectValueNode|null $valueNode
     * @param mixed[]|null                                                                                                                             $variables
     *
     * @return mixed[]|stdClass|null
     *
     * @throws Exception
     *
     * @api
     */
    public static function valueFromAST(?ValueNode $valueNode, Type $type, ?array $variables = null)
    {
        $undefined = Utils::undefined();

        if ($valueNode === null) {
            // When there is no AST, then there is also no value.
            // Importantly, this is different from returning the GraphQL null value.
            return $undefined;
        }

        if ($type instanceof NonNull) {
            if ($valueNode instanceof NullValueNode) {
                // Invalid: intentionally return no value.
                return $undefined;
            }

            return self::valueFromAST($valueNode, $type->getWrappedType(), $variables);
        }

        if ($valueNode instanceof NullValueNode) {
            // This is explicitly returning the value null.
            return null;
        }

        if ($valueNode instanceof VariableNode) {
            $variableName = $valueNode->name->value;

            if (($variables ?? []) === [] || ! array_key_exists($variableName, $variables)) {
                // No valid return value.
                return $undefined;
            }

            // Note: This does no further checking that this variable is correct.
            // This assumes that this query has been validated and the variable
            // usage here is of the correct type.
            return $variables[$variableName];
        }

        if ($type instanceof ListOfType) {
            $itemType = $type->getWrappedType();

            if ($valueNode instanceof ListValueNode) {
                $coercedValues = [];
                $itemNodes     = $valueNode->values;
                foreach ($itemNodes as $itemNode) {
                    if (self::isMissingVariable($itemNode, $variables)) {
                        // If an array contains a missing variable, it is either coerced to
                        // null or if the item type is non-null, it considered invalid.
                        if ($itemType instanceof NonNull) {
                            // Invalid: intentionally return no value.
                            return $undefined;
                        }

                        $coercedValues[] = null;
                    } else {
                        $itemValue = self::valueFromAST($itemNode, $itemType, $variables);
                        if ($undefined === $itemValue) {
                            // Invalid: intentionally return no value.
                            return $undefined;
                        }

                        $coercedValues[] = $itemValue;
                    }
                }

                return $coercedValues;
            }

            $coercedValue = self::valueFromAST($valueNode, $itemType, $variables);
            if ($undefined === $coercedValue) {
                // Invalid: intentionally return no value.
                return $undefined;
            }

            return [$coercedValue];
        }

        if ($type instanceof InputObjectType) {
            if (! $valueNode instanceof ObjectValueNode) {
                // Invalid: intentionally return no value.
                return $undefined;
            }

            $coercedObj = [];
            $fields     = $type->getFields();

            $fieldNodes = [];
            foreach ($valueNode->fields as $field) {
                $fieldNodes[$field->name->value] = $field;
            }

            foreach ($fields as $field) {
                $fieldName = $field->name;
                /** @var VariableNode|NullValueNode|IntValueNode|FloatValueNode|StringValueNode|BooleanValueNode|EnumValueNode|ListValueNode|ObjectValueNode|null $fieldNode */
                $fieldNode = $fieldNodes[$fieldName] ?? null;

                if ($fieldNode === null || self::isMissingVariable($fieldNode->value, $variables)) {
                    if ($field->defaultValueExists()) {
                        $coercedObj[$fieldName] = $field->defaultValue;
                    } elseif ($field->getType() instanceof NonNull) {
                        // Invalid: intentionally return no value.
                        return $undefined;
                    }

                    continue;
                }

                $fieldValue = self::valueFromAST(
                    $fieldNode->value,
                    $field->getType(),
                    $variables
                );

                if ($undefined === $fieldValue) {
                    // Invalid: intentionally return no value.
                    return $undefined;
                }

                $coercedObj[$fieldName] = $fieldValue;
            }

            return $coercedObj;
        }

        if ($type instanceof EnumType) {
<<<<<<< HEAD
            try {
                return $type->parseLiteral($valueNode, $variables);
            } catch (Throwable $error) {
=======
            if (! $valueNode instanceof EnumValueNode) {
                return $undefined;
            }

            $enumValue = $type->getValue($valueNode->value);
            if ($enumValue === null) {
>>>>>>> cc20f9ea
                return $undefined;
            }
        }

        if ($type instanceof ScalarType) {
            // Scalars fulfill parsing a literal value via parseLiteral().
            // Invalid values represent a failure to parse correctly, in which case
            // no value is returned.
            try {
                return $type->parseLiteral($valueNode, $variables);
            } catch (Throwable $error) {
                return $undefined;
            }
        }

        throw new Error('Unknown type: ' . Utils::printSafe($type) . '.');
    }

    /**
     * Returns true if the provided valueNode is a variable which is not defined
     * in the set of variables.
     *
     * @param VariableNode|NullValueNode|IntValueNode|FloatValueNode|StringValueNode|BooleanValueNode|EnumValueNode|ListValueNode|ObjectValueNode $valueNode
     * @param mixed[]                                                                                                                             $variables
     */
    private static function isMissingVariable(ValueNode $valueNode, $variables): bool
    {
        return $valueNode instanceof VariableNode &&
            (count($variables) === 0 || ! array_key_exists($valueNode->name->value, $variables));
    }

    /**
     * Produces a PHP value given a GraphQL Value AST.
     *
     * Unlike `valueFromAST()`, no type is provided. The resulting PHP value
     * will reflect the provided GraphQL value AST.
     *
     * | GraphQL Value        | PHP Value     |
     * | -------------------- | ------------- |
     * | Input Object         | Assoc Array   |
     * | List                 | Array         |
     * | Boolean              | Boolean       |
     * | String               | String        |
     * | Int / Float          | Int / Float   |
     * | Enum                 | Mixed         |
     * | Null                 | null          |
     *
     * @param Node         $valueNode
     * @param mixed[]|null $variables
     *
     * @return mixed
     *
     * @throws Exception
     *
     * @api
     */
    public static function valueFromASTUntyped($valueNode, ?array $variables = null)
    {
        switch (true) {
            case $valueNode instanceof NullValueNode:
                return null;

            case $valueNode instanceof IntValueNode:
                return (int) $valueNode->value;

            case $valueNode instanceof FloatValueNode:
                return (float) $valueNode->value;

            case $valueNode instanceof StringValueNode:
            case $valueNode instanceof EnumValueNode:
            case $valueNode instanceof BooleanValueNode:
                return $valueNode->value;

            case $valueNode instanceof ListValueNode:
                $values = [];
                foreach ($valueNode->values as $node) {
                    $values[] = self::valueFromASTUntyped($node, $variables);
                }

                return $values;

            case $valueNode instanceof ObjectValueNode:
                $values = [];
                foreach ($valueNode->fields as $field) {
                    $values[$field->name->value] = self::valueFromASTUntyped($field->value, $variables);
                }

                return $values;

            case $valueNode instanceof VariableNode:
                $variableName = $valueNode->name->value;

                return ($variables ?? []) !== [] && isset($variables[$variableName])
                    ? $variables[$variableName]
                    : null;
        }

        throw new Error('Unexpected value kind: ' . $valueNode->kind . '.');
    }

    /**
     * Returns type definition for given AST Type node
     *
     * @param NamedTypeNode|ListTypeNode|NonNullTypeNode $inputTypeNode
     *
     * @throws Exception
     *
     * @api
     */
    public static function typeFromAST(Schema $schema, $inputTypeNode): ?Type
    {
        if ($inputTypeNode instanceof ListTypeNode) {
            $innerType = self::typeFromAST($schema, $inputTypeNode->type);

            return $innerType === null
                ? null
                : new ListOfType($innerType);
        }

        if ($inputTypeNode instanceof NonNullTypeNode) {
            $innerType = self::typeFromAST($schema, $inputTypeNode->type);

            return $innerType === null
                ? null
                : new NonNull($innerType);
        }

        return $schema->getType($inputTypeNode->name->value);
    }

    /**
<<<<<<< HEAD
     * @deprecated use getOperationAST instead.
     *
     * Returns operation type ("query", "mutation" or "subscription") given a document and operation name
     *
     * @param string $operationName
=======
     * Returns the operation within a document by name.
>>>>>>> cc20f9ea
     *
     * If a name is not provided, an operation is only returned if the document has exactly one.
     *
     * @api
     */
    public static function getOperationAST(DocumentNode $document, ?string $operationName = null): ?OperationDefinitionNode
    {
        $operation = null;
        foreach ($document->definitions->getIterator() as $node) {
            if (! $node instanceof OperationDefinitionNode) {
                continue;
            }

            if ($operationName === null) {
                // We found a second operation, so we bail instead of returning an ambiguous result.
                if ($operation !== null) {
                    return null;
                }

                $operation = $node;
            } elseif ($node->name instanceof NameNode && $node->name->value === $operationName) {
                return $node;
            }
        }

        return $operation;
    }

    /**
     * Provided a collection of ASTs, presumably each from different files,
     * concatenate the ASTs together into batched AST, useful for validating many
     * GraphQL source files which together represent one conceptual application.
     *
     * @param array<DocumentNode> $documents
     *
     * @api
     */
    public static function concatAST(array $documents): DocumentNode
    {
        /** @var array<DefinitionNode> $definitions */
        $definitions = [];
        foreach ($documents as $document) {
            array_push($definitions, ...$document->definitions);
        }

        return new DocumentNode(['definitions' => new NodeList($definitions)]);
    }

    /**
     * Returns the operation within a document by name.
     *
     * If a name is not provided, an operation is only returned if the document has exactly one.
     *
     * @api
     */
    public static function getOperationAST(DocumentNode $document, ?string $operationName = null) : ?OperationDefinitionNode
    {
        $operation = null;
        foreach ($document->definitions->getIterator() as $node) {
            if (! $node instanceof OperationDefinitionNode) {
                continue;
            }

            if ($operationName === null) {
                // We found a second operation, so we bail instead of returning an ambiguous result.
                if ($operation !== null) {
                    return null;
                }
                $operation = $node;
            } elseif ($node->name instanceof NameNode && $node->name->value === $operationName) {
                return $node;
            }
        }

        return $operation;
    }
}<|MERGE_RESOLUTION|>--- conflicted
+++ resolved
@@ -442,18 +442,9 @@
         }
 
         if ($type instanceof EnumType) {
-<<<<<<< HEAD
             try {
                 return $type->parseLiteral($valueNode, $variables);
             } catch (Throwable $error) {
-=======
-            if (! $valueNode instanceof EnumValueNode) {
-                return $undefined;
-            }
-
-            $enumValue = $type->getValue($valueNode->value);
-            if ($enumValue === null) {
->>>>>>> cc20f9ea
                 return $undefined;
             }
         }
@@ -585,15 +576,9 @@
     }
 
     /**
-<<<<<<< HEAD
      * @deprecated use getOperationAST instead.
      *
-     * Returns operation type ("query", "mutation" or "subscription") given a document and operation name
-     *
-     * @param string $operationName
-=======
      * Returns the operation within a document by name.
->>>>>>> cc20f9ea
      *
      * If a name is not provided, an operation is only returned if the document has exactly one.
      *
