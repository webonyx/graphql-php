<?php

declare(strict_types=1);

namespace GraphQL\Utils;

use GraphQL\Error\InvariantViolation;
use GraphQL\Language\AST\ArgumentNode;
use GraphQL\Language\AST\DirectiveNode;
use GraphQL\Language\AST\EnumValueNode;
use GraphQL\Language\AST\FieldNode;
use GraphQL\Language\AST\FragmentDefinitionNode;
use GraphQL\Language\AST\InlineFragmentNode;
use GraphQL\Language\AST\ListTypeNode;
use GraphQL\Language\AST\ListValueNode;
use GraphQL\Language\AST\NamedTypeNode;
use GraphQL\Language\AST\Node;
use GraphQL\Language\AST\NonNullTypeNode;
use GraphQL\Language\AST\ObjectFieldNode;
use GraphQL\Language\AST\OperationDefinitionNode;
use GraphQL\Language\AST\SelectionSetNode;
use GraphQL\Language\AST\VariableDefinitionNode;
use GraphQL\Type\Definition\CompositeType;
use GraphQL\Type\Definition\Directive;
use GraphQL\Type\Definition\EnumType;
use GraphQL\Type\Definition\FieldArgument;
use GraphQL\Type\Definition\FieldDefinition;
use GraphQL\Type\Definition\HasFieldsType;
use GraphQL\Type\Definition\ImplementingType;
use GraphQL\Type\Definition\InputObjectType;
use GraphQL\Type\Definition\InputType;
use GraphQL\Type\Definition\InterfaceType;
use GraphQL\Type\Definition\ListOfType;
use GraphQL\Type\Definition\ObjectType;
use GraphQL\Type\Definition\OutputType;
use GraphQL\Type\Definition\Type;
use GraphQL\Type\Definition\UnionType;
use GraphQL\Type\Definition\WrappingType;
use GraphQL\Type\Introspection;
use GraphQL\Type\Schema;

use function array_pop;
use function count;

class TypeInfo
{
    /** @var Schema */
    private $schema;

    /** @var array<(OutputType&Type)|null> */
    private $typeStack;

    /** @var array<(CompositeType&Type)|null> */
    private $parentTypeStack;

    /** @var array<(InputType&Type)|null> */
    private $inputTypeStack;

    /** @var array<FieldDefinition> */
    private $fieldDefStack;

    /** @var array<mixed> */
    private $defaultValueStack;

    /** @var Directive|null */
    private $directive;

    /** @var FieldArgument|null */
    private $argument;

    /** @var mixed */
    private $enumValue;

    /**
     * @param Type|null $initialType
     */
    public function __construct(Schema $schema, $initialType = null)
    {
        $this->schema            = $schema;
        $this->typeStack         = [];
        $this->parentTypeStack   = [];
        $this->inputTypeStack    = [];
        $this->fieldDefStack     = [];
        $this->defaultValueStack = [];

        if ($initialType === null) {
            return;
        }

        if (Type::isInputType($initialType)) {
            $this->inputTypeStack[] = $initialType;
        }

        if (Type::isCompositeType($initialType)) {
            $this->parentTypeStack[] = $initialType;
        }

        if (! Type::isOutputType($initialType)) {
            return;
        }

        $this->typeStack[] = $initialType;
    }

    /**
     * Given root type scans through all fields to find nested types.
     *
     * Returns array where keys are for type name
     * and value contains corresponding type instance.
     *
     * Example output:
     * [
     *     'String' => $instanceOfStringType,
     *     'MyType' => $instanceOfMyType,
     *     ...
     * ]
     *
     * @param array<Type> $typeMap
     */
    public static function extractTypes(Type $type, array &$typeMap): void
    {
        if ($type instanceof WrappingType) {
            self::extractTypes($type->getWrappedType(true), $typeMap);

            return;
        }

        $name = $type->name;

        if (isset($typeMap[$name])) {
            Utils::invariant(
                $typeMap[$name] === $type,
                'Schema must contain unique named types but contains multiple types named "' . $type . '" ' .
                '(see https://webonyx.github.io/graphql-php/type-definitions/#type-registry).'
            );

            return;
        }

        $typeMap[$name] = $type;

        if ($type instanceof UnionType) {
<<<<<<< HEAD
            $nestedTypes = $type->getTypes();
        }
        if ($type instanceof ImplementingType) {
            $nestedTypes = array_merge($nestedTypes, $type->getInterfaces());
        }

        if ($type instanceof HasFieldsType) {
            foreach ($type->getFields() as $field) {
                if (count($field->args) > 0) {
                    $fieldArgTypes = array_map(
                        static function (FieldArgument $arg) : Type {
                            return $arg->getType();
                        },
                        $field->args
                    );

                    $nestedTypes = array_merge($nestedTypes, $fieldArgTypes);
                }
                $nestedTypes[] = $field->getType();
=======
            foreach ($type->getTypes() as $member) {
                self::extractTypes($member, $typeMap);
>>>>>>> cc20f9ea
            }

            return;
        }

        if ($type instanceof InputObjectType) {
            foreach ($type->getFields() as $field) {
<<<<<<< HEAD
                $nestedTypes[] = $field->getType();
=======
                self::extractTypes($field->getType(), $typeMap);
>>>>>>> cc20f9ea
            }

            return;
        }

        if ($type instanceof ImplementingType) {
            foreach ($type->getInterfaces() as $interface) {
                self::extractTypes($interface, $typeMap);
            }
        }

        if ($type instanceof HasFieldsType) {
            foreach ($type->getFields() as $field) {
                foreach ($field->args as $arg) {
                    self::extractTypes($arg->getType(), $typeMap);
                }

                self::extractTypes($field->getType(), $typeMap);
            }

            return;
        }
    }

    /**
     * @param array<Type> $typeMap
     */
    public static function extractTypesFromDirectives(Directive $directive, array &$typeMap): void
    {
        foreach ($directive->args as $arg) {
            self::extractTypes($arg->getType(), $typeMap);
        }
    }

    /**
     * @return (Type&InputType)|null
     */
    public function getParentInputType(): ?InputType
    {
        return $this->inputTypeStack[count($this->inputTypeStack) - 2] ?? null;
    }

    public function getArgument(): ?FieldArgument
    {
        return $this->argument;
    }

    /**
     * @return mixed
     */
    public function getEnumValue()
    {
        return $this->enumValue;
    }

    public function enter(Node $node): void
    {
        $schema = $this->schema;

        // Note: many of the types below are explicitly typed as "mixed" to drop
        // any assumptions of a valid schema to ensure runtime types are properly
        // checked before continuing since TypeInfo is used as part of validation
        // which occurs before guarantees of schema and document validity.
        switch (true) {
            case $node instanceof SelectionSetNode:
                $namedType               = Type::getNamedType($this->getType());
                $this->parentTypeStack[] = Type::isCompositeType($namedType) ? $namedType : null;
                break;

            case $node instanceof FieldNode:
                $parentType = $this->getParentType();
                $fieldDef   = null;
                if ($parentType !== null) {
                    $fieldDef = self::getFieldDefinition($schema, $parentType, $node);
                }

                $fieldType = null;
                if ($fieldDef !== null) {
                    $fieldType = $fieldDef->getType();
                }

                $this->fieldDefStack[] = $fieldDef;
                $this->typeStack[]     = Type::isOutputType($fieldType) ? $fieldType : null;
                break;

            case $node instanceof DirectiveNode:
                $this->directive = $schema->getDirective($node->name->value);
                break;

            case $node instanceof OperationDefinitionNode:
                $type = null;
                if ($node->operation === 'query') {
                    $type = $schema->getQueryType();
                } elseif ($node->operation === 'mutation') {
                    $type = $schema->getMutationType();
                } elseif ($node->operation === 'subscription') {
                    $type = $schema->getSubscriptionType();
                }

                $this->typeStack[] = Type::isOutputType($type) ? $type : null;
                break;

            case $node instanceof InlineFragmentNode:
            case $node instanceof FragmentDefinitionNode:
                $typeConditionNode = $node->typeCondition;
                $outputType        = $typeConditionNode === null
                    ? Type::getNamedType($this->getType())
                    : self::typeFromAST(
                        $schema,
                        $typeConditionNode
                    );
                $this->typeStack[] = Type::isOutputType($outputType) ? $outputType : null;
                break;

            case $node instanceof VariableDefinitionNode:
                $inputType              = self::typeFromAST($schema, $node->type);
                $this->inputTypeStack[] = Type::isInputType($inputType) ? $inputType : null; // push
                break;

            case $node instanceof ArgumentNode:
                $fieldOrDirective = $this->getDirective() ?? $this->getFieldDef();
                $argDef           = null;
                $argType          = null;
                if ($fieldOrDirective !== null) {
                    foreach ($fieldOrDirective->args as $arg) {
                        if ($arg->name !== $node->name->value) {
                            continue;
                        }

                        $argDef  = $arg;
                        $argType = $arg->getType();
                    }
                }

                $this->argument            = $argDef;
                $this->defaultValueStack[] = $argDef !== null && $argDef->defaultValueExists()
                    ? $argDef->defaultValue
                    : Utils::undefined();
                $this->inputTypeStack[]    = Type::isInputType($argType) ? $argType : null;
                break;

            case $node instanceof ListValueNode:
                $type     = $this->getInputType();
                $listType = $type === null
                    ? null
                    : Type::getNullableType($type);
                $itemType = $listType instanceof ListOfType
                    ? $listType->getWrappedType()
                    : $listType;
                // List positions never have a default value.
                $this->defaultValueStack[] = Utils::undefined();
                $this->inputTypeStack[]    = Type::isInputType($itemType) ? $itemType : null;
                break;

            case $node instanceof ObjectFieldNode:
                $objectType     = Type::getNamedType($this->getInputType());
                $inputField     = null;
                $inputFieldType = null;
                if ($objectType instanceof InputObjectType) {
                    $tmp            = $objectType->getFields();
                    $inputField     = $tmp[$node->name->value] ?? null;
                    $inputFieldType = $inputField === null
                        ? null
                        : $inputField->getType();
                }

                $this->defaultValueStack[] = $inputField !== null && $inputField->defaultValueExists()
                    ? $inputField->defaultValue
                    : Utils::undefined();
                $this->inputTypeStack[]    = Type::isInputType($inputFieldType)
                    ? $inputFieldType
                    : null;
                break;

            case $node instanceof EnumValueNode:
                $enumType  = Type::getNamedType($this->getInputType());
                $enumValue = null;
                if ($enumType instanceof EnumType) {
                    $this->enumValue = $enumType->getValue($node->value);
                }

                $this->enumValue = $enumValue;
                break;
        }
    }

    /**
     * @return (Type & OutputType) | null
     */
    public function getType(): ?OutputType
    {
        return $this->typeStack[count($this->typeStack) - 1] ?? null;
    }

    /**
     * @return (CompositeType & Type) | null
     */
    public function getParentType(): ?CompositeType
    {
        return $this->parentTypeStack[count($this->parentTypeStack) - 1] ?? null;
    }

    /**
     * Not exactly the same as the executor's definition of getFieldDef, in this
     * statically evaluated environment we do not always have an Object type,
     * and need to handle Interface and Union types.
     */
    private static function getFieldDefinition(Schema $schema, Type $parentType, FieldNode $fieldNode): ?FieldDefinition
    {
        $name       = $fieldNode->name->value;
        $schemaMeta = Introspection::schemaMetaFieldDef();
        if ($name === $schemaMeta->name && $schema->getQueryType() === $parentType) {
            return $schemaMeta;
        }

        $typeMeta = Introspection::typeMetaFieldDef();
        if ($name === $typeMeta->name && $schema->getQueryType() === $parentType) {
            return $typeMeta;
        }

        $typeNameMeta = Introspection::typeNameMetaFieldDef();
        if ($name === $typeNameMeta->name && $parentType instanceof CompositeType) {
            return $typeNameMeta;
        }

<<<<<<< HEAD
        if ($parentType instanceof ObjectType ||
=======
        if (
            $parentType instanceof ObjectType ||
>>>>>>> cc20f9ea
            $parentType instanceof InterfaceType
        ) {
            return $parentType->findField($name);
        }

        return null;
    }

    /**
     * @param NamedTypeNode|ListTypeNode|NonNullTypeNode $inputTypeNode
     *
     * @throws InvariantViolation
     */
    public static function typeFromAST(Schema $schema, $inputTypeNode): ?Type
    {
        return AST::typeFromAST($schema, $inputTypeNode);
    }

    public function getDirective(): ?Directive
    {
        return $this->directive;
    }

    public function getFieldDef(): ?FieldDefinition
    {
        return $this->fieldDefStack[count($this->fieldDefStack) - 1] ?? null;
    }

    /**
     * @return mixed|null
     */
    public function getDefaultValue()
    {
        return $this->defaultValueStack[count($this->defaultValueStack) - 1] ?? null;
    }

    /**
     * @return (Type & InputType) | null
     */
    public function getInputType(): ?InputType
    {
        return $this->inputTypeStack[count($this->inputTypeStack) - 1] ?? null;
    }

    public function leave(Node $node): void
    {
        switch (true) {
            case $node instanceof SelectionSetNode:
                array_pop($this->parentTypeStack);
                break;

            case $node instanceof FieldNode:
                array_pop($this->fieldDefStack);
                array_pop($this->typeStack);
                break;

            case $node instanceof DirectiveNode:
                $this->directive = null;
                break;

            case $node instanceof OperationDefinitionNode:
            case $node instanceof InlineFragmentNode:
            case $node instanceof FragmentDefinitionNode:
                array_pop($this->typeStack);
                break;
            case $node instanceof VariableDefinitionNode:
                array_pop($this->inputTypeStack);
                break;
            case $node instanceof ArgumentNode:
                $this->argument = null;
                array_pop($this->defaultValueStack);
                array_pop($this->inputTypeStack);
                break;
            case $node instanceof ListValueNode:
            case $node instanceof ObjectFieldNode:
                array_pop($this->defaultValueStack);
                array_pop($this->inputTypeStack);
                break;
            case $node instanceof EnumValueNode:
                $this->enumValue = null;
                break;
        }
    }
}<|MERGE_RESOLUTION|>--- conflicted
+++ resolved
@@ -140,30 +140,8 @@
         $typeMap[$name] = $type;
 
         if ($type instanceof UnionType) {
-<<<<<<< HEAD
-            $nestedTypes = $type->getTypes();
-        }
-        if ($type instanceof ImplementingType) {
-            $nestedTypes = array_merge($nestedTypes, $type->getInterfaces());
-        }
-
-        if ($type instanceof HasFieldsType) {
-            foreach ($type->getFields() as $field) {
-                if (count($field->args) > 0) {
-                    $fieldArgTypes = array_map(
-                        static function (FieldArgument $arg) : Type {
-                            return $arg->getType();
-                        },
-                        $field->args
-                    );
-
-                    $nestedTypes = array_merge($nestedTypes, $fieldArgTypes);
-                }
-                $nestedTypes[] = $field->getType();
-=======
             foreach ($type->getTypes() as $member) {
                 self::extractTypes($member, $typeMap);
->>>>>>> cc20f9ea
             }
 
             return;
@@ -171,11 +149,7 @@
 
         if ($type instanceof InputObjectType) {
             foreach ($type->getFields() as $field) {
-<<<<<<< HEAD
-                $nestedTypes[] = $field->getType();
-=======
                 self::extractTypes($field->getType(), $typeMap);
->>>>>>> cc20f9ea
             }
 
             return;
@@ -401,12 +375,8 @@
             return $typeNameMeta;
         }
 
-<<<<<<< HEAD
-        if ($parentType instanceof ObjectType ||
-=======
         if (
             $parentType instanceof ObjectType ||
->>>>>>> cc20f9ea
             $parentType instanceof InterfaceType
         ) {
             return $parentType->findField($name);
