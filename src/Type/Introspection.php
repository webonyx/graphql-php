<?php

declare(strict_types=1);

namespace GraphQL\Type;

use Exception;
use GraphQL\GraphQL;
use GraphQL\Language\DirectiveLocation;
use GraphQL\Language\Printer;
use GraphQL\Type\Definition\Directive;
use GraphQL\Type\Definition\EnumType;
use GraphQL\Type\Definition\FieldArgument;
use GraphQL\Type\Definition\FieldDefinition;
use GraphQL\Type\Definition\InputObjectField;
use GraphQL\Type\Definition\InputObjectType;
use GraphQL\Type\Definition\InterfaceType;
use GraphQL\Type\Definition\ListOfType;
use GraphQL\Type\Definition\NonNull;
use GraphQL\Type\Definition\ObjectType;
use GraphQL\Type\Definition\ResolveInfo;
use GraphQL\Type\Definition\ScalarType;
use GraphQL\Type\Definition\Type;
use GraphQL\Type\Definition\UnionType;
use GraphQL\Type\Definition\WrappingType;
use GraphQL\Utils\AST;
use GraphQL\Utils\Utils;
use function array_filter;
use function array_key_exists;
use function array_values;
use function is_bool;
use function method_exists;
use function trigger_error;
use const E_USER_DEPRECATED;

class Introspection
{
    const SCHEMA_FIELD_NAME    = '__schema';
    const TYPE_FIELD_NAME      = '__type';
    const TYPE_NAME_FIELD_NAME = '__typename';

    /** @var array<string, mixed> */
    private static $map = [];

    /**
     * Options:
     *   - descriptions
     *     Whether to include descriptions in the introspection result.
     *     Default: true
     *
     * @param bool[]|bool $options
     *
     * @return string
     */
    public static function getIntrospectionQuery($options = [])
    {
        if (is_bool($options)) {
            trigger_error(
                'Calling Introspection::getIntrospectionQuery(boolean) is deprecated. ' .
                'Please use Introspection::getIntrospectionQuery(["descriptions" => boolean]).',
                E_USER_DEPRECATED
            );
            $descriptions = $options;
        } else {
            $descriptions = ! array_key_exists('descriptions', $options) || $options['descriptions'] === true;
        }
        $descriptionField = $descriptions ? 'description' : '';

        return <<<EOD
  query IntrospectionQuery {
    __schema {
      queryType { name }
      mutationType { name }
      subscriptionType { name }
      types {
        ...FullType
      }
      directives {
        name
        {$descriptionField}
        locations
        args {
          ...InputValue
        }
      }
    }
  }

  fragment FullType on __Type {
    kind
    name
    {$descriptionField}
    fields(includeDeprecated: true) {
      name
      {$descriptionField}
      args {
        ...InputValue
      }
      type {
        ...TypeRef
      }
      isDeprecated
      deprecationReason
    }
    inputFields {
      ...InputValue
    }
    interfaces {
      ...TypeRef
    }
    enumValues(includeDeprecated: true) {
      name
      {$descriptionField}
      isDeprecated
      deprecationReason
    }
    possibleTypes {
      ...TypeRef
    }
  }

  fragment InputValue on __InputValue {
    name
    {$descriptionField}
    type { ...TypeRef }
    defaultValue
  }

  fragment TypeRef on __Type {
    kind
    name
    ofType {
      kind
      name
      ofType {
        kind
        name
        ofType {
          kind
          name
          ofType {
            kind
            name
            ofType {
              kind
              name
              ofType {
                kind
                name
                ofType {
                  kind
                  name
                }
              }
            }
          }
        }
      }
    }
  }
EOD;
    }

    /**
     * @param Type $type
     *
     * @return bool
     */
    public static function isIntrospectionType($type)
    {
        return array_key_exists($type->name, self::getTypes());
    }

    public static function getTypes()
    {
        return [
            '__Schema'            => self::_schema(),
            '__Type'              => self::_type(),
            '__Directive'         => self::_directive(),
            '__Field'             => self::_field(),
            '__InputValue'        => self::_inputValue(),
            '__EnumValue'         => self::_enumValue(),
            '__TypeKind'          => self::_typeKind(),
            '__DirectiveLocation' => self::_directiveLocation(),
        ];
    }

    /**
     * Build an introspection query from a Schema
     *
     * Introspection is useful for utilities that care about type and field
     * relationships, but do not need to traverse through those relationships.
     *
     * This is the inverse of BuildClientSchema::build(). The primary use case is outside
     * of the server context, for instance when doing schema comparisons.
     *
     * Options:
     *   - descriptions
     *     Whether to include descriptions in the introspection result.
     *     Default: true
     *
     * @param array<string, bool> $options
     *
     * @return array<string, array<mixed>>|null
     */
    public static function fromSchema(Schema $schema, array $options = []) : ?array
    {
        $result = GraphQL::executeQuery(
            $schema,
            self::getIntrospectionQuery($options)
        );

        return $result->data;
    }

    public static function _schema()
    {
        if (! isset(self::$map['__Schema'])) {
            self::$map['__Schema'] = new ObjectType([
                'name'            => '__Schema',
                'isIntrospection' => true,
                'description'     =>
                    'A GraphQL Schema defines the capabilities of a GraphQL ' .
                    'server. It exposes all available types and directives on ' .
                    'the server, as well as the entry points for query, mutation, and ' .
                    'subscription operations.',
                'fields'          => [
                    'types'            => [
                        'description' => 'A list of all types supported by this server.',
                        'type'        => new NonNull(new ListOfType(new NonNull(self::_type()))),
                        'resolve'     => static function (Schema $schema) : array {
                            return array_values($schema->getTypeMap());
                        },
                    ],
                    'queryType'        => [
                        'description' => 'The type that query operations will be rooted at.',
                        'type'        => new NonNull(self::_type()),
                        'resolve'     => static function (Schema $schema) : ?ObjectType {
                            return $schema->getQueryType();
                        },
                    ],
                    'mutationType'     => [
                        'description' =>
                            'If this server supports mutation, the type that ' .
                            'mutation operations will be rooted at.',
                        'type'        => self::_type(),
                        'resolve'     => static function (Schema $schema) : ?ObjectType {
                            return $schema->getMutationType();
                        },
                    ],
                    'subscriptionType' => [
                        'description' => 'If this server support subscription, the type that subscription operations will be rooted at.',
                        'type'        => self::_type(),
                        'resolve'     => static function (Schema $schema) : ?ObjectType {
                            return $schema->getSubscriptionType();
                        },
                    ],
                    'directives'       => [
                        'description' => 'A list of all directives supported by this server.',
                        'type'        => Type::nonNull(Type::listOf(Type::nonNull(self::_directive()))),
                        'resolve'     => static function (Schema $schema) : array {
                            return $schema->getDirectives();
                        },
                    ],
                ],
            ]);
        }

        return self::$map['__Schema'];
    }

    public static function _type()
    {
        if (! isset(self::$map['__Type'])) {
            self::$map['__Type'] = new ObjectType([
                'name'            => '__Type',
                'isIntrospection' => true,
                'description'     =>
                    'The fundamental unit of any GraphQL Schema is the type. There are ' .
                    'many kinds of types in GraphQL as represented by the `__TypeKind` enum.' .
                    "\n\n" .
                    'Depending on the kind of a type, certain fields describe ' .
                    'information about that type. Scalar types provide no information ' .
                    'beyond a name and description, while Enum types provide their values. ' .
                    'Object and Interface types provide the fields they describe. Abstract ' .
                    'types, Union and Interface, provide the Object types possible ' .
                    'at runtime. List and NonNull types compose other types.',
                'fields'          => static function () {
                    return [
                        'kind'          => [
                            'type'    => Type::nonNull(self::_typeKind()),
                            'resolve' => static function (Type $type) {
                                switch (true) {
                                    case $type instanceof ListOfType:
                                        return TypeKind::LIST;
                                    case $type instanceof NonNull:
                                        return TypeKind::NON_NULL;
                                    case $type instanceof ScalarType:
                                        return TypeKind::SCALAR;
                                    case $type instanceof ObjectType:
                                        return TypeKind::OBJECT;
                                    case $type instanceof EnumType:
                                        return TypeKind::ENUM;
                                    case $type instanceof InputObjectType:
                                        return TypeKind::INPUT_OBJECT;
                                    case $type instanceof InterfaceType:
                                        return TypeKind::INTERFACE;
                                    case $type instanceof UnionType:
                                        return TypeKind::UNION;
                                    default:
                                        throw new Exception('Unknown kind of type: ' . Utils::printSafe($type));
                                }
                            },
                        ],
                        'name'          => [
                            'type' => Type::string(),
                            'resolve' => static function ($obj) {
                                return $obj->name;
                            },
                        ],
                        'description'   => [
                            'type' => Type::string(),
                            'resolve' => static function ($obj) {
                                return $obj->description;
                            },
                        ],
                        'fields'        => [
                            'type'    => Type::listOf(Type::nonNull(self::_field())),
                            'args'    => [
                                'includeDeprecated' => ['type' => Type::boolean(), 'defaultValue' => false],
                            ],
                            'resolve' => static function (Type $type, $args) {
                                if ($type instanceof ObjectType || $type instanceof InterfaceType) {
                                    $fields = $type->getFields();

                                    if (! ($args['includeDeprecated'] ?? false)) {
                                        $fields = array_filter(
                                            $fields,
                                            static function (FieldDefinition $field) : bool {
                                                return ! $field->deprecationReason;
                                            }
                                        );
                                    }

                                    return array_values($fields);
                                }

                                return null;
                            },
                        ],
                        'interfaces'    => [
                            'type'    => Type::listOf(Type::nonNull(self::_type())),
                            'resolve' => static function ($type) : ?array {
                                if ($type instanceof ObjectType) {
                                    return $type->getInterfaces();
                                }

                                return null;
                            },
                        ],
                        'possibleTypes' => [
                            'type'    => Type::listOf(Type::nonNull(self::_type())),
                            'resolve' => static function ($type, $args, $context, ResolveInfo $info) : ?array {
                                if ($type instanceof InterfaceType || $type instanceof UnionType) {
                                    return $info->schema->getPossibleTypes($type);
                                }

                                return null;
                            },
                        ],
                        'enumValues'    => [
                            'type'    => Type::listOf(Type::nonNull(self::_enumValue())),
                            'args'    => [
                                'includeDeprecated' => ['type' => Type::boolean(), 'defaultValue' => false],
                            ],
                            'resolve' => static function ($type, $args) {
                                if ($type instanceof EnumType) {
                                    $values = array_values($type->getValues());

                                    if (! ($args['includeDeprecated'] ?? false)) {
                                        $values = array_filter(
                                            $values,
                                            static function ($value) : bool {
                                                return ! $value->deprecationReason;
                                            }
                                        );
                                    }

                                    return $values;
                                }

                                return null;
                            },
                        ],
                        'inputFields'   => [
                            'type'    => Type::listOf(Type::nonNull(self::_inputValue())),
                            'resolve' => static function ($type) : ?array {
                                if ($type instanceof InputObjectType) {
                                    return array_values($type->getFields());
                                }

                                return null;
                            },
                        ],
                        'ofType'        => [
                            'type'    => self::_type(),
                            'resolve' => static function ($type) : ?Type {
                                if ($type instanceof WrappingType) {
                                    return $type->getWrappedType();
                                }

                                return null;
                            },
                        ],
                    ];
                },
            ]);
        }

        return self::$map['__Type'];
    }

    public static function _typeKind()
    {
        if (! isset(self::$map['__TypeKind'])) {
            self::$map['__TypeKind'] = new EnumType([
                'name'            => '__TypeKind',
                'isIntrospection' => true,
                'description'     => 'An enum describing what kind of type a given `__Type` is.',
                'values'          => [
                    'SCALAR'       => [
                        'value'       => TypeKind::SCALAR,
                        'description' => 'Indicates this type is a scalar.',
                    ],
                    'OBJECT'       => [
                        'value'       => TypeKind::OBJECT,
                        'description' => 'Indicates this type is an object. `fields` and `interfaces` are valid fields.',
                    ],
                    'INTERFACE'    => [
                        'value'       => TypeKind::INTERFACE,
                        'description' => 'Indicates this type is an interface. `fields` and `possibleTypes` are valid fields.',
                    ],
                    'UNION'        => [
                        'value'       => TypeKind::UNION,
                        'description' => 'Indicates this type is a union. `possibleTypes` is a valid field.',
                    ],
                    'ENUM'         => [
                        'value'       => TypeKind::ENUM,
                        'description' => 'Indicates this type is an enum. `enumValues` is a valid field.',
                    ],
                    'INPUT_OBJECT' => [
                        'value'       => TypeKind::INPUT_OBJECT,
                        'description' => 'Indicates this type is an input object. `inputFields` is a valid field.',
                    ],
                    'LIST'         => [
                        'value'       => TypeKind::LIST,
                        'description' => 'Indicates this type is a list. `ofType` is a valid field.',
                    ],
                    'NON_NULL'     => [
                        'value'       => TypeKind::NON_NULL,
                        'description' => 'Indicates this type is a non-null. `ofType` is a valid field.',
                    ],
                ],
            ]);
        }

        return self::$map['__TypeKind'];
    }

    public static function _field()
    {
        if (! isset(self::$map['__Field'])) {
            self::$map['__Field'] = new ObjectType([
                'name'            => '__Field',
                'isIntrospection' => true,
                'description'     =>
                    'Object and Interface types are described by a list of Fields, each of ' .
                    'which has a name, potentially a list of arguments, and a return type.',
                'fields'          => static function () {
                    return [
                        'name'              => [
                            'type' => Type::nonNull(Type::string()),
                            'resolve' => static function (FieldDefinition $field) : string {
                                return $field->name;
                            },
                        ],
                        'description'       => [
                            'type' => Type::string(),
                            'resolve' => static function (FieldDefinition $field) : ?string {
                                return $field->description;
                            },
                        ],
                        'args'              => [
                            'type'    => Type::nonNull(Type::listOf(Type::nonNull(self::_inputValue()))),
<<<<<<< HEAD
                            'resolve' => static function (FieldDefinition $field) {
                                return $field->args ?? [];
=======
                            'resolve' => static function (FieldDefinition $field) : array {
                                return empty($field->args) ? [] : $field->args;
>>>>>>> 1f0ec240
                            },
                        ],
                        'type'              => [
                            'type'    => Type::nonNull(self::_type()),
                            'resolve' => static function (FieldDefinition $field) {
                                return $field->getType();
                            },
                        ],
                        'isDeprecated'      => [
                            'type'    => Type::nonNull(Type::boolean()),
                            'resolve' => static function (FieldDefinition $field) : bool {
                                return (bool) $field->deprecationReason;
                            },
                        ],
                        'deprecationReason' => [
                            'type'    => Type::string(),
                            'resolve' => static function (FieldDefinition $field) : ?string {
                                return $field->deprecationReason;
                            },
                        ],
                    ];
                },
            ]);
        }

        return self::$map['__Field'];
    }

    public static function _inputValue()
    {
        if (! isset(self::$map['__InputValue'])) {
            self::$map['__InputValue'] = new ObjectType([
                'name'            => '__InputValue',
                'isIntrospection' => true,
                'description'     =>
                    'Arguments provided to Fields or Directives and the input fields of an ' .
                    'InputObject are represented as Input Values which describe their type ' .
                    'and optionally a default value.',
                'fields'          => static function () {
                    return [
                        'name'         => [
                            'type' => Type::nonNull(Type::string()),
                            'resolve' => static function ($inputValue) : string {
                                /** @var FieldArgument|InputObjectField $inputValue */
                                $inputValue = $inputValue;

                                return $inputValue->name;
                            },
                        ],
                        'description'  => [
                            'type' => Type::string(),
                            'resolve' => static function ($inputValue) : ?string {
                                /** @var FieldArgument|InputObjectField $inputValue */
                                $inputValue = $inputValue;

                                return $inputValue->description;
                            },
                        ],
                        'type'         => [
                            'type'    => Type::nonNull(self::_type()),
                            'resolve' => static function ($value) {
                                return method_exists($value, 'getType')
                                    ? $value->getType()
                                    : $value->type;
                            },
                        ],
                        'defaultValue' => [
                            'type'        => Type::string(),
                            'description' =>
                                'A GraphQL-formatted string representing the default value for this input value.',
                            'resolve'     => static function ($inputValue) : ?string {
                                /** @var FieldArgument|InputObjectField $inputValue */
                                $inputValue = $inputValue;

                                return ! $inputValue->defaultValueExists()
                                    ? null
                                    : Printer::doPrint(AST::astFromValue(
                                        $inputValue->defaultValue,
                                        $inputValue->getType()
                                    ));
                            },
                        ],
                    ];
                },
            ]);
        }

        return self::$map['__InputValue'];
    }

    public static function _enumValue()
    {
        if (! isset(self::$map['__EnumValue'])) {
            self::$map['__EnumValue'] = new ObjectType([
                'name'            => '__EnumValue',
                'isIntrospection' => true,
                'description'     =>
                    'One possible value for a given Enum. Enum values are unique values, not ' .
                    'a placeholder for a string or numeric value. However an Enum value is ' .
                    'returned in a JSON response as a string.',
                'fields'          => [
                    'name'              => [
                        'type' => Type::nonNull(Type::string()),
                        'resolve' => static function ($enumValue) {
                            return $enumValue->name;
                        },
                    ],
                    'description'       => [
                        'type' => Type::string(),
                        'resolve' => static function ($enumValue) {
                            return $enumValue->description;
                        },
                    ],
                    'isDeprecated'      => [
                        'type'    => Type::nonNull(Type::boolean()),
                        'resolve' => static function ($enumValue) : bool {
                            return (bool) $enumValue->deprecationReason;
                        },
                    ],
                    'deprecationReason' => [
                        'type' => Type::string(),
                        'resolve' => static function ($enumValue) {
                            return $enumValue->deprecationReason;
                        },
                    ],
                ],
            ]);
        }

        return self::$map['__EnumValue'];
    }

    public static function _directive()
    {
        if (! isset(self::$map['__Directive'])) {
            self::$map['__Directive'] = new ObjectType([
                'name'            => '__Directive',
                'isIntrospection' => true,
                'description'     => 'A Directive provides a way to describe alternate runtime execution and ' .
                    'type validation behavior in a GraphQL document.' .
                    "\n\nIn some cases, you need to provide options to alter GraphQL's " .
                    'execution behavior in ways field arguments will not suffice, such as ' .
                    'conditionally including or skipping a field. Directives provide this by ' .
                    'describing additional information to the executor.',
                'fields'          => [
                    'name'        => [
                        'type'    => Type::nonNull(Type::string()),
                        'resolve' => static function ($obj) {
                            return $obj->name;
                        },
                    ],
                    'description' => [
                        'type' => Type::string(),
                        'resolve' => static function ($obj) {
                            return $obj->description;
                        },
                    ],
                    'locations'   => [
                        'type' => Type::nonNull(Type::listOf(Type::nonNull(
                            self::_directiveLocation()
                        ))),
                        'resolve' => static function ($obj) {
                            return $obj->locations;
                        },
                    ],
                    'args'        => [
                        'type'    => Type::nonNull(Type::listOf(Type::nonNull(self::_inputValue()))),
                        'resolve' => static function (Directive $directive) : array {
                            return $directive->args ?: [];
                        },
                    ],
                ],
            ]);
        }

        return self::$map['__Directive'];
    }

    public static function _directiveLocation()
    {
        if (! isset(self::$map['__DirectiveLocation'])) {
            self::$map['__DirectiveLocation'] = new EnumType([
                'name'            => '__DirectiveLocation',
                'isIntrospection' => true,
                'description'     =>
                    'A Directive can be adjacent to many parts of the GraphQL language, a ' .
                    '__DirectiveLocation describes one such possible adjacencies.',
                'values'          => [
                    'QUERY'                  => [
                        'value'       => DirectiveLocation::QUERY,
                        'description' => 'Location adjacent to a query operation.',
                    ],
                    'MUTATION'               => [
                        'value'       => DirectiveLocation::MUTATION,
                        'description' => 'Location adjacent to a mutation operation.',
                    ],
                    'SUBSCRIPTION'           => [
                        'value'       => DirectiveLocation::SUBSCRIPTION,
                        'description' => 'Location adjacent to a subscription operation.',
                    ],
                    'FIELD'                  => [
                        'value'       => DirectiveLocation::FIELD,
                        'description' => 'Location adjacent to a field.',
                    ],
                    'FRAGMENT_DEFINITION'    => [
                        'value'       => DirectiveLocation::FRAGMENT_DEFINITION,
                        'description' => 'Location adjacent to a fragment definition.',
                    ],
                    'FRAGMENT_SPREAD'        => [
                        'value'       => DirectiveLocation::FRAGMENT_SPREAD,
                        'description' => 'Location adjacent to a fragment spread.',
                    ],
                    'INLINE_FRAGMENT'        => [
                        'value'       => DirectiveLocation::INLINE_FRAGMENT,
                        'description' => 'Location adjacent to an inline fragment.',
                    ],
                    'VARIABLE_DEFINITION'    => [
                        'value'       => DirectiveLocation::VARIABLE_DEFINITION,
                        'description' => 'Location adjacent to a variable definition.',
                    ],
                    'SCHEMA'                 => [
                        'value'       => DirectiveLocation::SCHEMA,
                        'description' => 'Location adjacent to a schema definition.',
                    ],
                    'SCALAR'                 => [
                        'value'       => DirectiveLocation::SCALAR,
                        'description' => 'Location adjacent to a scalar definition.',
                    ],
                    'OBJECT'                 => [
                        'value'       => DirectiveLocation::OBJECT,
                        'description' => 'Location adjacent to an object type definition.',
                    ],
                    'FIELD_DEFINITION'       => [
                        'value'       => DirectiveLocation::FIELD_DEFINITION,
                        'description' => 'Location adjacent to a field definition.',
                    ],
                    'ARGUMENT_DEFINITION'    => [
                        'value'       => DirectiveLocation::ARGUMENT_DEFINITION,
                        'description' => 'Location adjacent to an argument definition.',
                    ],
                    'INTERFACE'              => [
                        'value'       => DirectiveLocation::IFACE,
                        'description' => 'Location adjacent to an interface definition.',
                    ],
                    'UNION'                  => [
                        'value'       => DirectiveLocation::UNION,
                        'description' => 'Location adjacent to a union definition.',
                    ],
                    'ENUM'                   => [
                        'value'       => DirectiveLocation::ENUM,
                        'description' => 'Location adjacent to an enum definition.',
                    ],
                    'ENUM_VALUE'             => [
                        'value'       => DirectiveLocation::ENUM_VALUE,
                        'description' => 'Location adjacent to an enum value definition.',
                    ],
                    'INPUT_OBJECT'           => [
                        'value'       => DirectiveLocation::INPUT_OBJECT,
                        'description' => 'Location adjacent to an input object type definition.',
                    ],
                    'INPUT_FIELD_DEFINITION' => [
                        'value'       => DirectiveLocation::INPUT_FIELD_DEFINITION,
                        'description' => 'Location adjacent to an input object field definition.',
                    ],

                ],
            ]);
        }

        return self::$map['__DirectiveLocation'];
    }

    public static function schemaMetaFieldDef() : FieldDefinition
    {
        if (! isset(self::$map[self::SCHEMA_FIELD_NAME])) {
            self::$map[self::SCHEMA_FIELD_NAME] = FieldDefinition::create([
                'name'        => self::SCHEMA_FIELD_NAME,
                'type'        => Type::nonNull(self::_schema()),
                'description' => 'Access the current type schema of this server.',
                'args'        => [],
                'resolve'     => static function (
                    $source,
                    $args,
                    $context,
                    ResolveInfo $info
                ) : Schema {
                    return $info->schema;
                },
            ]);
        }

        return self::$map[self::SCHEMA_FIELD_NAME];
    }

    public static function typeMetaFieldDef() : FieldDefinition
    {
        if (! isset(self::$map[self::TYPE_FIELD_NAME])) {
            self::$map[self::TYPE_FIELD_NAME] = FieldDefinition::create([
                'name'        => self::TYPE_FIELD_NAME,
                'type'        => self::_type(),
                'description' => 'Request the type information of a single type.',
                'args'        => [
                    ['name' => 'name', 'type' => Type::nonNull(Type::string())],
                ],
                'resolve'     => static function ($source, $args, $context, ResolveInfo $info) : Type {
                    return $info->schema->getType($args['name']);
                },
            ]);
        }

        return self::$map[self::TYPE_FIELD_NAME];
    }

    public static function typeNameMetaFieldDef() : FieldDefinition
    {
        if (! isset(self::$map[self::TYPE_NAME_FIELD_NAME])) {
            self::$map[self::TYPE_NAME_FIELD_NAME] = FieldDefinition::create([
                'name'        => self::TYPE_NAME_FIELD_NAME,
                'type'        => Type::nonNull(Type::string()),
                'description' => 'The name of the current Object type at runtime.',
                'args'        => [],
                'resolve'     => static function (
                    $source,
                    $args,
                    $context,
                    ResolveInfo $info
                ) : string {
                    return $info->parentType->name;
                },
            ]);
        }

        return self::$map[self::TYPE_NAME_FIELD_NAME];
    }
}<|MERGE_RESOLUTION|>--- conflicted
+++ resolved
@@ -492,13 +492,8 @@
                         ],
                         'args'              => [
                             'type'    => Type::nonNull(Type::listOf(Type::nonNull(self::_inputValue()))),
-<<<<<<< HEAD
-                            'resolve' => static function (FieldDefinition $field) {
+                            'resolve' => static function (FieldDefinition $field) : array {
                                 return $field->args ?? [];
-=======
-                            'resolve' => static function (FieldDefinition $field) : array {
-                                return empty($field->args) ? [] : $field->args;
->>>>>>> 1f0ec240
                             },
                         ],
                         'type'              => [
