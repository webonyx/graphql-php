--- conflicted
+++ resolved
@@ -661,13 +661,8 @@
                     ],
                     'args'        => [
                         'type'    => Type::nonNull(Type::listOf(Type::nonNull(self::_inputValue()))),
-<<<<<<< HEAD
-                        'resolve' => static function (Directive $directive) {
+                        'resolve' => static function (Directive $directive) : array {
                             return $directive->args;
-=======
-                        'resolve' => static function (Directive $directive) : array {
-                            return $directive->args ?? [];
->>>>>>> 65428ce4
                         },
                     ],
                     'isRepeatable' => [
