--- conflicted
+++ resolved
@@ -5,11 +5,8 @@
 use function array_filter;
 use function array_key_exists;
 use function array_merge;
-<<<<<<< HEAD
-=======
 use function array_values;
 
->>>>>>> 153a7258
 use Exception;
 use GraphQL\Error\InvariantViolation;
 use GraphQL\GraphQL;
