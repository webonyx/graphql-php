<?php

declare(strict_types=1);

namespace GraphQL\Type;

use Exception;
use GraphQL\GraphQL;
use GraphQL\Language\DirectiveLocation;
use GraphQL\Language\Printer;
use GraphQL\Type\Definition\Directive;
use GraphQL\Type\Definition\EnumType;
use GraphQL\Type\Definition\FieldArgument;
use GraphQL\Type\Definition\FieldDefinition;
use GraphQL\Type\Definition\InputObjectField;
use GraphQL\Type\Definition\InputObjectType;
use GraphQL\Type\Definition\InterfaceType;
use GraphQL\Type\Definition\ListOfType;
use GraphQL\Type\Definition\NonNull;
use GraphQL\Type\Definition\ObjectType;
use GraphQL\Type\Definition\ResolveInfo;
use GraphQL\Type\Definition\ScalarType;
use GraphQL\Type\Definition\Type;
use GraphQL\Type\Definition\UnionType;
use GraphQL\Type\Definition\WrappingType;
use GraphQL\Utils\AST;
use GraphQL\Utils\Utils;
use function array_filter;
use function array_key_exists;
use function array_merge;
use function array_values;
use function is_bool;
use function method_exists;
use function trigger_error;
use const E_USER_DEPRECATED;

class Introspection
{
    const SCHEMA_FIELD_NAME    = '__schema';
    const TYPE_FIELD_NAME      = '__type';
    const TYPE_NAME_FIELD_NAME = '__typename';

    /** @var array<string, mixed> */
    private static $map = [];

    /**
     * @param array<string, bool> $options
     *      Available options:
     *      - descriptions
     *        Whether to include descriptions in the introspection result.
     *        Default: true
     *      - directiveIsRepeatable
     *        Whether to include `isRepeatable` flag on directives.
     *        Default: false
     *
     * @return string
     *
     * @api
     */
    public static function getIntrospectionQuery(array $options = [])
    {
        $optionsWithDefaults = array_merge([
            'descriptions' => true,
            'directiveIsRepeatable' => false,
        ], $options);

        $descriptions          = $optionsWithDefaults['descriptions'] ? 'description' : '';
        $directiveIsRepeatable = $optionsWithDefaults['directiveIsRepeatable'] ? 'isRepeatable' : '';

        return <<<EOD
  query IntrospectionQuery {
    __schema {
      queryType { name }
      mutationType { name }
      subscriptionType { name }
      types {
        ...FullType
      }
      directives {
        name
        {$descriptions}
        args {
          ...InputValue
        }
        {$directiveIsRepeatable}
        locations
      }
    }
  }

  fragment FullType on __Type {
    kind
    name
    {$descriptions}
    fields(includeDeprecated: true) {
      name
      {$descriptions}
      args {
        ...InputValue
      }
      type {
        ...TypeRef
      }
      isDeprecated
      deprecationReason
    }
    inputFields {
      ...InputValue
    }
    interfaces {
      ...TypeRef
    }
    enumValues(includeDeprecated: true) {
      name
      {$descriptions}
      isDeprecated
      deprecationReason
    }
    possibleTypes {
      ...TypeRef
    }
  }

  fragment InputValue on __InputValue {
    name
    {$descriptions}
    type { ...TypeRef }
    defaultValue
  }

  fragment TypeRef on __Type {
    kind
    name
    ofType {
      kind
      name
      ofType {
        kind
        name
        ofType {
          kind
          name
          ofType {
            kind
            name
            ofType {
              kind
              name
              ofType {
                kind
                name
                ofType {
                  kind
                  name
                }
              }
            }
          }
        }
      }
    }
  }
EOD;
    }

    /**
     * @param Type $type
     *
     * @return bool
     */
    public static function isIntrospectionType($type)
    {
        return array_key_exists($type->name, self::getTypes());
    }

    public static function getTypes()
    {
        return [
            '__Schema'            => self::_schema(),
            '__Type'              => self::_type(),
            '__Directive'         => self::_directive(),
            '__Field'             => self::_field(),
            '__InputValue'        => self::_inputValue(),
            '__EnumValue'         => self::_enumValue(),
            '__TypeKind'          => self::_typeKind(),
            '__DirectiveLocation' => self::_directiveLocation(),
        ];
    }

    /**
     * Build an introspection query from a Schema
     *
     * Introspection is useful for utilities that care about type and field
     * relationships, but do not need to traverse through those relationships.
     *
     * This is the inverse of BuildClientSchema::build(). The primary use case is outside
     * of the server context, for instance when doing schema comparisons.
     *
     * @param array<string, bool> $options
     *      Available options:
     *      - descriptions
     *        Whether to include `isRepeatable` flag on directives.
     *        Default: true
     *      - directiveIsRepeatable
     *        Whether to include descriptions in the introspection result.
     *        Default: true
     *
     * @return array<string, array<mixed>>|null
     *
     * @api
     */
    public static function fromSchema(Schema $schema, array $options = []) : ?array
    {
        $optionsWithDefaults = array_merge(['directiveIsRepeatable' => true], $options);

        $result = GraphQL::executeQuery(
            $schema,
            self::getIntrospectionQuery($optionsWithDefaults)
        );

        return $result->data;
    }

    public static function _schema()
    {
        if (! isset(self::$map['__Schema'])) {
            self::$map['__Schema'] = new ObjectType([
                'name'            => '__Schema',
                'isIntrospection' => true,
                'description'     =>
                    'A GraphQL Schema defines the capabilities of a GraphQL ' .
                    'server. It exposes all available types and directives on ' .
                    'the server, as well as the entry points for query, mutation, and ' .
                    'subscription operations.',
                'fields'          => [
                    'types'            => [
                        'description' => 'A list of all types supported by this server.',
                        'type'        => new NonNull(new ListOfType(new NonNull(self::_type()))),
                        'resolve'     => static function (Schema $schema) : array {
                            return array_values($schema->getTypeMap());
                        },
                    ],
                    'queryType'        => [
                        'description' => 'The type that query operations will be rooted at.',
                        'type'        => new NonNull(self::_type()),
                        'resolve'     => static function (Schema $schema) : ?ObjectType {
                            return $schema->getQueryType();
                        },
                    ],
                    'mutationType'     => [
                        'description' =>
                            'If this server supports mutation, the type that ' .
                            'mutation operations will be rooted at.',
                        'type'        => self::_type(),
                        'resolve'     => static function (Schema $schema) : ?ObjectType {
                            return $schema->getMutationType();
                        },
                    ],
                    'subscriptionType' => [
                        'description' => 'If this server support subscription, the type that subscription operations will be rooted at.',
                        'type'        => self::_type(),
                        'resolve'     => static function (Schema $schema) : ?ObjectType {
                            return $schema->getSubscriptionType();
                        },
                    ],
                    'directives'       => [
                        'description' => 'A list of all directives supported by this server.',
                        'type'        => Type::nonNull(Type::listOf(Type::nonNull(self::_directive()))),
                        'resolve'     => static function (Schema $schema) : array {
                            return $schema->getDirectives();
                        },
                    ],
                ],
            ]);
        }

        return self::$map['__Schema'];
    }

    public static function _type()
    {
        if (! isset(self::$map['__Type'])) {
            self::$map['__Type'] = new ObjectType([
                'name'            => '__Type',
                'isIntrospection' => true,
                'description'     =>
                    'The fundamental unit of any GraphQL Schema is the type. There are ' .
                    'many kinds of types in GraphQL as represented by the `__TypeKind` enum.' .
                    "\n\n" .
                    'Depending on the kind of a type, certain fields describe ' .
                    'information about that type. Scalar types provide no information ' .
                    'beyond a name and description, while Enum types provide their values. ' .
                    'Object and Interface types provide the fields they describe. Abstract ' .
                    'types, Union and Interface, provide the Object types possible ' .
                    'at runtime. List and NonNull types compose other types.',
                'fields'          => static function () {
                    return [
                        'kind'          => [
                            'type'    => Type::nonNull(self::_typeKind()),
                            'resolve' => static function (Type $type) {
                                switch (true) {
                                    case $type instanceof ListOfType:
                                        return TypeKind::LIST;
                                    case $type instanceof NonNull:
                                        return TypeKind::NON_NULL;
                                    case $type instanceof ScalarType:
                                        return TypeKind::SCALAR;
                                    case $type instanceof ObjectType:
                                        return TypeKind::OBJECT;
                                    case $type instanceof EnumType:
                                        return TypeKind::ENUM;
                                    case $type instanceof InputObjectType:
                                        return TypeKind::INPUT_OBJECT;
                                    case $type instanceof InterfaceType:
                                        return TypeKind::INTERFACE;
                                    case $type instanceof UnionType:
                                        return TypeKind::UNION;
                                    default:
                                        throw new Exception('Unknown kind of type: ' . Utils::printSafe($type));
                                }
                            },
                        ],
                        'name'          => [
                            'type' => Type::string(),
                            'resolve' => static function ($obj) {
                                return $obj->name;
                            },
                        ],
                        'description'   => [
                            'type' => Type::string(),
                            'resolve' => static function ($obj) {
                                return $obj->description;
                            },
                        ],
                        'fields'        => [
                            'type'    => Type::listOf(Type::nonNull(self::_field())),
                            'args'    => [
                                'includeDeprecated' => ['type' => Type::boolean(), 'defaultValue' => false],
                            ],
                            'resolve' => static function (Type $type, $args) {
                                if ($type instanceof ObjectType || $type instanceof InterfaceType) {
                                    $fields = $type->getFields();

                                    if (empty($args['includeDeprecated'])) {
                                        $fields = array_filter(
                                            $fields,
                                            static function (FieldDefinition $field) : bool {
                                                return ! $field->deprecationReason;
                                            }
                                        );
                                    }

                                    return array_values($fields);
                                }

                                return null;
                            },
                        ],
                        'interfaces'    => [
                            'type'    => Type::listOf(Type::nonNull(self::_type())),
                            'resolve' => static function ($type) : ?array {
                                if ($type instanceof ObjectType) {
                                    return $type->getInterfaces();
                                }

                                return null;
                            },
                        ],
                        'possibleTypes' => [
                            'type'    => Type::listOf(Type::nonNull(self::_type())),
                            'resolve' => static function ($type, $args, $context, ResolveInfo $info) : ?array {
                                if ($type instanceof InterfaceType || $type instanceof UnionType) {
                                    return $info->schema->getPossibleTypes($type);
                                }

                                return null;
                            },
                        ],
                        'enumValues'    => [
                            'type'    => Type::listOf(Type::nonNull(self::_enumValue())),
                            'args'    => [
                                'includeDeprecated' => ['type' => Type::boolean(), 'defaultValue' => false],
                            ],
                            'resolve' => static function ($type, $args) {
                                if ($type instanceof EnumType) {
                                    $values = array_values($type->getValues());

                                    if (empty($args['includeDeprecated'])) {
                                        $values = array_filter(
                                            $values,
                                            static function ($value) : bool {
                                                return ! $value->deprecationReason;
                                            }
                                        );
                                    }

                                    return $values;
                                }

                                return null;
                            },
                        ],
                        'inputFields'   => [
                            'type'    => Type::listOf(Type::nonNull(self::_inputValue())),
                            'resolve' => static function ($type) : ?array {
                                if ($type instanceof InputObjectType) {
                                    return array_values($type->getFields());
                                }

                                return null;
                            },
                        ],
                        'ofType'        => [
                            'type'    => self::_type(),
                            'resolve' => static function ($type) : ?Type {
                                if ($type instanceof WrappingType) {
                                    return $type->getWrappedType();
                                }

                                return null;
                            },
                        ],
                    ];
                },
            ]);
        }

        return self::$map['__Type'];
    }

    public static function _typeKind()
    {
        if (! isset(self::$map['__TypeKind'])) {
            self::$map['__TypeKind'] = new EnumType([
                'name'            => '__TypeKind',
                'isIntrospection' => true,
                'description'     => 'An enum describing what kind of type a given `__Type` is.',
                'values'          => [
                    'SCALAR'       => [
                        'value'       => TypeKind::SCALAR,
                        'description' => 'Indicates this type is a scalar.',
                    ],
                    'OBJECT'       => [
                        'value'       => TypeKind::OBJECT,
                        'description' => 'Indicates this type is an object. `fields` and `interfaces` are valid fields.',
                    ],
                    'INTERFACE'    => [
                        'value'       => TypeKind::INTERFACE,
                        'description' => 'Indicates this type is an interface. `fields` and `possibleTypes` are valid fields.',
                    ],
                    'UNION'        => [
                        'value'       => TypeKind::UNION,
                        'description' => 'Indicates this type is a union. `possibleTypes` is a valid field.',
                    ],
                    'ENUM'         => [
                        'value'       => TypeKind::ENUM,
                        'description' => 'Indicates this type is an enum. `enumValues` is a valid field.',
                    ],
                    'INPUT_OBJECT' => [
                        'value'       => TypeKind::INPUT_OBJECT,
                        'description' => 'Indicates this type is an input object. `inputFields` is a valid field.',
                    ],
                    'LIST'         => [
                        'value'       => TypeKind::LIST,
                        'description' => 'Indicates this type is a list. `ofType` is a valid field.',
                    ],
                    'NON_NULL'     => [
                        'value'       => TypeKind::NON_NULL,
                        'description' => 'Indicates this type is a non-null. `ofType` is a valid field.',
                    ],
                ],
            ]);
        }

        return self::$map['__TypeKind'];
    }

    public static function _field()
    {
        if (! isset(self::$map['__Field'])) {
            self::$map['__Field'] = new ObjectType([
                'name'            => '__Field',
                'isIntrospection' => true,
                'description'     =>
                    'Object and Interface types are described by a list of Fields, each of ' .
                    'which has a name, potentially a list of arguments, and a return type.',
                'fields'          => static function () {
                    return [
                        'name'              => [
                            'type' => Type::nonNull(Type::string()),
                            'resolve' => static function (FieldDefinition $field) : string {
                                return $field->name;
                            },
                        ],
                        'description'       => [
                            'type' => Type::string(),
                            'resolve' => static function (FieldDefinition $field) : ?string {
                                return $field->description;
                            },
                        ],
                        'args'              => [
                            'type'    => Type::nonNull(Type::listOf(Type::nonNull(self::_inputValue()))),
                            'resolve' => static function (FieldDefinition $field) : array {
                                return empty($field->args) ? [] : $field->args;
                            },
                        ],
                        'type'              => [
                            'type'    => Type::nonNull(self::_type()),
                            'resolve' => static function (FieldDefinition $field) {
                                return $field->getType();
                            },
                        ],
                        'isDeprecated'      => [
                            'type'    => Type::nonNull(Type::boolean()),
                            'resolve' => static function (FieldDefinition $field) : bool {
                                return (bool) $field->deprecationReason;
                            },
                        ],
                        'deprecationReason' => [
                            'type'    => Type::string(),
                            'resolve' => static function (FieldDefinition $field) : ?string {
                                return $field->deprecationReason;
                            },
                        ],
                    ];
                },
            ]);
        }

        return self::$map['__Field'];
    }

    public static function _inputValue()
    {
        if (! isset(self::$map['__InputValue'])) {
            self::$map['__InputValue'] = new ObjectType([
                'name'            => '__InputValue',
                'isIntrospection' => true,
                'description'     =>
                    'Arguments provided to Fields or Directives and the input fields of an ' .
                    'InputObject are represented as Input Values which describe their type ' .
                    'and optionally a default value.',
                'fields'          => static function () {
                    return [
                        'name'         => [
                            'type' => Type::nonNull(Type::string()),
                            'resolve' => static function ($inputValue) : string {
                                /** @var FieldArgument|InputObjectField $inputValue */
                                $inputValue = $inputValue;

                                return $inputValue->name;
                            },
                        ],
                        'description'  => [
                            'type' => Type::string(),
                            'resolve' => static function ($inputValue) : ?string {
                                /** @var FieldArgument|InputObjectField $inputValue */
                                $inputValue = $inputValue;

                                return $inputValue->description;
                            },
                        ],
                        'type'         => [
                            'type'    => Type::nonNull(self::_type()),
                            'resolve' => static function ($value) {
                                return method_exists($value, 'getType')
                                    ? $value->getType()
                                    : $value->type;
                            },
                        ],
                        'defaultValue' => [
                            'type'        => Type::string(),
                            'description' =>
                                'A GraphQL-formatted string representing the default value for this input value.',
                            'resolve'     => static function ($inputValue) : ?string {
                                /** @var FieldArgument|InputObjectField $inputValue */
                                $inputValue = $inputValue;

                                return ! $inputValue->defaultValueExists()
                                    ? null
                                    : Printer::doPrint(AST::astFromValue(
                                        $inputValue->defaultValue,
                                        $inputValue->getType()
                                    ));
                            },
                        ],
                    ];
                },
            ]);
        }

        return self::$map['__InputValue'];
    }

    public static function _enumValue()
    {
        if (! isset(self::$map['__EnumValue'])) {
            self::$map['__EnumValue'] = new ObjectType([
                'name'            => '__EnumValue',
                'isIntrospection' => true,
                'description'     =>
                    'One possible value for a given Enum. Enum values are unique values, not ' .
                    'a placeholder for a string or numeric value. However an Enum value is ' .
                    'returned in a JSON response as a string.',
                'fields'          => [
                    'name'              => [
                        'type' => Type::nonNull(Type::string()),
                        'resolve' => static function ($enumValue) {
                            return $enumValue->name;
                        },
                    ],
                    'description'       => [
                        'type' => Type::string(),
                        'resolve' => static function ($enumValue) {
                            return $enumValue->description;
                        },
                    ],
                    'isDeprecated'      => [
                        'type'    => Type::nonNull(Type::boolean()),
                        'resolve' => static function ($enumValue) : bool {
                            return (bool) $enumValue->deprecationReason;
                        },
                    ],
                    'deprecationReason' => [
                        'type' => Type::string(),
                        'resolve' => static function ($enumValue) {
                            return $enumValue->deprecationReason;
                        },
                    ],
                ],
            ]);
        }

        return self::$map['__EnumValue'];
    }

    public static function _directive()
    {
        if (! isset(self::$map['__Directive'])) {
            self::$map['__Directive'] = new ObjectType([
                'name'            => '__Directive',
                'isIntrospection' => true,
                'description'     => 'A Directive provides a way to describe alternate runtime execution and ' .
                    'type validation behavior in a GraphQL document.' .
                    "\n\nIn some cases, you need to provide options to alter GraphQL's " .
                    'execution behavior in ways field arguments will not suffice, such as ' .
                    'conditionally including or skipping a field. Directives provide this by ' .
                    'describing additional information to the executor.',
                'fields'          => [
                    'name'        => [
                        'type'    => Type::nonNull(Type::string()),
                        'resolve' => static function ($obj) {
                            return $obj->name;
                        },
                    ],
                    'description' => [
                        'type' => Type::string(),
                        'resolve' => static function ($obj) {
                            return $obj->description;
                        },
                    ],
                    'args'        => [
                        'type'    => Type::nonNull(Type::listOf(Type::nonNull(self::_inputValue()))),
                        'resolve' => static function (Directive $directive) {
                            return $directive->args ?: [];
                        },
                    ],
                    'isRepeatable' => [
                        'type' => Type::nonNull(Type::boolean()),
                        'resolve' => static function (Directive $directive) : bool {
                            return $directive->isRepeatable;
                        },
                    ],
                    'locations'   => [
                        'type' => Type::nonNull(Type::listOf(Type::nonNull(
                            self::_directiveLocation()
                        ))),
                        'resolve' => static function ($obj) {
                            return $obj->locations;
                        },
                    ],
<<<<<<< HEAD
=======
                    'args'        => [
                        'type'    => Type::nonNull(Type::listOf(Type::nonNull(self::_inputValue()))),
                        'resolve' => static function (Directive $directive) {
                            return $directive->args ?? [];
                        },
                    ],
>>>>>>> 3887d8f7
                ],
            ]);
        }

        return self::$map['__Directive'];
    }

    public static function _directiveLocation()
    {
        if (! isset(self::$map['__DirectiveLocation'])) {
            self::$map['__DirectiveLocation'] = new EnumType([
                'name'            => '__DirectiveLocation',
                'isIntrospection' => true,
                'description'     =>
                    'A Directive can be adjacent to many parts of the GraphQL language, a ' .
                    '__DirectiveLocation describes one such possible adjacencies.',
                'values'          => [
                    'QUERY'                  => [
                        'value'       => DirectiveLocation::QUERY,
                        'description' => 'Location adjacent to a query operation.',
                    ],
                    'MUTATION'               => [
                        'value'       => DirectiveLocation::MUTATION,
                        'description' => 'Location adjacent to a mutation operation.',
                    ],
                    'SUBSCRIPTION'           => [
                        'value'       => DirectiveLocation::SUBSCRIPTION,
                        'description' => 'Location adjacent to a subscription operation.',
                    ],
                    'FIELD'                  => [
                        'value'       => DirectiveLocation::FIELD,
                        'description' => 'Location adjacent to a field.',
                    ],
                    'FRAGMENT_DEFINITION'    => [
                        'value'       => DirectiveLocation::FRAGMENT_DEFINITION,
                        'description' => 'Location adjacent to a fragment definition.',
                    ],
                    'FRAGMENT_SPREAD'        => [
                        'value'       => DirectiveLocation::FRAGMENT_SPREAD,
                        'description' => 'Location adjacent to a fragment spread.',
                    ],
                    'INLINE_FRAGMENT'        => [
                        'value'       => DirectiveLocation::INLINE_FRAGMENT,
                        'description' => 'Location adjacent to an inline fragment.',
                    ],
                    'VARIABLE_DEFINITION'    => [
                        'value'       => DirectiveLocation::VARIABLE_DEFINITION,
                        'description' => 'Location adjacent to a variable definition.',
                    ],
                    'SCHEMA'                 => [
                        'value'       => DirectiveLocation::SCHEMA,
                        'description' => 'Location adjacent to a schema definition.',
                    ],
                    'SCALAR'                 => [
                        'value'       => DirectiveLocation::SCALAR,
                        'description' => 'Location adjacent to a scalar definition.',
                    ],
                    'OBJECT'                 => [
                        'value'       => DirectiveLocation::OBJECT,
                        'description' => 'Location adjacent to an object type definition.',
                    ],
                    'FIELD_DEFINITION'       => [
                        'value'       => DirectiveLocation::FIELD_DEFINITION,
                        'description' => 'Location adjacent to a field definition.',
                    ],
                    'ARGUMENT_DEFINITION'    => [
                        'value'       => DirectiveLocation::ARGUMENT_DEFINITION,
                        'description' => 'Location adjacent to an argument definition.',
                    ],
                    'INTERFACE'              => [
                        'value'       => DirectiveLocation::IFACE,
                        'description' => 'Location adjacent to an interface definition.',
                    ],
                    'UNION'                  => [
                        'value'       => DirectiveLocation::UNION,
                        'description' => 'Location adjacent to a union definition.',
                    ],
                    'ENUM'                   => [
                        'value'       => DirectiveLocation::ENUM,
                        'description' => 'Location adjacent to an enum definition.',
                    ],
                    'ENUM_VALUE'             => [
                        'value'       => DirectiveLocation::ENUM_VALUE,
                        'description' => 'Location adjacent to an enum value definition.',
                    ],
                    'INPUT_OBJECT'           => [
                        'value'       => DirectiveLocation::INPUT_OBJECT,
                        'description' => 'Location adjacent to an input object type definition.',
                    ],
                    'INPUT_FIELD_DEFINITION' => [
                        'value'       => DirectiveLocation::INPUT_FIELD_DEFINITION,
                        'description' => 'Location adjacent to an input object field definition.',
                    ],

                ],
            ]);
        }

        return self::$map['__DirectiveLocation'];
    }

    public static function schemaMetaFieldDef() : FieldDefinition
    {
        if (! isset(self::$map[self::SCHEMA_FIELD_NAME])) {
            self::$map[self::SCHEMA_FIELD_NAME] = FieldDefinition::create([
                'name'        => self::SCHEMA_FIELD_NAME,
                'type'        => Type::nonNull(self::_schema()),
                'description' => 'Access the current type schema of this server.',
                'args'        => [],
                'resolve'     => static function (
                    $source,
                    $args,
                    $context,
                    ResolveInfo $info
                ) : Schema {
                    return $info->schema;
                },
            ]);
        }

        return self::$map[self::SCHEMA_FIELD_NAME];
    }

    public static function typeMetaFieldDef() : FieldDefinition
    {
        if (! isset(self::$map[self::TYPE_FIELD_NAME])) {
            self::$map[self::TYPE_FIELD_NAME] = FieldDefinition::create([
                'name'        => self::TYPE_FIELD_NAME,
                'type'        => self::_type(),
                'description' => 'Request the type information of a single type.',
                'args'        => [
                    ['name' => 'name', 'type' => Type::nonNull(Type::string())],
                ],
                'resolve'     => static function ($source, $args, $context, ResolveInfo $info) : Type {
                    return $info->schema->getType($args['name']);
                },
            ]);
        }

        return self::$map[self::TYPE_FIELD_NAME];
    }

    public static function typeNameMetaFieldDef() : FieldDefinition
    {
        if (! isset(self::$map[self::TYPE_NAME_FIELD_NAME])) {
            self::$map[self::TYPE_NAME_FIELD_NAME] = FieldDefinition::create([
                'name'        => self::TYPE_NAME_FIELD_NAME,
                'type'        => Type::nonNull(Type::string()),
                'description' => 'The name of the current Object type at runtime.',
                'args'        => [],
                'resolve'     => static function (
                    $source,
                    $args,
                    $context,
                    ResolveInfo $info
                ) : string {
                    return $info->parentType->name;
                },
            ]);
        }

        return self::$map[self::TYPE_NAME_FIELD_NAME];
    }
}<|MERGE_RESOLUTION|>--- conflicted
+++ resolved
@@ -662,7 +662,7 @@
                     'args'        => [
                         'type'    => Type::nonNull(Type::listOf(Type::nonNull(self::_inputValue()))),
                         'resolve' => static function (Directive $directive) {
-                            return $directive->args ?: [];
+                            return $directive->args ?? [];
                         },
                     ],
                     'isRepeatable' => [
@@ -679,15 +679,6 @@
                             return $obj->locations;
                         },
                     ],
-<<<<<<< HEAD
-=======
-                    'args'        => [
-                        'type'    => Type::nonNull(Type::listOf(Type::nonNull(self::_inputValue()))),
-                        'resolve' => static function (Directive $directive) {
-                            return $directive->args ?? [];
-                        },
-                    ],
->>>>>>> 3887d8f7
                 ],
             ]);
         }
