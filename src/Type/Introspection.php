--- conflicted
+++ resolved
@@ -506,13 +506,8 @@
                         ],
                         'args'              => [
                             'type'    => Type::nonNull(Type::listOf(Type::nonNull(self::_inputValue()))),
-<<<<<<< HEAD
-                            'resolve' => static function (FieldDefinition $field) : array {
+                            'resolve' => static function (FieldDefinition $field): array {
                                 return $field->args;
-=======
-                            'resolve' => static function (FieldDefinition $field): array {
-                                return $field->args ?? [];
->>>>>>> f93879b5
                             },
                         ],
                         'type'              => [
@@ -672,13 +667,8 @@
                     ],
                     'args'        => [
                         'type'    => Type::nonNull(Type::listOf(Type::nonNull(self::_inputValue()))),
-<<<<<<< HEAD
-                        'resolve' => static function (Directive $directive) : array {
+                        'resolve' => static function (Directive $directive): array {
                             return $directive->args;
-=======
-                        'resolve' => static function (Directive $directive): array {
-                            return $directive->args ?? [];
->>>>>>> f93879b5
                         },
                     ],
                     'isRepeatable' => [
