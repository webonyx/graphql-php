--- conflicted
+++ resolved
@@ -2,13 +2,10 @@
 
 namespace GraphQL\Type;
 
-<<<<<<< HEAD
 use function array_filter;
 use function array_merge;
 use function count;
 
-=======
->>>>>>> 86c33c7a
 use GraphQL\Error\Error;
 use GraphQL\Error\InvariantViolation;
 use GraphQL\Language\AST\DirectiveDefinitionNode;
@@ -312,16 +309,8 @@
         }
 
         foreach ($potentiallyDuplicateDirectives as $directiveName => $directiveList) {
-<<<<<<< HEAD
-            if (count($directiveList) > 1) {
+            if (\count($directiveList) > 1) {
                 $this->reportError("Non-repeatable directive @{$directiveName} used more than once at the same location.", $directiveList);
-=======
-            if (\count($directiveList) > 1) {
-                $this->reportError(
-                    "Non-repeatable directive @{$directiveName} used more than once at the same location.",
-                    $directiveList
-                );
->>>>>>> 86c33c7a
             }
         }
     }
@@ -344,16 +333,8 @@
             $this->validateName($field);
 
             $fieldNodes = $this->getAllFieldNodes($type, $fieldName);
-<<<<<<< HEAD
-            if (count($fieldNodes) > 1) {
+            if (\count($fieldNodes) > 1) {
                 $this->reportError("Field {$type->name}.{$fieldName} can only be defined once.", $fieldNodes);
-=======
-            if (\count($fieldNodes) > 1) {
-                $this->reportError(
-                    "Field {$type->name}.{$fieldName} can only be defined once.",
-                    $fieldNodes
-                );
->>>>>>> 86c33c7a
                 continue;
             }
 
@@ -633,13 +614,7 @@
         $ifaceFieldMap = $iface->getFields();
 
         foreach ($ifaceFieldMap as $fieldName => $ifaceField) {
-<<<<<<< HEAD
             $typeField = $typeFieldMap[$fieldName] ?? null;
-=======
-            $typeField = \array_key_exists($fieldName, $typeFieldMap)
-                ? $typeFieldMap[$fieldName]
-                : null;
->>>>>>> 86c33c7a
 
             if ($typeField === null) {
                 $this->reportError(
@@ -718,22 +693,12 @@
     {
         $typeInterfaces = $type->getInterfaces();
         foreach ($iface->getInterfaces() as $transitive) {
-<<<<<<< HEAD
-            if (! in_array($transitive, $typeInterfaces, true)) {
+            if (! \in_array($transitive, $typeInterfaces, true)) {
                 $this->reportError(
                     $transitive === $type
                         ? "Type {$type->name} cannot implement {$iface->name} because it would create a circular reference."
                         : "Type {$type->name} must implement {$transitive->name} because it is implemented by {$iface->name}.",
-                    array_merge(
-=======
-            if (! \in_array($transitive, $typeInterfaces, true)) {
-                $error = $transitive === $type
-                    ? "Type {$type->name} cannot implement {$iface->name} because it would create a circular reference."
-                    : "Type {$type->name} must implement {$transitive->name} because it is implemented by {$iface->name}.";
-                $this->reportError(
-                    $error,
                     \array_merge(
->>>>>>> 86c33c7a
                         $this->getAllImplementsInterfaceNodes($iface, $transitive),
                         $this->getAllImplementsInterfaceNodes($type, $iface)
                     )
