--- conflicted
+++ resolved
@@ -230,14 +230,8 @@
                 continue;
             }
 
-<<<<<<< HEAD
             $nodes = array_map(
-                static function (Directive $directive) : ?DirectiveDefinitionNode {
-=======
-            $nodes = Utils::map(
-                $directiveList,
                 static function (Directive $directive): ?DirectiveDefinitionNode {
->>>>>>> cb3211e7
                     return $directive->astNode;
                 },
                 $directiveList
