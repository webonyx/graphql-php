<?php declare(strict_types=1);

namespace GraphQL\Type;

use GraphQL\Error\Error;
use GraphQL\Error\InvariantViolation;
use GraphQL\GraphQL;
use GraphQL\Language\AST\SchemaDefinitionNode;
use GraphQL\Language\AST\SchemaExtensionNode;
use GraphQL\Type\Definition\AbstractType;
use GraphQL\Type\Definition\Directive;
use GraphQL\Type\Definition\ImplementingType;
use GraphQL\Type\Definition\InterfaceType;
use GraphQL\Type\Definition\NamedType;
use GraphQL\Type\Definition\ObjectType;
use GraphQL\Type\Definition\Type;
use GraphQL\Type\Definition\UnionType;
use GraphQL\Utils\InterfaceImplementations;
use GraphQL\Utils\TypeInfo;
use GraphQL\Utils\Utils;

use function implode;
use function is_array;
use function is_callable;

/**
 * Schema Definition (see [schema definition docs](schema-definition.md)).
 *
 * A Schema is created by supplying the root types of each type of operation:
 * query, mutation (optional) and subscription (optional). A schema definition is
 * then supplied to the validator and executor. Usage Example:
 *
 *     $schema = new GraphQL\Type\Schema([
 *       'query' => $MyAppQueryRootType,
 *       'mutation' => $MyAppMutationRootType,
 *     ]);
 *
 * Or using Schema Config instance:
 *
 *     $config = GraphQL\Type\SchemaConfig::create()
 *         ->setQuery($MyAppQueryRootType)
 *         ->setMutation($MyAppMutationRootType);
 *
 *     $schema = new GraphQL\Type\Schema($config);
 *
 * @phpstan-import-type SchemaConfigOptions from SchemaConfig
 */
class Schema
{
    private SchemaConfig $config;

    /**
     * Contains currently resolved schema types.
     *
     * @var array<string, Type&NamedType>
     */
    private array $resolvedTypes = [];

    /**
     * Lazily initialised.
     *
     * @var array<string, InterfaceImplementations>
     */
    private array $implementationsMap;

    /**
     * True when $resolvedTypes contains all possible schema types.
     */
    private bool $fullyLoaded = false;

    /** @var array<int, Error> */
    private array $validationErrors;

    public ?SchemaDefinitionNode $astNode;

    /** @var array<int, SchemaExtensionNode> */
    public array $extensionASTNodes = [];

    /**
     * @param SchemaConfig|SchemaConfigOptions $config
     *
     * @api
     */
    public function __construct($config)
    {
        if (is_array($config)) {
            $config = SchemaConfig::create($config);
        }
        $this->config = $config;

        // If this schema was built from a source known to be valid, then it may be
        // marked with assumeValid to avoid an additional type system validation.
        if ($config->getAssumeValid()) {
            $this->validationErrors = [];
        }

<<<<<<< HEAD
        $this->extensionASTNodes = $config->extensionASTNodes;

        $query = $config->query;
        if ($query !== null) {
            $this->resolvedTypes[$query->name] = $query;
        }

        $mutation = $config->mutation;
        if ($mutation !== null) {
            $this->resolvedTypes[$mutation->name] = $mutation;
        }

        $subscription = $config->subscription;
        if ($subscription !== null) {
            $this->resolvedTypes[$subscription->name] = $subscription;
        }

        $types = $config->types;
        if (is_iterable($types)) {
            foreach ($types as $typeOrLazyType) {
                $type = static::resolveType($typeOrLazyType);

                $typeName = $type->name;
                if (isset($this->resolvedTypes[$typeName])) {
                    if ($type !== $this->resolvedTypes[$typeName]) {
                        throw new InvariantViolation("Schema must contain unique named types but contains multiple types named \"{$type}\" (see https://webonyx.github.io/graphql-php/type-definitions/#type-registry).");
                    }
                }

                $this->resolvedTypes[$typeName] = $type;
            }
        } else {
            // @phpstan-ignore-next-line not strictly enforced until we can use actual union types
            assert(is_callable($types), '"types" must be iterable or callable if provided but got: ' . Utils::printSafe($types));
        }

        $this->resolvedTypes += Introspection::getTypes();

        if (! isset($config->typeLoader)) {
            // Perform full scan of the schema
            $this->collectAllTypes();
        }
=======
        $this->astNode = $config->astNode;
        $this->extensionASTNodes = $config->extensionASTNodes;

        $this->config = $config;
>>>>>>> 153a7258
    }

    /**
     * Returns all types in this schema.
     *
     * This operation requires a full schema scan. Do not use in production environment.
     *
     * @return array<string, Type&NamedType> Keys represent type names, values are instances of corresponding type definitions
     *
     * @api
     */
    public function getTypeMap(): array
    {
        if (! $this->fullyLoaded) {
<<<<<<< HEAD
            $this->collectAllTypes();
        }
=======
            $types = $this->config->types;
            if (is_callable($types)) {
                $types = $types();
            }
>>>>>>> 153a7258

            // Reset order of user provided types, since calls to getType() may have loaded them
            $this->resolvedTypes = [];

<<<<<<< HEAD
    private function collectAllTypes(): void
    {
        /** @var array<string, Type&NamedType> $typeMap */
        $typeMap = [];

        foreach ($this->resolvedTypes as $type) {
            TypeInfo::extractTypes($type, $typeMap);
        }
=======
            foreach ($types as $typeOrLazyType) {
                $type = self::resolveType($typeOrLazyType);
>>>>>>> 153a7258

                $typeName = $type->name;
                if (isset($this->resolvedTypes[$typeName])) {
                    if ($type !== $this->resolvedTypes[$typeName]) {
                        throw new InvariantViolation("Schema must contain unique named types but contains multiple types named \"$type\" (see https://webonyx.github.io/graphql-php/type-definitions/#type-registry).");
                    }
                }

                $this->resolvedTypes[$typeName] = $type;
            }

            // To preserve order of user-provided types, we add first to add them to
            // the set of "collected" types, so `collectReferencedTypes` ignore them.
            /** @var array<string, Type&NamedType> $allReferencedTypes */
            $allReferencedTypes = [];
            foreach ($this->resolvedTypes as $type) {
                // When we ready to process this type, we remove it from "collected" types
                // and then add it together with all dependent types in the correct position.
                unset($allReferencedTypes[$type->name]);
                TypeInfo::extractTypes($type, $allReferencedTypes);
            }

            foreach ([$this->config->query, $this->config->mutation, $this->config->subscription] as $rootType) {
                if ($rootType instanceof ObjectType) {
                    TypeInfo::extractTypes($rootType, $allReferencedTypes);
                }
            }

<<<<<<< HEAD
        $typesOrLazyTypes = $this->config->types;
        // When types are set as iterable they are resolved in constructor
        if (is_callable($typesOrLazyTypes)) {
            $types = $typesOrLazyTypes();

            // @phpstan-ignore-next-line not strictly enforced unless PHP supports function types
            assert(is_iterable($types), 'Schema "types" callable must return iterable but got: ' . Utils::printSafe($types));

            foreach ($types as $typeOrLazyType) {
                TypeInfo::extractTypes(static::resolveType($typeOrLazyType), $typeMap);
=======
            foreach ($this->getDirectives() as $directive) {
                // @phpstan-ignore-next-line generics are not strictly enforceable, error will be caught during schema validation
                if ($directive instanceof Directive) {
                    TypeInfo::extractTypesFromDirectives($directive, $allReferencedTypes);
                }
>>>>>>> 153a7258
            }
            TypeInfo::extractTypes(Introspection::_schema(), $allReferencedTypes);

            $this->resolvedTypes = $allReferencedTypes;
            $this->fullyLoaded = true;
        }

<<<<<<< HEAD
        $this->resolvedTypes = $typeMap;
        $this->fullyLoaded = true;
=======
        return $this->resolvedTypes;
>>>>>>> 153a7258
    }

    /**
     * Returns a list of directives supported by this schema.
     *
     * @return array<Directive>
     *
     * @api
     */
    public function getDirectives(): array
    {
        return $this->config->directives ?? GraphQL::getStandardDirectives();
    }

    /**
     * @param mixed $typeLoaderReturn could be anything
     */
    public static function typeLoaderNotType($typeLoaderReturn): string
    {
        $typeClass = Type::class;
        $notType = Utils::printSafe($typeLoaderReturn);

        return "Type loader is expected to return an instanceof {$typeClass}, but it returned {$notType}";
    }

    public static function typeLoaderWrongTypeName(string $expectedTypeName, string $actualTypeName): string
    {
        return "Type loader is expected to return type {$expectedTypeName}, but it returned type {$actualTypeName}.";
    }

    public function getOperationType(string $operation): ?ObjectType
    {
        switch ($operation) {
            case 'query':
                return $this->getQueryType();

            case 'mutation':
                return $this->getMutationType();

            case 'subscription':
                return $this->getSubscriptionType();

            default:
                return null;
        }
    }

    /**
     * Returns root query type.
     *
     * @api
     */
    public function getQueryType(): ?ObjectType
    {
        return $this->config->query;
    }

    /**
     * Returns root mutation type.
     *
     * @api
     */
    public function getMutationType(): ?ObjectType
    {
        return $this->config->mutation;
    }

    /**
     * Returns schema subscription.
     *
     * @api
     */
    public function getSubscriptionType(): ?ObjectType
    {
        return $this->config->subscription;
    }

    /**
     * @api
     */
    public function getConfig(): SchemaConfig
    {
        return $this->config;
    }

    /**
     * Returns a type by name.
     *
     * @return (Type&NamedType)|null
     *
     * @api
     */
    public function getType(string $name): ?Type
    {
        if (isset($this->resolvedTypes[$name])) {
            return $this->resolvedTypes[$name];
        }

        $introspectionTypes = Introspection::getTypes();
        if (isset($introspectionTypes[$name])) {
            return $introspectionTypes[$name];
        }

        $standardTypes = Type::getStandardTypes();
        if (isset($standardTypes[$name])) {
            return $standardTypes[$name];
        }

        $type = $this->loadType($name);
        if ($type === null) {
            return null;
        }

        return $this->resolvedTypes[$name] = self::resolveType($type);
    }

    /**
     * Does the schema contain a type with the given name?
     */
    public function hasType(string $name): bool
    {
        return $this->getType($name) !== null;
    }

    /**
     * @return (Type&NamedType)|null
     */
    private function loadType(string $typeName): ?Type
    {
        $typeLoader = $this->config->typeLoader;
        if ($typeLoader === null) {
            return $this->getTypeMap()[$typeName] ?? null;
        }

        $type = $typeLoader($typeName);
        if ($type === null) {
            return null;
        }

        // @phpstan-ignore-next-line not strictly enforceable unless PHP gets function types
        if (! $type instanceof Type) {
            throw new InvariantViolation(self::typeLoaderNotType($type));
        }

        if ($typeName !== $type->name) {
            throw new InvariantViolation(self::typeLoaderWrongTypeName($typeName, $type->name));
        }

        return $type;
    }

    /**
     * @template T of Type
     *
     * @param Type|callable $type
     *
     * @phpstan-param T|callable():T $type
     *
     * @phpstan-return T
     */
    public static function resolveType($type): Type
    {
        if ($type instanceof Type) {
            return $type;
        }

        // @phpstan-ignore-next-line Should not happen if used correctly
        assert(is_callable($type), 'Expected type to be either a Type or a callable returning a type, got: ' . Utils::printSafe($type));

        return $type();
    }

    /**
     * Returns all possible concrete types for given abstract type
     * (implementations for interfaces and members of union type for unions).
     *
     * This operation requires full schema scan. Do not use in production environment.
     *
     * @param AbstractType&Type $abstractType
     *
     * @return array<ObjectType>
     *
     * @api
     */
    public function getPossibleTypes(AbstractType $abstractType): array
    {
        if ($abstractType instanceof UnionType) {
            return $abstractType->getTypes();
        }

        assert($abstractType instanceof InterfaceType, 'only other option');

        return $this->getImplementations($abstractType)->objects();
    }

    /**
     * Returns all types that implement a given interface type.
     *
     * This operation requires full schema scan. Do not use in production environment.
     *
     * @api
     */
    public function getImplementations(InterfaceType $abstractType): InterfaceImplementations
    {
        return $this->collectImplementations()[$abstractType->name];
    }

    /**
     * @return array<string, InterfaceImplementations>
     */
    private function collectImplementations(): array
    {
        if (! isset($this->implementationsMap)) {
            $this->implementationsMap = [];

            /**
             * @var array<
             *     string,
             *     array{
             *         objects: array<int, ObjectType>,
             *         interfaces: array<int, InterfaceType>,
             *     }
             * > $foundImplementations
             */
            $foundImplementations = [];
            foreach ($this->getTypeMap() as $type) {
                if ($type instanceof InterfaceType) {
                    if (! isset($foundImplementations[$type->name])) {
                        $foundImplementations[$type->name] = ['objects' => [], 'interfaces' => []];
                    }

                    foreach ($type->getInterfaces() as $iface) {
                        if (! isset($foundImplementations[$iface->name])) {
                            $foundImplementations[$iface->name] = ['objects' => [], 'interfaces' => []];
                        }

                        $foundImplementations[$iface->name]['interfaces'][] = $type;
                    }
                } elseif ($type instanceof ObjectType) {
                    foreach ($type->getInterfaces() as $iface) {
                        if (! isset($foundImplementations[$iface->name])) {
                            $foundImplementations[$iface->name] = ['objects' => [], 'interfaces' => []];
                        }

                        $foundImplementations[$iface->name]['objects'][] = $type;
                    }
                }
            }

            foreach ($foundImplementations as $name => $implementations) {
                $this->implementationsMap[$name] = new InterfaceImplementations($implementations['objects'], $implementations['interfaces']);
            }
        }

        return $this->implementationsMap;
    }

    /**
     * Returns true if the given type is a sub type of the given abstract type.
     *
     * @param AbstractType&Type $abstractType
     * @param ImplementingType&Type $maybeSubType
     *
     * @api
     */
    public function isSubType(AbstractType $abstractType, ImplementingType $maybeSubType): bool
    {
        if ($abstractType instanceof InterfaceType) {
            return $maybeSubType->implementsInterface($abstractType);
        }

        assert($abstractType instanceof UnionType, 'only other option');

        return $abstractType->isPossibleType($maybeSubType);
    }

    /**
     * Returns instance of directive by name.
     *
     * @api
     */
    public function getDirective(string $name): ?Directive
    {
        foreach ($this->getDirectives() as $directive) {
            if ($directive->name === $name) {
                return $directive;
            }
        }

        return null;
    }

    /**
     * Throws if the schema is not valid.
     *
     * This operation requires a full schema scan. Do not use in production environment.
     *
     * @throws InvariantViolation
     *
     * @api
     */
    public function assertValid(): void
    {
        $errors = $this->validate();

        if ($errors !== []) {
            throw new InvariantViolation(implode("\n\n", $this->validationErrors));
        }

        foreach ($this->getTypeMap() as $name => $type) {
            if ($type->isBuiltInType()) {
                continue;
            }

            $type->assertValid();

            // Make sure type loader returns the same instance as registered in other places of schema
            if (isset($this->config->typeLoader)) {
                if ($this->loadType($name) !== $type) {
                    throw new InvariantViolation("Type loader returns different instance for {$name} than field/argument definitions. Make sure you always return the same instance for the same type name.");
                }
            }
        }
    }

    /**
     * Validate the schema and return any errors.
     *
     * This operation requires a full schema scan. Do not use in production environment.
     *
     * @return array<int, Error>
     *
     * @api
     */
    public function validate(): array
    {
        // If this Schema has already been validated, return the previous results.
        if (isset($this->validationErrors)) {
            return $this->validationErrors;
        }

        // Validate the schema, producing a list of errors.
        $context = new SchemaValidationContext($this);
        $context->validateRootTypes();
        $context->validateDirectives();
        $context->validateTypes();

        // Persist the results of validation before returning to ensure validation
        // does not run multiple times for this schema.
        return $this->validationErrors = $context->getErrors();
    }
}<|MERGE_RESOLUTION|>--- conflicted
+++ resolved
@@ -42,8 +42,6 @@
  *         ->setMutation($MyAppMutationRootType);
  *
  *     $schema = new GraphQL\Type\Schema($config);
- *
- * @phpstan-import-type SchemaConfigOptions from SchemaConfig
  */
 class Schema
 {
@@ -77,7 +75,7 @@
     public array $extensionASTNodes = [];
 
     /**
-     * @param SchemaConfig|SchemaConfigOptions $config
+     * @param SchemaConfig|array<string, mixed> $config
      *
      * @api
      */
@@ -86,7 +84,6 @@
         if (is_array($config)) {
             $config = SchemaConfig::create($config);
         }
-        $this->config = $config;
 
         // If this schema was built from a source known to be valid, then it may be
         // marked with assumeValid to avoid an additional type system validation.
@@ -94,55 +91,10 @@
             $this->validationErrors = [];
         }
 
-<<<<<<< HEAD
-        $this->extensionASTNodes = $config->extensionASTNodes;
-
-        $query = $config->query;
-        if ($query !== null) {
-            $this->resolvedTypes[$query->name] = $query;
-        }
-
-        $mutation = $config->mutation;
-        if ($mutation !== null) {
-            $this->resolvedTypes[$mutation->name] = $mutation;
-        }
-
-        $subscription = $config->subscription;
-        if ($subscription !== null) {
-            $this->resolvedTypes[$subscription->name] = $subscription;
-        }
-
-        $types = $config->types;
-        if (is_iterable($types)) {
-            foreach ($types as $typeOrLazyType) {
-                $type = static::resolveType($typeOrLazyType);
-
-                $typeName = $type->name;
-                if (isset($this->resolvedTypes[$typeName])) {
-                    if ($type !== $this->resolvedTypes[$typeName]) {
-                        throw new InvariantViolation("Schema must contain unique named types but contains multiple types named \"{$type}\" (see https://webonyx.github.io/graphql-php/type-definitions/#type-registry).");
-                    }
-                }
-
-                $this->resolvedTypes[$typeName] = $type;
-            }
-        } else {
-            // @phpstan-ignore-next-line not strictly enforced until we can use actual union types
-            assert(is_callable($types), '"types" must be iterable or callable if provided but got: ' . Utils::printSafe($types));
-        }
-
-        $this->resolvedTypes += Introspection::getTypes();
-
-        if (! isset($config->typeLoader)) {
-            // Perform full scan of the schema
-            $this->collectAllTypes();
-        }
-=======
         $this->astNode = $config->astNode;
         $this->extensionASTNodes = $config->extensionASTNodes;
 
         $this->config = $config;
->>>>>>> 153a7258
     }
 
     /**
@@ -157,32 +109,16 @@
     public function getTypeMap(): array
     {
         if (! $this->fullyLoaded) {
-<<<<<<< HEAD
-            $this->collectAllTypes();
-        }
-=======
             $types = $this->config->types;
             if (is_callable($types)) {
                 $types = $types();
             }
->>>>>>> 153a7258
 
             // Reset order of user provided types, since calls to getType() may have loaded them
             $this->resolvedTypes = [];
 
-<<<<<<< HEAD
-    private function collectAllTypes(): void
-    {
-        /** @var array<string, Type&NamedType> $typeMap */
-        $typeMap = [];
-
-        foreach ($this->resolvedTypes as $type) {
-            TypeInfo::extractTypes($type, $typeMap);
-        }
-=======
             foreach ($types as $typeOrLazyType) {
                 $type = self::resolveType($typeOrLazyType);
->>>>>>> 153a7258
 
                 $typeName = $type->name;
                 if (isset($this->resolvedTypes[$typeName])) {
@@ -211,24 +147,11 @@
                 }
             }
 
-<<<<<<< HEAD
-        $typesOrLazyTypes = $this->config->types;
-        // When types are set as iterable they are resolved in constructor
-        if (is_callable($typesOrLazyTypes)) {
-            $types = $typesOrLazyTypes();
-
-            // @phpstan-ignore-next-line not strictly enforced unless PHP supports function types
-            assert(is_iterable($types), 'Schema "types" callable must return iterable but got: ' . Utils::printSafe($types));
-
-            foreach ($types as $typeOrLazyType) {
-                TypeInfo::extractTypes(static::resolveType($typeOrLazyType), $typeMap);
-=======
             foreach ($this->getDirectives() as $directive) {
                 // @phpstan-ignore-next-line generics are not strictly enforceable, error will be caught during schema validation
                 if ($directive instanceof Directive) {
                     TypeInfo::extractTypesFromDirectives($directive, $allReferencedTypes);
                 }
->>>>>>> 153a7258
             }
             TypeInfo::extractTypes(Introspection::_schema(), $allReferencedTypes);
 
@@ -236,12 +159,7 @@
             $this->fullyLoaded = true;
         }
 
-<<<<<<< HEAD
-        $this->resolvedTypes = $typeMap;
-        $this->fullyLoaded = true;
-=======
         return $this->resolvedTypes;
->>>>>>> 153a7258
     }
 
     /**
@@ -358,9 +276,6 @@
         return $this->resolvedTypes[$name] = self::resolveType($type);
     }
 
-    /**
-     * Does the schema contain a type with the given name?
-     */
     public function hasType(string $name): bool
     {
         return $this->getType($name) !== null;
@@ -407,9 +322,6 @@
         if ($type instanceof Type) {
             return $type;
         }
-
-        // @phpstan-ignore-next-line Should not happen if used correctly
-        assert(is_callable($type), 'Expected type to be either a Type or a callable returning a type, got: ' . Utils::printSafe($type));
 
         return $type();
     }
@@ -551,8 +463,9 @@
             throw new InvariantViolation(implode("\n\n", $this->validationErrors));
         }
 
+        $internalTypes = Type::getStandardTypes() + Introspection::getTypes();
         foreach ($this->getTypeMap() as $name => $type) {
-            if ($type->isBuiltInType()) {
+            if (isset($internalTypes[$name])) {
                 continue;
             }
 
@@ -591,6 +504,8 @@
 
         // Persist the results of validation before returning to ensure validation
         // does not run multiple times for this schema.
-        return $this->validationErrors = $context->getErrors();
+        $this->validationErrors = $context->getErrors();
+
+        return $this->validationErrors;
     }
 }