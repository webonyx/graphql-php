<?php

declare(strict_types=1);

namespace GraphQL\Type;

use Generator;
use GraphQL\Error\Error;
use GraphQL\Error\InvariantViolation;
use GraphQL\GraphQL;
use GraphQL\Language\AST\SchemaDefinitionNode;
use GraphQL\Language\AST\SchemaTypeExtensionNode;
use GraphQL\Type\Definition\AbstractType;
use GraphQL\Type\Definition\Directive;
use GraphQL\Type\Definition\InterfaceType;
use GraphQL\Type\Definition\ObjectType;
use GraphQL\Type\Definition\Type;
use GraphQL\Type\Definition\UnionType;
use GraphQL\Utils\TypeInfo;
use GraphQL\Utils\Utils;
use Traversable;
use function array_values;
use function implode;
use function is_array;
use function is_callable;
use function sprintf;

/**
 * Schema Definition (see [related docs](type-system/schema.md))
 *
 * A Schema is created by supplying the root types of each type of operation:
 * query, mutation (optional) and subscription (optional). A schema definition is
 * then supplied to the validator and executor. Usage Example:
 *
 *     $schema = new GraphQL\Type\Schema([
 *       'query' => $MyAppQueryRootType,
 *       'mutation' => $MyAppMutationRootType,
 *     ]);
 *
 * Or using Schema Config instance:
 *
 *     $config = GraphQL\Type\SchemaConfig::create()
 *         ->setQuery($MyAppQueryRootType)
 *         ->setMutation($MyAppMutationRootType);
 *
 *     $schema = new GraphQL\Type\Schema($config);
 */
class Schema
{
    /** @var SchemaConfig */
    private $config;

    /**
     * Contains currently resolved schema types
     *
     * @var Type[]
     */
    private $resolvedTypes = [];

<<<<<<< HEAD
    /**
     * Lazily initialized.
     *
     * @var array<string, array<string, ObjectType>>
     */
=======
    /** @var array<string, array<string, ObjectType|UnionType>> */
>>>>>>> 45d84562
    private $possibleTypeMap;

    /**
     * True when $resolvedTypes contain all possible schema types
     *
     * @var bool
     */
    private $fullyLoaded = false;

    /** @var Error[] */
    private $validationErrors;

    /** @var SchemaTypeExtensionNode[] */
    public $extensionASTNodes = [];

    /**
     * @param mixed[]|SchemaConfig $config
     *
     * @api
     */
    public function __construct($config)
    {
        if (is_array($config)) {
            $config = SchemaConfig::create($config);
        }

        // If this schema was built from a source known to be valid, then it may be
        // marked with assumeValid to avoid an additional type system validation.
        if ($config->getAssumeValid()) {
            $this->validationErrors = [];
        } else {
            // Otherwise check for common mistakes during construction to produce
            // clear and early error messages.
            Utils::invariant(
                $config instanceof SchemaConfig,
                'Schema constructor expects instance of GraphQL\Type\SchemaConfig or an array with keys: %s; but got: %s',
                implode(
                    ', ',
                    [
                        'query',
                        'mutation',
                        'subscription',
                        'types',
                        'directives',
                        'typeLoader',
                    ]
                ),
                Utils::getVariableType($config)
            );
            Utils::invariant(
                ! $config->types || is_array($config->types) || is_callable($config->types),
                '"types" must be array or callable if provided but got: ' . Utils::getVariableType($config->types)
            );
            Utils::invariant(
                $config->directives === null || is_array($config->directives),
                '"directives" must be Array if provided but got: ' . Utils::getVariableType($config->directives)
            );
        }

        $this->config            = $config;
        $this->extensionASTNodes = $config->extensionASTNodes;

        if ($config->query !== null) {
            $this->resolvedTypes[$config->query->name] = $config->query;
        }
        if ($config->mutation !== null) {
            $this->resolvedTypes[$config->mutation->name] = $config->mutation;
        }
        if ($config->subscription !== null) {
            $this->resolvedTypes[$config->subscription->name] = $config->subscription;
        }
        if (is_array($this->config->types)) {
            foreach ($this->resolveAdditionalTypes() as $type) {
                if (isset($this->resolvedTypes[$type->name])) {
                    Utils::invariant(
                        $type === $this->resolvedTypes[$type->name],
                        sprintf(
                            'Schema must contain unique named types but contains multiple types named "%s" (see http://webonyx.github.io/graphql-php/type-system/#type-registry).',
                            $type
                        )
                    );
                }
                $this->resolvedTypes[$type->name] = $type;
            }
        }
        $this->resolvedTypes += Type::getStandardTypes() + Introspection::getTypes();

        if ($this->config->typeLoader) {
            return;
        }

        // Perform full scan of the schema
        $this->getTypeMap();
    }

    /**
     * @return Generator
     */
    private function resolveAdditionalTypes()
    {
        $types = $this->config->types ?? [];

        if (is_callable($types)) {
            $types = $types();
        }

        if (! is_array($types) && ! $types instanceof Traversable) {
            throw new InvariantViolation(sprintf(
                'Schema types callable must return array or instance of Traversable but got: %s',
                Utils::getVariableType($types)
            ));
        }

        foreach ($types as $index => $type) {
            $type = self::resolveType($type);
            if (! $type instanceof Type) {
                throw new InvariantViolation(sprintf(
                    'Each entry of schema types must be instance of GraphQL\Type\Definition\Type but entry at %s is %s',
                    $index,
                    Utils::printSafe($type)
                ));
            }
            yield $type;
        }
    }

    /**
     * Returns array of all types in this schema. Keys of this array represent type names, values are instances
     * of corresponding type definitions
     *
     * This operation requires full schema scan. Do not use in production environment.
     *
     * @return Type[]
     *
     * @api
     */
    public function getTypeMap()
    {
        if (! $this->fullyLoaded) {
            $this->resolvedTypes = $this->collectAllTypes();
            $this->fullyLoaded   = true;
        }

        return $this->resolvedTypes;
    }

    /**
     * @return Type[]
     */
    private function collectAllTypes()
    {
        $typeMap = [];
        foreach ($this->resolvedTypes as $type) {
            $typeMap = TypeInfo::extractTypes($type, $typeMap);
        }
        foreach ($this->getDirectives() as $directive) {
            if (! ($directive instanceof Directive)) {
                continue;
            }

            $typeMap = TypeInfo::extractTypesFromDirectives($directive, $typeMap);
        }
        // When types are set as array they are resolved in constructor
        if (is_callable($this->config->types)) {
            foreach ($this->resolveAdditionalTypes() as $type) {
                $typeMap = TypeInfo::extractTypes($type, $typeMap);
            }
        }

        return $typeMap;
    }

    /**
     * Returns a list of directives supported by this schema
     *
     * @return Directive[]
     *
     * @api
     */
    public function getDirectives()
    {
        return $this->config->directives ?? GraphQL::getStandardDirectives();
    }

    /**
     * @param string $operation
     *
     * @return ObjectType|null
     */
    public function getOperationType($operation)
    {
        switch ($operation) {
            case 'query':
                return $this->getQueryType();
            case 'mutation':
                return $this->getMutationType();
            case 'subscription':
                return $this->getSubscriptionType();
            default:
                return null;
        }
    }

    /**
     * Returns schema query type
     *
     * @return ObjectType
     *
     * @api
     */
    public function getQueryType() : ?Type
    {
        return $this->config->query;
    }

    /**
     * Returns schema mutation type
     *
     * @return ObjectType|null
     *
     * @api
     */
    public function getMutationType() : ?Type
    {
        return $this->config->mutation;
    }

    /**
     * Returns schema subscription
     *
     * @return ObjectType|null
     *
     * @api
     */
    public function getSubscriptionType() : ?Type
    {
        return $this->config->subscription;
    }

    /**
     * @return SchemaConfig
     *
     * @api
     */
    public function getConfig()
    {
        return $this->config;
    }

    /**
     * Returns type by its name
     *
     * @api
     */
    public function getType(string $name) : ?Type
    {
        if (! isset($this->resolvedTypes[$name])) {
            $type = $this->loadType($name);

            if (! $type) {
                return null;
            }
            $this->resolvedTypes[$name] = self::resolveType($type);
        }

        return $this->resolvedTypes[$name];
    }

    public function hasType(string $name) : bool
    {
        return $this->getType($name) !== null;
    }

    private function loadType(string $typeName) : ?Type
    {
        $typeLoader = $this->config->typeLoader;

        if (! $typeLoader) {
            return $this->defaultTypeLoader($typeName);
        }

        $type = $typeLoader($typeName);

        if (! $type instanceof Type) {
            throw new InvariantViolation(
                sprintf(
                    'Type loader is expected to return a callable or valid type "%s", but it returned %s',
                    $typeName,
                    Utils::printSafe($type)
                )
            );
        }

        if ($type->name !== $typeName) {
            throw new InvariantViolation(
                sprintf('Type loader is expected to return type "%s", but it returned "%s"', $typeName, $type->name)
            );
        }

        return $type;
    }

    private function defaultTypeLoader(string $typeName) : ?Type
    {
        // Default type loader simply falls back to collecting all types
        $typeMap = $this->getTypeMap();

        return $typeMap[$typeName] ?? null;
    }

    /**
     * @param Type|callable():Type $type
     */
    public static function resolveType($type) : Type
    {
        if (is_callable($type)) {
            return $type();
        }

        return $type;
    }

    /**
     * Returns all possible concrete types for given abstract type
     * (implementations for interfaces and members of union type for unions)
     *
     * This operation requires full schema scan. Do not use in production environment.
     *
     * @param InterfaceType|UnionType $abstractType
     *
     * @return array<Type&ObjectType>
     *
     * @api
     */
    public function getPossibleTypes(Type $abstractType) : array
    {
        $possibleTypeMap = $this->getPossibleTypeMap();

        return array_values($possibleTypeMap[$abstractType->name] ?? []);
    }

    /**
     * @return array<string, array<string, ObjectType|UnionType>>
     */
    private function getPossibleTypeMap() : array
    {
        if (! isset($this->possibleTypeMap)) {
            $this->possibleTypeMap = [];
            foreach ($this->getTypeMap() as $type) {
                if ($type instanceof ObjectType) {
                    foreach ($type->getInterfaces() as $interface) {
                        if (! ($interface instanceof InterfaceType)) {
                            continue;
                        }

                        $this->possibleTypeMap[$interface->name][$type->name] = $type;
                    }
                } elseif ($type instanceof UnionType) {
                    foreach ($type->getTypes() as $innerType) {
                        $this->possibleTypeMap[$type->name][$innerType->name] = $innerType;
                    }
                }
            }
        }

        return $this->possibleTypeMap;
    }

    /**
     * Returns true if object type is concrete type of given abstract type
     * (implementation for interfaces and members of union type for unions)
     *
     * @api
     */
    public function isPossibleType(AbstractType $abstractType, ObjectType $possibleType) : bool
    {
        if ($abstractType instanceof InterfaceType) {
            return $possibleType->implementsInterface($abstractType);
        }

        if ($abstractType instanceof UnionType) {
            return $abstractType->isPossibleType($possibleType);
        }

        throw InvariantViolation::shouldNotHappen();
    }

    /**
     * Returns instance of directive by name
     *
     * @api
     */
    public function getDirective(string $name) : ?Directive
    {
        foreach ($this->getDirectives() as $directive) {
            if ($directive->name === $name) {
                return $directive;
            }
        }

        return null;
    }

    public function getAstNode() : ?SchemaDefinitionNode
    {
        return $this->config->getAstNode();
    }

    /**
     * Validates schema.
     *
     * This operation requires full schema scan. Do not use in production environment.
     *
     * @throws InvariantViolation
     *
     * @api
     */
    public function assertValid()
    {
        $errors = $this->validate();

        if ($errors) {
            throw new InvariantViolation(implode("\n\n", $this->validationErrors));
        }

        $internalTypes = Type::getStandardTypes() + Introspection::getTypes();
        foreach ($this->getTypeMap() as $name => $type) {
            if (isset($internalTypes[$name])) {
                continue;
            }

            $type->assertValid();

            // Make sure type loader returns the same instance as registered in other places of schema
            if (! $this->config->typeLoader) {
                continue;
            }

            Utils::invariant(
                $this->loadType($name) === $type,
                sprintf(
                    'Type loader returns different instance for %s than field/argument definitions. Make sure you always return the same instance for the same type name.',
                    $name
                )
            );
        }
    }

    /**
     * Validates schema.
     *
     * This operation requires full schema scan. Do not use in production environment.
     *
     * @return InvariantViolation[]|Error[]
     *
     * @api
     */
    public function validate()
    {
        // If this Schema has already been validated, return the previous results.
        if ($this->validationErrors !== null) {
            return $this->validationErrors;
        }
        // Validate the schema, producing a list of errors.
        $context = new SchemaValidationContext($this);
        $context->validateRootTypes();
        $context->validateDirectives();
        $context->validateTypes();

        // Persist the results of validation before returning to ensure validation
        // does not run multiple times for this schema.
        $this->validationErrors = $context->getErrors();

        return $this->validationErrors;
    }
}<|MERGE_RESOLUTION|>--- conflicted
+++ resolved
@@ -57,15 +57,11 @@
      */
     private $resolvedTypes = [];
 
-<<<<<<< HEAD
     /**
      * Lazily initialized.
      *
-     * @var array<string, array<string, ObjectType>>
-     */
-=======
-    /** @var array<string, array<string, ObjectType|UnionType>> */
->>>>>>> 45d84562
+     * @var array<string, array<string, ObjectType|UnionType>>
+     */
     private $possibleTypeMap;
 
     /**
