<?php

declare(strict_types=1);

namespace GraphQL\Type;

use Generator;
use GraphQL\Error\Error;
use GraphQL\Error\InvariantViolation;
use GraphQL\GraphQL;
use GraphQL\Language\AST\SchemaDefinitionNode;
use GraphQL\Language\AST\SchemaTypeExtensionNode;
use GraphQL\Type\Definition\AbstractType;
use GraphQL\Type\Definition\Directive;
use GraphQL\Type\Definition\ImplementingType;
use GraphQL\Type\Definition\InterfaceType;
use GraphQL\Type\Definition\NamedType;
use GraphQL\Type\Definition\ObjectType;
use GraphQL\Type\Definition\Type;
use GraphQL\Type\Definition\UnionType;
use GraphQL\Utils\InterfaceImplementations;
use GraphQL\Utils\TypeInfo;
use GraphQL\Utils\Utils;
use InvalidArgumentException;
<<<<<<< HEAD
use Traversable;
use function array_map;
=======

>>>>>>> cc20f9ea
use function get_class;
use function implode;
use function is_array;
use function is_callable;
use function is_iterable;
use function sprintf;

/**
 * Schema Definition (see [schema definition docs](schema-definition.md))
 *
 * A Schema is created by supplying the root types of each type of operation:
 * query, mutation (optional) and subscription (optional). A schema definition is
 * then supplied to the validator and executor. Usage Example:
 *
 *     $schema = new GraphQL\Type\Schema([
 *       'query' => $MyAppQueryRootType,
 *       'mutation' => $MyAppMutationRootType,
 *     ]);
 *
 * Or using Schema Config instance:
 *
 *     $config = GraphQL\Type\SchemaConfig::create()
 *         ->setQuery($MyAppQueryRootType)
 *         ->setMutation($MyAppMutationRootType);
 *
 *     $schema = new GraphQL\Type\Schema($config);
 */
class Schema
{
    private SchemaConfig $config;

    /**
     * Contains currently resolved schema types
     *
<<<<<<< HEAD
     * @var Type[]
     */
    private $resolvedTypes = [];
=======
     * @var array<string, Type&NamedType>
     */
    private array $resolvedTypes = [];
>>>>>>> cc20f9ea

    /**
     * Lazily initialised.
     *
     * @var array<string, InterfaceImplementations>
     */
    private array $implementationsMap;

    /**
     * True when $resolvedTypes contains all possible schema types.
     */
    private bool $fullyLoaded = false;

    /** @var array<int, Error> */
    private array $validationErrors;

    /** @var array<int, SchemaTypeExtensionNode> */
    public array $extensionASTNodes = [];

    /**
     * @param SchemaConfig|array<string, mixed> $config
     *
     * @api
     */
    public function __construct($config)
    {
        if (is_array($config)) {
            $config = SchemaConfig::create($config);
        }

        // If this schema was built from a source known to be valid, then it may be
        // marked with assumeValid to avoid an additional type system validation.
        if ($config->getAssumeValid()) {
            $this->validationErrors = [];
        }

        $this->config            = $config;
        $this->extensionASTNodes = $config->extensionASTNodes;

        // TODO can we make the following assumption hold true?
        // No need to check for the existence of the root query type
        // since we already validated the schema thus it must exist.
        $query = $config->query;
        if ($query !== null) {
            $this->resolvedTypes[$query->name] = $query;
        }

        $mutation = $config->mutation;
        if ($mutation !== null) {
            $this->resolvedTypes[$mutation->name] = $mutation;
        }

        $subscription = $config->subscription;
        if ($subscription !== null) {
            $this->resolvedTypes[$subscription->name] = $subscription;
        }

        $types = $this->config->types;
        if (is_array($types)) {
            foreach ($this->resolveAdditionalTypes() as $type) {
                $typeName = $type->name;
                if (isset($this->resolvedTypes[$typeName])) {
                    Utils::invariant(
                        $type === $this->resolvedTypes[$typeName],
                        'Schema must contain unique named types but contains multiple types named "' . $type . '" (see https://webonyx.github.io/graphql-php/type-definitions/#type-registry).'
                    );
                }

                $this->resolvedTypes[$typeName] = $type;
            }
        // @phpstan-ignore-next-line not strictly enforced until we can use actual union types
        } elseif (! is_callable($types)) {
            throw new InvariantViolation(
                '"types" must be array or callable if provided but got: ' . Utils::getVariableType($types)
            );
        }

        $this->resolvedTypes += Introspection::getTypes();

        if (isset($this->config->typeLoader)) {
            return;
        }

        // Perform full scan of the schema
        $this->getTypeMap();
    }

    private function resolveAdditionalTypes(): Generator
    {
        $types = $this->config->types;

        if (is_callable($types)) {
            $types = $types();
        }

        // @phpstan-ignore-next-line not strictly enforced unless PHP supports function types
        if (! is_iterable($types)) {
            $notIterable = Utils::getVariableType($types);

            throw new InvariantViolation("Schema types callable must return iterable but got: {$notIterable}");
        }

        foreach ($types as $type) {
            yield self::resolveType($type);
        }
    }

    /**
     * Returns all types in this schema.
     *
     * This operation requires a full schema scan. Do not use in production environment.
     *
     * @return array<string, Type&NamedType> Keys represent type names, values are instances of corresponding type definitions
     *
     * @api
     */
    public function getTypeMap(): array
    {
        if (! $this->fullyLoaded) {
            $this->resolvedTypes = $this->collectAllTypes();
            $this->fullyLoaded   = true;
        }

        return $this->resolvedTypes;
    }

    /**
     * @return array<Type&NamedType>
     */
    private function collectAllTypes(): array
    {
        /** @var array<Type&NamedType> $typeMap */
        $typeMap = [];
        foreach ($this->resolvedTypes as $type) {
            TypeInfo::extractTypes($type, $typeMap);
        }

        foreach ($this->getDirectives() as $directive) {
            // @phpstan-ignore-next-line generics are not strictly enforceable, error will be caught during schema validation
            if (! $directive instanceof Directive) {
                continue;
            }

            TypeInfo::extractTypesFromDirectives($directive, $typeMap);
        }

        // When types are set as array they are resolved in constructor
        if (is_callable($this->config->types)) {
            foreach ($this->resolveAdditionalTypes() as $type) {
                TypeInfo::extractTypes($type, $typeMap);
            }
        }

        return $typeMap;
    }

    /**
     * Returns a list of directives supported by this schema
     *
     * @return array<Directive>
     *
     * @api
     */
    public function getDirectives(): array
    {
        return $this->config->directives ?? GraphQL::getStandardDirectives();
    }

    public function getOperationType(string $operation): ?ObjectType
    {
        switch ($operation) {
            case 'query':
                return $this->getQueryType();

            case 'mutation':
                return $this->getMutationType();

            case 'subscription':
                return $this->getSubscriptionType();

            default:
                return null;
        }
    }

    /**
     * Returns root query type.
     *
     * @api
     */
    public function getQueryType(): ?ObjectType
    {
        return $this->config->query;
    }

    /**
     * Returns root mutation type.
     *
     * @api
     */
    public function getMutationType(): ?ObjectType
    {
        return $this->config->mutation;
    }

    /**
     * Returns schema subscription
     *
     * @api
     */
    public function getSubscriptionType(): ?ObjectType
    {
        return $this->config->subscription;
    }

    /**
     * @api
     */
    public function getConfig(): SchemaConfig
    {
        return $this->config;
    }

    /**
     * Returns a type by name.
     *
     * @return (Type&NamedType)|null
     *
     * @api
     */
    public function getType(string $name): ?Type
    {
        if (! isset($this->resolvedTypes[$name])) {
            $type = Type::getStandardTypes()[$name]
                ?? $this->loadType($name);

            if ($type === null) {
                return null;
            }

            $this->resolvedTypes[$name] = self::resolveType($type);
        }

        return $this->resolvedTypes[$name];
    }

    public function hasType(string $name): bool
    {
        return $this->getType($name) !== null;
    }

    /**
     * @return (Type&NamedType)|null
     */
    private function loadType(string $typeName): ?Type
    {
        $typeLoader = $this->config->typeLoader;

        if ($typeLoader === null) {
            return $this->defaultTypeLoader($typeName);
        }

        $type = $typeLoader($typeName);

        // @phpstan-ignore-next-line not strictly enforceable unless PHP gets function types
        if (! $type instanceof Type) {
            $notType = Utils::printSafe($type);

            throw new InvariantViolation(
                "Type loader is expected to return a callable or valid type \"$typeName\", but it returned {$notType}"
            );
        }

        if ($type->name !== $typeName) {
            throw new InvariantViolation(
                'Type loader is expected to return type "' . $typeName . '", but it returned "' . $type->name . '"'
            );
        }

        return $type;
    }

    /**
     * @return (Type&NamedType)|null
     */
    private function defaultTypeLoader(string $typeName): ?Type
    {
        // Default type loader simply falls back to collecting all types
        return $this->getTypeMap()[$typeName] ?? null;
    }

    /**
     * @param Type|callable $type
     * @phpstan-param T|callable():T $type
     *
     * @phpstan-return T
     *
     * @template T of Type
     */
    public static function resolveType($type): Type
    {
        if ($type instanceof Type) {
            /** @phpstan-var T $type */
            return $type;
        }

        return $type();
    }

    /**
     * Returns all possible concrete types for given abstract type
     * (implementations for interfaces and members of union type for unions)
     *
     * This operation requires full schema scan. Do not use in production environment.
     *
     * @param InterfaceType|UnionType $abstractType
     *
     * @return array<ObjectType>
     *
     * @api
     */
    public function getPossibleTypes(Type $abstractType): array
    {
        return $abstractType instanceof UnionType
            ? $abstractType->getTypes()
            : $this->getImplementations($abstractType)->objects();
    }

    /**
     * Returns all types that implement a given interface type.
     *
     * This operation requires full schema scan. Do not use in production environment.
     *
     * @api
     */
    public function getImplementations(InterfaceType $abstractType): InterfaceImplementations
    {
        return $this->collectImplementations()[$abstractType->name];
    }

    /**
     * @return array<string, InterfaceImplementations>
     */
    private function collectImplementations(): array
    {
        if (! isset($this->implementationsMap)) {
            $this->implementationsMap = [];

            /** @var array<string, array<string, Type>> $foundImplementations */
            $foundImplementations = [];
            foreach ($this->getTypeMap() as $type) {
                if ($type instanceof InterfaceType) {
                    if (! isset($foundImplementations[$type->name])) {
                        $foundImplementations[$type->name] = ['objects' => [], 'interfaces' => []];
                    }

                    foreach ($type->getInterfaces() as $iface) {
                        if (! isset($foundImplementations[$iface->name])) {
                            $foundImplementations[$iface->name] = ['objects' => [], 'interfaces' => []];
                        }

                        $foundImplementations[$iface->name]['interfaces'][] = $type;
                    }
                } elseif ($type instanceof ObjectType) {
                    foreach ($type->getInterfaces() as $iface) {
                        if (! isset($foundImplementations[$iface->name])) {
                            $foundImplementations[$iface->name] = ['objects' => [], 'interfaces' => []];
                        }

                        $foundImplementations[$iface->name]['objects'][] = $type;
                    }
                }
            }

            foreach ($foundImplementations as $name => $implementations) {
                $this->implementationsMap[$name] = new InterfaceImplementations($implementations['objects'], $implementations['interfaces']);
            }
        }

        return $this->implementationsMap;
    }

    /**
     * Returns true if the given type is a sub type of the given abstract type.
     *
     * @param UnionType|InterfaceType  $abstractType
     * @param ObjectType|InterfaceType $maybeSubType
     *
     * @api
     */
    public function isSubType(AbstractType $abstractType, ImplementingType $maybeSubType): bool
    {
        if ($abstractType instanceof InterfaceType) {
            return $maybeSubType->implementsInterface($abstractType);
        }

<<<<<<< HEAD
=======
        // @phpstan-ignore-next-line necessary until function can be type hinted with actual union type
>>>>>>> cc20f9ea
        if ($abstractType instanceof UnionType) {
            return $abstractType->isPossibleType($maybeSubType);
        }

<<<<<<< HEAD
        throw new InvalidArgumentException(sprintf('$abstractType must be of type UnionType|InterfaceType got: %s.', get_class($abstractType)));
=======
        // @phpstan-ignore-next-line necessary until function can be type hinted with actual union type
        throw new InvalidArgumentException('$abstractType must be of type UnionType|InterfaceType got: ' . get_class($abstractType) . '.');
>>>>>>> cc20f9ea
    }

    /**
     * Returns instance of directive by name
     *
     * @api
     */
    public function getDirective(string $name): ?Directive
    {
        foreach ($this->getDirectives() as $directive) {
            if ($directive->name === $name) {
                return $directive;
            }
        }

        return null;
    }

    public function getAstNode(): ?SchemaDefinitionNode
    {
        return $this->config->getAstNode();
    }

    /**
     * Throws if the schema is not valid.
     *
     * This operation requires a full schema scan. Do not use in production environment.
     *
     * @throws InvariantViolation
     *
     * @api
     */
    public function assertValid(): void
    {
        $errors = $this->validate();

        if ($errors !== []) {
            throw new InvariantViolation(implode("\n\n", $this->validationErrors));
        }

        $internalTypes = Type::getStandardTypes() + Introspection::getTypes();
        foreach ($this->getTypeMap() as $name => $type) {
            if (isset($internalTypes[$name])) {
                continue;
            }

            $type->assertValid();

            // Make sure type loader returns the same instance as registered in other places of schema
            if ($this->config->typeLoader === null) {
                continue;
            }

            Utils::invariant(
                $this->loadType($name) === $type,
                sprintf(
                    'Type loader returns different instance for %s than field/argument definitions. Make sure you always return the same instance for the same type name.',
                    $name
                )
            );
        }
    }

    /**
     * Validate the schema and return any errors.
     *
     * This operation requires a full schema scan. Do not use in production environment.
     *
     * @return array<int, Error>
     *
     * @api
     */
    public function validate(): array
    {
        // If this Schema has already been validated, return the previous results.
        if (isset($this->validationErrors)) {
            return $this->validationErrors;
        }

        // Validate the schema, producing a list of errors.
        $context = new SchemaValidationContext($this);
        $context->validateRootTypes();
        $context->validateDirectives();
        $context->validateTypes();

        // Persist the results of validation before returning to ensure validation
        // does not run multiple times for this schema.
        $this->validationErrors = $context->getErrors();

        return $this->validationErrors;
    }
}<|MERGE_RESOLUTION|>--- conflicted
+++ resolved
@@ -22,12 +22,7 @@
 use GraphQL\Utils\TypeInfo;
 use GraphQL\Utils\Utils;
 use InvalidArgumentException;
-<<<<<<< HEAD
-use Traversable;
-use function array_map;
-=======
-
->>>>>>> cc20f9ea
+
 use function get_class;
 use function implode;
 use function is_array;
@@ -62,15 +57,9 @@
     /**
      * Contains currently resolved schema types
      *
-<<<<<<< HEAD
-     * @var Type[]
-     */
-    private $resolvedTypes = [];
-=======
      * @var array<string, Type&NamedType>
      */
     private array $resolvedTypes = [];
->>>>>>> cc20f9ea
 
     /**
      * Lazily initialised.
@@ -467,20 +456,13 @@
             return $maybeSubType->implementsInterface($abstractType);
         }
 
-<<<<<<< HEAD
-=======
         // @phpstan-ignore-next-line necessary until function can be type hinted with actual union type
->>>>>>> cc20f9ea
         if ($abstractType instanceof UnionType) {
             return $abstractType->isPossibleType($maybeSubType);
         }
 
-<<<<<<< HEAD
-        throw new InvalidArgumentException(sprintf('$abstractType must be of type UnionType|InterfaceType got: %s.', get_class($abstractType)));
-=======
         // @phpstan-ignore-next-line necessary until function can be type hinted with actual union type
         throw new InvalidArgumentException('$abstractType must be of type UnionType|InterfaceType got: ' . get_class($abstractType) . '.');
->>>>>>> cc20f9ea
     }
 
     /**
