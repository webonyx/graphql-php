--- conflicted
+++ resolved
@@ -30,17 +30,6 @@
  * @phpstan-type TypeLoader callable(string $typeName): ((Type&NamedType)|null)
  * @phpstan-type Types iterable<Type&NamedType>|(callable(): iterable<Type&NamedType>)
  * @phpstan-type SchemaConfigOptions array{
-<<<<<<< HEAD
- *   query?: ObjectType,
- *   mutation?: ObjectType,
- *   subscription?: ObjectType,
- *   types?: Types,
- *   directives?: array<Directive>,
- *   typeLoader?: TypeLoader,
- *   assumeValid?: bool,
- *   astNode?: SchemaDefinitionNode|null,
- *   extensionASTNodes?: array<SchemaTypeExtensionNode>,
-=======
  *   query?: ObjectType|null,
  *   mutation?: ObjectType|null,
  *   subscription?: ObjectType|null,
@@ -50,7 +39,6 @@
  *   assumeValid?: bool|null,
  *   astNode?: SchemaDefinitionNode|null,
  *   extensionASTNodes?: array<SchemaExtensionNode>|null,
->>>>>>> 6e01d94d
  * }
  */
 class SchemaConfig
