<?php declare(strict_types=1);

namespace GraphQL\Type\Definition;

use GraphQL\Language\AST\DirectiveDefinitionNode;
use GraphQL\Language\DirectiveLocation;

/**
 * @phpstan-import-type ArgumentListConfig from Argument
 *
 * @phpstan-type DirectiveConfig array{
 *   name: string,
 *   description?: string|null,
 *   args?: ArgumentListConfig|null,
 *   locations: array<string>,
 *   isRepeatable?: bool|null,
 *   astNode?: DirectiveDefinitionNode|null
 * }
 */
class Directive
{
    public const DEFAULT_DEPRECATION_REASON = 'No longer supported';

    public const INCLUDE_NAME = 'include';
    public const IF_ARGUMENT_NAME = 'if';
    public const SKIP_NAME = 'skip';
    public const DEPRECATED_NAME = 'deprecated';
    public const REASON_ARGUMENT_NAME = 'reason';
    public const ONE_OF_NAME = 'oneOf';

    /**
     * Lazily initialized.
     *
     * @var array<string, Directive>|null
     */
    protected static ?array $internalDirectives = null;

    public string $name;

    public ?string $description;

    /** @var array<int, Argument> */
    public array $args;

    public bool $isRepeatable;

    /** @var array<string> */
    public array $locations;

    public ?DirectiveDefinitionNode $astNode;

    /**
     * @var array<string, mixed>
     *
     * @phpstan-var DirectiveConfig
     */
    public array $config;

    /**
     * @param array<string, mixed> $config
     *
     * @phpstan-param DirectiveConfig $config
     */
    public function __construct(array $config)
    {
        $this->name = $config['name'];
        $this->description = $config['description'] ?? null;
        $this->args = isset($config['args'])
            ? Argument::listFromConfig($config['args'])
            : [];
        $this->isRepeatable = $config['isRepeatable'] ?? false;
        $this->locations = $config['locations'];
        $this->astNode = $config['astNode'] ?? null;

        $this->config = $config;
    }

    /** @return array<string, Directive> */
    public static function getInternalDirectives(): array
    {
        return [
            self::INCLUDE_NAME => self::includeDirective(),
            self::SKIP_NAME => self::skipDirective(),
            self::DEPRECATED_NAME => self::deprecatedDirective(),
            self::ONE_OF_NAME => self::oneOfDirective(),
        ];
    }

    public static function includeDirective(): Directive
    {
        return self::$internalDirectives[self::INCLUDE_NAME] ??= new self([
            'name' => self::INCLUDE_NAME,
            'description' => 'Directs the executor to include this field or fragment only when the `if` argument is true.',
            'locations' => [
                DirectiveLocation::FIELD,
                DirectiveLocation::FRAGMENT_SPREAD,
                DirectiveLocation::INLINE_FRAGMENT,
            ],
            'args' => [
                self::IF_ARGUMENT_NAME => [
                    'type' => Type::nonNull(Type::boolean()),
                    'description' => 'Included when true.',
                ],
            ],
        ]);
    }

    public static function skipDirective(): Directive
    {
        return self::$internalDirectives[self::SKIP_NAME] ??= new self([
            'name' => self::SKIP_NAME,
            'description' => 'Directs the executor to skip this field or fragment when the `if` argument is true.',
            'locations' => [
                DirectiveLocation::FIELD,
                DirectiveLocation::FRAGMENT_SPREAD,
                DirectiveLocation::INLINE_FRAGMENT,
            ],
            'args' => [
                self::IF_ARGUMENT_NAME => [
                    'type' => Type::nonNull(Type::boolean()),
                    'description' => 'Skipped when true.',
                ],
            ],
        ]);
    }

    public static function deprecatedDirective(): Directive
    {
        return self::$internalDirectives[self::DEPRECATED_NAME] ??= new self([
            'name' => self::DEPRECATED_NAME,
            'description' => 'Marks an element of a GraphQL schema as no longer supported.',
            'locations' => [
                DirectiveLocation::FIELD_DEFINITION,
                DirectiveLocation::ENUM_VALUE,
                DirectiveLocation::ARGUMENT_DEFINITION,
                DirectiveLocation::INPUT_FIELD_DEFINITION,
            ],
            'args' => [
                self::REASON_ARGUMENT_NAME => [
                    'type' => Type::string(),
                    'description' => 'Explains why this element was deprecated, usually also including a suggestion for how to access supported similar data. Formatted using the Markdown syntax, as specified by [CommonMark](https://commonmark.org/).',
                    'defaultValue' => self::DEFAULT_DEPRECATION_REASON,
                ],
            ],
        ]);
    }

<<<<<<< HEAD
    /** @throws InvariantViolation */
    public static function oneOfDirective(): Directive
    {
        return self::$internalDirectives[self::ONE_OF_NAME] ??= new self([
            'name' => self::ONE_OF_NAME,
            'description' => 'Indicates that an input object is a oneof input object and exactly one of the input fields must be specified.',
            'locations' => [
                DirectiveLocation::INPUT_OBJECT,
            ],
            'args' => [],
        ]);
    }

    /** @throws InvariantViolation */
=======
>>>>>>> 0e11cd04
    public static function isSpecifiedDirective(Directive $directive): bool
    {
        return array_key_exists($directive->name, self::getInternalDirectives());
    }

    public static function resetCachedInstances(): void
    {
        self::$internalDirectives = null;
    }
}<|MERGE_RESOLUTION|>--- conflicted
+++ resolved
@@ -145,8 +145,6 @@
         ]);
     }
 
-<<<<<<< HEAD
-    /** @throws InvariantViolation */
     public static function oneOfDirective(): Directive
     {
         return self::$internalDirectives[self::ONE_OF_NAME] ??= new self([
@@ -159,9 +157,6 @@
         ]);
     }
 
-    /** @throws InvariantViolation */
-=======
->>>>>>> 0e11cd04
     public static function isSpecifiedDirective(Directive $directive): bool
     {
         return array_key_exists($directive->name, self::getInternalDirectives());
