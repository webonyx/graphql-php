--- conflicted
+++ resolved
@@ -107,6 +107,9 @@
      * @var mixed[]
      */
     public $variableValues = [];
+
+    /** @var QueryPlan */
+    private $queryPlan;
 
     /**
      * @param FieldNode[]              $fieldNodes
@@ -195,18 +198,6 @@
         return $fields;
     }
 
-<<<<<<< HEAD
-    public function lookAhead(string ...$options) : QueryPlan
-    {
-        return new QueryPlan(
-            $this->parentType,
-            $this->schema,
-            $this->fieldNodes,
-            $this->variableValues,
-            $this->fragments,
-            $options
-        );
-=======
     /**
      * @param mixed[] $options
      */
@@ -224,7 +215,6 @@
         }
 
         return $this->queryPlan;
->>>>>>> 6c5c4fc1
     }
 
     /**
