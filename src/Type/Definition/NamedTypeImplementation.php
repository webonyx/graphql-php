<?php declare(strict_types=1);

namespace GraphQL\Type\Definition;

use function array_key_exists;
use GraphQL\Error\InvariantViolation;
use function preg_replace;
use ReflectionClass;

/**
 * @see NamedType
 */
trait NamedTypeImplementation
{
    public string $name;

    public ?string $description;

    public function toString(): string
    {
        return $this->name;
    }

    protected function inferName(): string
    {
        if (isset($this->name)) {
            return $this->name;
        }

        // If class is extended - infer name from className
        // QueryType -> Type
        // SomeOtherType -> SomeOther
        $reflection = new ReflectionClass($this);
        $name = $reflection->getShortName();

<<<<<<< HEAD
        if ($reflection->getNamespaceName() !== __NAMESPACE__) {
            return preg_replace('~Type$~', '', $name);
=======
        if (__NAMESPACE__ !== $reflection->getNamespaceName()) {
            $withoutPrefixType = preg_replace('~Type$~', '', $name);
            assert(is_string($withoutPrefixType), 'regex is statically known to be correct');

            return $withoutPrefixType;
>>>>>>> cf0c6939
        }

        throw new InvariantViolation('Must provide name for Type.');
    }

    public function isBuiltInType(): bool
    {
        return array_key_exists($this->name, Type::getAllBuiltInTypes());
    }
}<|MERGE_RESOLUTION|>--- conflicted
+++ resolved
@@ -33,16 +33,11 @@
         $reflection = new ReflectionClass($this);
         $name = $reflection->getShortName();
 
-<<<<<<< HEAD
-        if ($reflection->getNamespaceName() !== __NAMESPACE__) {
-            return preg_replace('~Type$~', '', $name);
-=======
         if (__NAMESPACE__ !== $reflection->getNamespaceName()) {
             $withoutPrefixType = preg_replace('~Type$~', '', $name);
             assert(is_string($withoutPrefixType), 'regex is statically known to be correct');
 
             return $withoutPrefixType;
->>>>>>> cf0c6939
         }
 
         throw new InvariantViolation('Must provide name for Type.');
