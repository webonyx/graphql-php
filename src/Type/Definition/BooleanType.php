<?php

declare(strict_types=1);

namespace GraphQL\Type\Definition;

use GraphQL\Error\Error;
use GraphQL\Language\AST\BooleanValueNode;
use GraphQL\Language\AST\Node;
use GraphQL\Utils\Utils;

use function is_bool;

class BooleanType extends ScalarType
{
<<<<<<< HEAD
    public $name = Type::BOOLEAN;

    public $description = 'The `Boolean` scalar type represents `true` or `false`.';
=======
    public string $name = Type::BOOLEAN;

    public ?string $description = 'The `Boolean` scalar type represents `true` or `false`.';
>>>>>>> d8ccdfe7

    /**
     * Serialize the given value to a Boolean.
     *
     * The GraphQL spec leaves this up to the implementations, so we just do what
     * PHP does natively to make this intuitive for developers.
     */
    public function serialize($value): bool
    {
        return (bool) $value;
    }

    public function parseValue($value): bool
    {
        if (is_bool($value)) {
            return $value;
        }

        throw new Error('Boolean cannot represent a non boolean value: ' . Utils::printSafe($value));
    }

    public function parseLiteral(Node $valueNode, ?array $variables = null): bool
    {
        if ($valueNode instanceof BooleanValueNode) {
            return $valueNode->value;
        }

        // Intentionally without message, as all information already in wrapped Exception
        throw new Error();
    }
}<|MERGE_RESOLUTION|>--- conflicted
+++ resolved
@@ -13,15 +13,9 @@
 
 class BooleanType extends ScalarType
 {
-<<<<<<< HEAD
-    public $name = Type::BOOLEAN;
-
-    public $description = 'The `Boolean` scalar type represents `true` or `false`.';
-=======
     public string $name = Type::BOOLEAN;
 
     public ?string $description = 'The `Boolean` scalar type represents `true` or `false`.';
->>>>>>> d8ccdfe7
 
     /**
      * Serialize the given value to a Boolean.
