--- conflicted
+++ resolved
@@ -179,11 +179,7 @@
 
                 $subfields       = [];
                 $subImplementors = [];
-<<<<<<< HEAD
-                if (isset($selectionNode->selectionSet)) {
-=======
-                if ($selectionNode->selectionSet !== null) {
->>>>>>> 0402b008
+                if (isset($selectionNode->selectionSet !== null)) {
                     $subfields = $this->analyzeSubFields($selectionType, $selectionNode->selectionSet, $subImplementors);
                 }
 
