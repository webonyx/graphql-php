--- conflicted
+++ resolved
@@ -143,16 +143,9 @@
                 throw new InvariantViolation("Expecting instance of {$typeClass}, got {$notType}");
             }
 
-<<<<<<< HEAD
             if (! in_array($type->name, self::STANDARD_TYPE_NAMES, true)) {
                 $standardTypeNames = implode(', ', self::STANDARD_TYPE_NAMES);
                 $notStandardTypeName = Utils::printSafe($type->name);
-
-=======
-            if (! isset($type->name, $standardTypes[$type->name])) {
-                $standardTypeNames = implode(', ', array_keys($standardTypes));
-                $notStandardTypeName = Utils::printSafe($type->name ?? null);
->>>>>>> 153a7258
                 throw new InvariantViolation("Expecting one of the following names for a standard type: {$standardTypeNames}; got {$notStandardTypeName}");
             }
 
