--- conflicted
+++ resolved
@@ -68,25 +68,7 @@
     public $resolveFieldFn;
 
     /**
-<<<<<<< HEAD
-     * Lazily initialized.
-     *
-     * @var array<int, InterfaceType>
-     */
-    private $interfaces;
-
-    /**
-     * Lazily initialized.
-     *
-     * @var array<string, InterfaceType>
-     */
-    private $interfaceMap;
-
-    /**
-     * @param mixed[] $config
-=======
      * @param array<string, mixed> $config
->>>>>>> cc20f9ea
      */
     public function __construct(array $config)
     {
@@ -119,55 +101,9 @@
         return $type;
     }
 
-<<<<<<< HEAD
-    public function implementsInterface(InterfaceType $interfaceType) : bool
-    {
-        if (! isset($this->interfaceMap)) {
-            $this->interfaceMap = [];
-            foreach ($this->getInterfaces() as $interface) {
-                /** @var Type&InterfaceType $interface */
-                $interface                            = Schema::resolveType($interface);
-                $this->interfaceMap[$interface->name] = $interface;
-            }
-        }
-
-        return isset($this->interfaceMap[$interfaceType->name]);
-    }
-
-    /**
-     * @return array<int, InterfaceType>
-     */
-    public function getInterfaces() : array
-    {
-        if (! isset($this->interfaces)) {
-            $interfaces = $this->config['interfaces'] ?? [];
-            if (is_callable($interfaces)) {
-                $interfaces = $interfaces();
-            }
-
-            if ($interfaces !== null && ! is_array($interfaces)) {
-                throw new InvariantViolation(
-                    sprintf('%s interfaces must be an Array or a callable which returns an Array.', $this->name)
-                );
-            }
-
-            /** @var InterfaceType[] $interfaces */
-            $interfaces = array_map([Schema::class, 'resolveType'], $interfaces ?? []);
-
-            $this->interfaces = $interfaces;
-        }
-
-        return $this->interfaces;
-    }
-
-    /**
-     * @param mixed $value
-     * @param mixed $context
-=======
     /**
      * @param mixed $objectValue The resolved value for the object type
      * @param mixed $context     The context that was passed to GraphQL::execute()
->>>>>>> cc20f9ea
      *
      * @return bool|Deferred|null
      */
