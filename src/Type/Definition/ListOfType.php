<?php

declare(strict_types=1);

namespace GraphQL\Type\Definition;

<<<<<<< HEAD
/**
 * Class ListOfType
 */
=======
>>>>>>> 231919fb
class ListOfType extends Type implements WrappingType, OutputType, NullableType, InputType
{
    /** @var ObjectType|InterfaceType|UnionType|ScalarType|InputObjectType|EnumType */
    public $ofType;

    /**
     * @param callable|Type $type
     */
    public function __construct($type)
    {
        $this->ofType = Type::assertType($type);
    }

    public function toString() : string
    {
        return '[' . $this->ofType->toString() . ']';
    }

    /**
     * @param bool $recurse
     *
     * @return ObjectType|InterfaceType|UnionType|ScalarType|InputObjectType|EnumType
     */
    public function getWrappedType($recurse = false)
    {
        $type = $this->ofType;

        return $recurse && $type instanceof WrappingType ? $type->getWrappedType($recurse) : $type;
    }
}<|MERGE_RESOLUTION|>--- conflicted
+++ resolved
@@ -4,12 +4,6 @@
 
 namespace GraphQL\Type\Definition;
 
-<<<<<<< HEAD
-/**
- * Class ListOfType
- */
-=======
->>>>>>> 231919fb
 class ListOfType extends Type implements WrappingType, OutputType, NullableType, InputType
 {
     /** @var ObjectType|InterfaceType|UnionType|ScalarType|InputObjectType|EnumType */
