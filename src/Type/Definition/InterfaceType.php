--- conflicted
+++ resolved
@@ -22,25 +22,7 @@
     public ?TypeDefinitionNode $astNode;
 
     /** @var array<int, InterfaceTypeExtensionNode> */
-<<<<<<< HEAD
-    public $extensionASTNodes;
-
-    /**
-     * Lazily initialized.
-     *
-     * @var array<int, InterfaceType>
-     */
-    private $interfaces;
-
-    /**
-     * Lazily initialized.
-     *
-     * @var array<string, InterfaceType>
-     */
-    private $interfaceMap;
-=======
     public array $extensionASTNodes;
->>>>>>> cc20f9ea
 
     /**
      * @param array<string, mixed> $config
@@ -73,59 +55,6 @@
         return $type;
     }
 
-<<<<<<< HEAD
-    public function implementsInterface(InterfaceType $interfaceType) : bool
-    {
-        if (! isset($this->interfaceMap)) {
-            $this->interfaceMap = [];
-            foreach ($this->getInterfaces() as $interface) {
-                /** @var Type&InterfaceType $interface */
-                $interface                            = Schema::resolveType($interface);
-                $this->interfaceMap[$interface->name] = $interface;
-            }
-        }
-
-        return isset($this->interfaceMap[$interfaceType->name]);
-    }
-
-    /**
-     * @return array<int, InterfaceType>
-     */
-    public function getInterfaces() : array
-    {
-        if (! isset($this->interfaces)) {
-            $interfaces = $this->config['interfaces'] ?? [];
-            if (is_callable($interfaces)) {
-                $interfaces = $interfaces();
-            }
-
-            if ($interfaces !== null && ! is_array($interfaces)) {
-                throw new InvariantViolation(
-                    sprintf('%s interfaces must be an Array or a callable which returns an Array.', $this->name)
-                );
-            }
-
-            /** @var array<int, InterfaceType> $interfaces */
-            $interfaces = $interfaces === null
-                ? []
-                : array_map([Schema::class, 'resolveType'], $interfaces);
-
-            $this->interfaces = $interfaces;
-        }
-
-        return $this->interfaces;
-    }
-
-    /**
-     * Resolves concrete ObjectType for given object value
-     *
-     * @param object $objectValue
-     * @param mixed  $context
-     *
-     * @return Type|null
-     */
-=======
->>>>>>> cc20f9ea
     public function resolveType($objectValue, $context, ResolveInfo $info)
     {
         if (isset($this->config['resolveType'])) {
