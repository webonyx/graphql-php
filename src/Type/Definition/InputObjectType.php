--- conflicted
+++ resolved
@@ -63,13 +63,9 @@
     {
         $field = $this->findField($name);
 
-<<<<<<< HEAD
-        Utils::invariant($field !== null, 'Field "%s" is not defined for type "%s"', $name, $this->name);
-=======
         if (null === $field) {
             throw new InvariantViolation("Field \"{$name}\" is not defined for type \"{$this->name}\"");
         }
->>>>>>> cf0c6939
 
         return $field;
     }
