<?php

declare(strict_types=1);

namespace GraphQL\Type\Definition;

use GraphQL\Error\Error;
use GraphQL\Error\SerializationError;
use GraphQL\Language\AST\IntValueNode;
use GraphQL\Language\AST\Node;
use GraphQL\Utils\Utils;

use function floor;
use function is_bool;
use function is_float;
use function is_int;
use function is_numeric;

class IntType extends ScalarType
{
    // As per the GraphQL Spec, Integers are only treated as valid when a valid
    // 32-bit signed integer, providing the broadest support across platforms.
    //
    // n.b. JavaScript's integers are safe between -(2^53 - 1) and 2^53 - 1 because
    // they are internally represented as IEEE 754 doubles.
    private const MAX_INT = 2147483647;
    private const MIN_INT = -2147483648;

<<<<<<< HEAD
    public $name = Type::INT;

    public $description =
=======
    public string $name = Type::INT;

    public ?string $description =
>>>>>>> d8ccdfe7
        'The `Int` scalar type represents non-fractional signed whole numeric
values. Int can represent values between -(2^31) and 2^31 - 1. ';

    public function serialize($value): int
    {
        // Fast path for 90+% of cases:
        if (is_int($value) && $value <= self::MAX_INT && $value >= self::MIN_INT) {
            return $value;
        }

        $float = is_numeric($value) || is_bool($value)
            ? (float) $value
            : null;

        if ($float === null || floor($float) !== $float) {
            throw new SerializationError(
                'Int cannot represent non-integer value: ' .
                Utils::printSafe($value)
            );
        }

        if ($float > self::MAX_INT || $float < self::MIN_INT) {
            throw new SerializationError(
                'Int cannot represent non 32-bit signed integer value: ' .
                Utils::printSafe($value)
            );
        }

        return (int) $float;
    }

    public function parseValue($value): int
    {
        $isInt = is_int($value) || (is_float($value) && floor($value) === $value);

        if (! $isInt) {
            throw new Error(
                'Int cannot represent non-integer value: ' .
                Utils::printSafe($value)
            );
        }

        if ($value > self::MAX_INT || $value < self::MIN_INT) {
            throw new Error(
                'Int cannot represent non 32-bit signed integer value: ' .
                Utils::printSafe($value)
            );
        }

        return (int) $value;
    }

    public function parseLiteral(Node $valueNode, ?array $variables = null): int
    {
        if ($valueNode instanceof IntValueNode) {
            $val = (int) $valueNode->value;
            if ($valueNode->value === (string) $val && self::MIN_INT <= $val && $val <= self::MAX_INT) {
                return $val;
            }
        }

        // Intentionally without message, as all information already in wrapped Exception
        throw new Error();
    }
}<|MERGE_RESOLUTION|>--- conflicted
+++ resolved
@@ -26,15 +26,9 @@
     private const MAX_INT = 2147483647;
     private const MIN_INT = -2147483648;
 
-<<<<<<< HEAD
-    public $name = Type::INT;
-
-    public $description =
-=======
     public string $name = Type::INT;
 
     public ?string $description =
->>>>>>> d8ccdfe7
         'The `Int` scalar type represents non-fractional signed whole numeric
 values. Int can represent values between -(2^31) and 2^31 - 1. ';
 
