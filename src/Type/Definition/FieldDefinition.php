--- conflicted
+++ resolved
@@ -86,16 +86,10 @@
         if (is_callable($fields)) {
             $fields = $fields();
         }
-<<<<<<< HEAD
-        if (! is_iterable($fields)) {
-            throw new InvariantViolation(
-                sprintf('%s fields must be an iterable or a callable which returns such an iterable.', $type->name)
-=======
 
         if (! is_iterable($fields)) {
             throw new InvariantViolation(
                 "{$type->name} fields must be an iterable or a callable which returns such an iterable."
->>>>>>> cc20f9ea
             );
         }
 
@@ -122,18 +116,6 @@
             } elseif ($field instanceof self) {
                 $fieldDef = $field;
             } elseif (is_callable($field)) {
-<<<<<<< HEAD
-                if (! is_string($name)) {
-                    throw new InvariantViolation(
-                        sprintf(
-                            '%s lazy fields must be an associative array with field names as keys.',
-                            $type->name
-                        )
-                    );
-                }
-
-                $fieldDef = new UnresolvedFieldDefinition($type, $name, $field);
-=======
                 if (! is_string($maybeName)) {
                     throw new InvariantViolation(
                         "{$type->name} lazy fields must be an associative array with field names as keys."
@@ -141,7 +123,6 @@
                 }
 
                 $fieldDef = new UnresolvedFieldDefinition($type, $maybeName, $field);
->>>>>>> cc20f9ea
             } else {
                 if (! is_string($maybeName) || ! $field) {
                     $safeField = Utils::printSafe($field);
@@ -180,20 +161,12 @@
         return null;
     }
 
-<<<<<<< HEAD
     public function getName() : string
-=======
-    public function getName(): string
->>>>>>> cc20f9ea
     {
         return $this->name;
     }
 
-<<<<<<< HEAD
     public function getType() : Type
-=======
-    public function getType(): Type
->>>>>>> cc20f9ea
     {
         if (! isset($this->type)) {
             /**
