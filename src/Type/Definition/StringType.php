<?php

declare(strict_types=1);

namespace GraphQL\Type\Definition;

use GraphQL\Error\Error;
use GraphQL\Error\SerializationError;
use GraphQL\Language\AST\Node;
use GraphQL\Language\AST\StringValueNode;
use GraphQL\Utils\Utils;

use function is_object;
use function is_scalar;
use function is_string;
use function method_exists;

class StringType extends ScalarType
{
<<<<<<< HEAD
    public $name = Type::STRING;

    public $description =
=======
    public string $name = Type::STRING;

    public ?string $description =
>>>>>>> d8ccdfe7
        'The `String` scalar type represents textual data, represented as UTF-8
character sequences. The String type is most often used by GraphQL to
represent free-form human-readable text.';

    public function serialize($value): string
    {
        $canCast = is_scalar($value)
            || (is_object($value) && method_exists($value, '__toString'))
            || $value === null;

        if (! $canCast) {
            throw new SerializationError(
                'String cannot represent value: ' . Utils::printSafe($value)
            );
        }

        return (string) $value;
    }

    public function parseValue($value): string
    {
        if (! is_string($value)) {
            throw new Error(
                'String cannot represent a non string value: ' . Utils::printSafe($value)
            );
        }

        return $value;
    }

    public function parseLiteral(Node $valueNode, ?array $variables = null): string
    {
        if ($valueNode instanceof StringValueNode) {
            return $valueNode->value;
        }

        // Intentionally without message, as all information already in wrapped Exception
        throw new Error();
    }
}<|MERGE_RESOLUTION|>--- conflicted
+++ resolved
@@ -17,15 +17,9 @@
 
 class StringType extends ScalarType
 {
-<<<<<<< HEAD
-    public $name = Type::STRING;
-
-    public $description =
-=======
     public string $name = Type::STRING;
 
     public ?string $description =
->>>>>>> d8ccdfe7
         'The `String` scalar type represents textual data, represented as UTF-8
 character sequences. The String type is most often used by GraphQL to
 represent free-form human-readable text.';
