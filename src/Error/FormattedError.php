--- conflicted
+++ resolved
@@ -66,11 +66,7 @@
     public static function printError(Error $error)
     {
         $printedLocations = [];
-<<<<<<< HEAD
-        if (count($error->nodes ?? []) > 0) {
-=======
-        if ($error->nodes !== null && count($error->nodes) !== 0) {
->>>>>>> b4142e3c
+        if (count($error->nodes ?? []) !== 0) {
             /** @var Node $node */
             foreach ($error->nodes as $node) {
                 if ($node->loc === null) {
@@ -86,11 +82,7 @@
                     $node->loc->source->getLocation($node->loc->start)
                 );
             }
-<<<<<<< HEAD
-        } elseif ($error->getSource() !== null) {
-=======
         } elseif ($error->getSource() !== null && count($error->getLocations()) !== 0) {
->>>>>>> b4142e3c
             $source = $error->getSource();
             foreach (($error->getLocations() ?? []) as $location) {
                 $printedLocations[] = self::highlightSourceAtLocation($source, $location);
@@ -181,15 +173,6 @@
      */
     public static function createFromException(Throwable $exception, int $debug = DebugFlag::NONE, $internalErrorMessage = null) : array
     {
-<<<<<<< HEAD
-        Utils::invariant(
-            $e instanceof Throwable,
-            'Expected exception, got %s',
-            Utils::getVariableType($e)
-        );
-
-=======
->>>>>>> b4142e3c
         $internalErrorMessage = $internalErrorMessage ?? self::$internalErrorMessage;
 
         if ($exception instanceof ClientAware) {
@@ -250,19 +233,7 @@
             return $formattedError;
         }
 
-<<<<<<< HEAD
-        Utils::invariant(
-            $e instanceof Throwable,
-            'Expected exception, got %s',
-            Utils::getVariableType($e)
-        );
-
-        $debug = (int) $debug;
-
-        if (($debug & Debug::RETHROW_INTERNAL_EXCEPTIONS) > 0) {
-=======
         if (( $debugFlag & DebugFlag::RETHROW_INTERNAL_EXCEPTIONS) !== 0) {
->>>>>>> b4142e3c
             if (! $e instanceof Error) {
                 throw $e;
             }
@@ -274,30 +245,16 @@
 
         $isUnsafe = ! $e instanceof ClientAware || ! $e->isClientSafe();
 
-<<<<<<< HEAD
-        if ((($debug & Debug::RETHROW_UNSAFE_EXCEPTIONS) > 0) && $isUnsafe) {
-            if ($e->getPrevious() !== null) {
-                throw $e->getPrevious();
-            }
-        }
-
-        if ((($debug & Debug::INCLUDE_DEBUG_MESSAGE) > 0) && $isUnsafe) {
-=======
         if (($debugFlag & DebugFlag::RETHROW_UNSAFE_EXCEPTIONS) !== 0 && $isUnsafe && $e->getPrevious() !== null) {
             throw $e->getPrevious();
         }
 
         if (($debugFlag & DebugFlag::INCLUDE_DEBUG_MESSAGE) !== 0 && $isUnsafe) {
->>>>>>> b4142e3c
             // Displaying debugMessage as a first entry:
             $formattedError = ['debugMessage' => $e->getMessage()] + $formattedError;
         }
 
-<<<<<<< HEAD
-        if (($debug & Debug::INCLUDE_TRACE) > 0) {
-=======
         if (($debugFlag & DebugFlag::INCLUDE_TRACE) !== 0) {
->>>>>>> b4142e3c
             if ($e instanceof ErrorException || $e instanceof \Error) {
                 $formattedError += [
                     'file' => $e->getFile(),
@@ -305,11 +262,7 @@
                 ];
             }
 
-<<<<<<< HEAD
-            $isTrivial = $e instanceof Error && ($e->getPrevious() === null);
-=======
             $isTrivial = $e instanceof Error && $e->getPrevious() === null;
->>>>>>> b4142e3c
 
             if (! $isTrivial) {
                 $debugging               = $e->getPrevious() ?? $e;
