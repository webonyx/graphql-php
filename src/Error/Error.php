--- conflicted
+++ resolved
@@ -277,11 +277,7 @@
                 $locations       = array_filter(
                     array_map(
                         static function ($node) : ?SourceLocation {
-<<<<<<< HEAD
-                            if ($node->loc !== null && $node->loc->source !== null) {
-=======
                             if (isset($node->loc->source)) {
->>>>>>> 154c37ca
                                 return $node->loc->source->getLocation($node->loc->start);
                             }
 
