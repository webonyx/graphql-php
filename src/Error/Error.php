--- conflicted
+++ resolved
@@ -85,11 +85,7 @@
     /**
      * @param string                       $message
      * @param Node|Node[]|Traversable|null $nodes
-<<<<<<< HEAD
-     * @param int[]|null                   $positions
-=======
      * @param mixed[]                      $positions
->>>>>>> 45d84562
      * @param mixed[]|null                 $path
      * @param Throwable                    $previous
      * @param mixed[]                      $extensions
@@ -223,13 +219,9 @@
     }
 
     /**
-     * @return int[]|null
-     */
-<<<<<<< HEAD
-    public function getPositions() : ?array
-=======
+     * @return int[]
+     */
     public function getPositions() : array
->>>>>>> 45d84562
     {
         if (count($this->positions) === 0 && ! empty($this->nodes)) {
             $positions = array_map(
@@ -274,22 +266,14 @@
             $source    = $this->getSource();
             $nodes     = $this->nodes;
 
-<<<<<<< HEAD
-            if ($positions !== null && $source !== null) {
-=======
             if ($source !== null && count($positions) !== 0) {
->>>>>>> 45d84562
                 $this->locations = array_map(
                     static function ($pos) use ($source) : SourceLocation {
                         return $source->getLocation($pos);
                     },
                     $positions
                 );
-<<<<<<< HEAD
-            } elseif ($nodes !== null) {
-=======
             } elseif ($nodes !== null && count($nodes) !== 0) {
->>>>>>> 45d84562
                 $locations       = array_filter(
                     array_map(
                         static function ($node) : ?SourceLocation {
