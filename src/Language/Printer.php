--- conflicted
+++ resolved
@@ -102,326 +102,13 @@
     {
     }
 
-<<<<<<< HEAD
+    /**
+     * Recursively traverse an AST depth-first and produce a pretty string.
+     */
     public function printAST(Node $node)
     {
         return $this->p($node);
     }
-=======
-    /**
-     * Traverse an AST bottom-up, converting all nodes to strings.
-     *
-     * That means the AST is manipulated in such a way that it no longer
-     * resembles the well-formed result of parsing.
-     */
-    public function printAST($ast)
-    {
-        return Visitor::visit(
-            $ast,
-            [
-                'leave' => [
-                    NodeKind::NAME => static function (NameNode $node) : string {
-                        return $node->value;
-                    },
-
-                    NodeKind::VARIABLE => static function (VariableNode $node) : string {
-                        return '$' . $node->name;
-                    },
-
-                    NodeKind::DOCUMENT => function (DocumentNode $node) : string {
-                        return $this->join($node->definitions, "\n\n") . "\n";
-                    },
-
-                    NodeKind::OPERATION_DEFINITION => function (OperationDefinitionNode $node) {
-                        $op           = $node->operation;
-                        $name         = $node->name;
-                        $varDefs      = $this->wrap('(', $this->join($node->variableDefinitions, ', '), ')');
-                        $directives   = $this->join($node->directives, ' ');
-                        $selectionSet = $node->selectionSet;
-
-                        // Anonymous queries with no directives or variable definitions can use
-                        // the query short form.
-                        return $name === null && ! $directives && ! $varDefs && $op === 'query'
-                            ? $selectionSet
-                            : $this->join([$op, $this->join([$name, $varDefs]), $directives, $selectionSet], ' ');
-                    },
-
-                    NodeKind::VARIABLE_DEFINITION => function (VariableDefinitionNode $node) : string {
-                        return $node->variable
-                            . ': '
-                            . $node->type
-                            . $this->wrap(' = ', $node->defaultValue)
-                            . $this->wrap(' ', $this->join($node->directives, ' '));
-                    },
-
-                    NodeKind::SELECTION_SET => function (SelectionSetNode $node) {
-                        return $this->block($node->selections);
-                    },
-
-                    NodeKind::FIELD => function (FieldNode $node) {
-                        return $this->join(
-                            [
-                                $this->wrap('', $node->alias, ': ') . $node->name . $this->wrap(
-                                    '(',
-                                    $this->join($node->arguments, ', '),
-                                    ')'
-                                ),
-                                $this->join($node->directives, ' '),
-                                $node->selectionSet,
-                            ],
-                            ' '
-                        );
-                    },
-
-                    NodeKind::ARGUMENT => static function (ArgumentNode $node) : string {
-                        return $node->name . ': ' . $node->value;
-                    },
-
-                    NodeKind::FRAGMENT_SPREAD => function (FragmentSpreadNode $node) : string {
-                        return '...'
-                            . $node->name
-                            . $this->wrap(' ', $this->join($node->directives, ' '));
-                    },
-
-                    NodeKind::INLINE_FRAGMENT => function (InlineFragmentNode $node) {
-                        return $this->join(
-                            [
-                                '...',
-                                $this->wrap('on ', $node->typeCondition),
-                                $this->join($node->directives, ' '),
-                                $node->selectionSet,
-                            ],
-                            ' '
-                        );
-                    },
-
-                    NodeKind::FRAGMENT_DEFINITION => function (FragmentDefinitionNode $node) : string {
-                        // Note: fragment variable definitions are experimental and may be changed or removed in the future.
-                        return sprintf('fragment %s', $node->name)
-                            . $this->wrap('(', $this->join($node->variableDefinitions, ', '), ')')
-                            . sprintf(' on %s ', $node->typeCondition)
-                            . $this->wrap('', $this->join($node->directives, ' '), ' ')
-                            . $node->selectionSet;
-                    },
-
-                    NodeKind::INT => static function (IntValueNode $node) {
-                        return $node->value;
-                    },
-
-                    NodeKind::FLOAT => static function (FloatValueNode $node) : string {
-                        return $node->value;
-                    },
-
-                    NodeKind::STRING => function (StringValueNode $node, $key) {
-                        if ($node->block) {
-                            return $this->printBlockString($node->value, $key === 'description');
-                        }
-
-                        return json_encode($node->value);
-                    },
-
-                    NodeKind::BOOLEAN => static function (BooleanValueNode $node) {
-                        return $node->value ? 'true' : 'false';
-                    },
-
-                    NodeKind::NULL => static function (NullValueNode $node) : string {
-                        return 'null';
-                    },
-
-                    NodeKind::ENUM => static function (EnumValueNode $node) : string {
-                        return $node->value;
-                    },
-
-                    NodeKind::LST => function (ListValueNode $node) : string {
-                        return '[' . $this->join($node->values, ', ') . ']';
-                    },
-
-                    NodeKind::OBJECT => function (ObjectValueNode $node) : string {
-                        return '{' . $this->join($node->fields, ', ') . '}';
-                    },
-
-                    NodeKind::OBJECT_FIELD => static function (ObjectFieldNode $node) : string {
-                        return $node->name . ': ' . $node->value;
-                    },
-
-                    NodeKind::DIRECTIVE => function (DirectiveNode $node) : string {
-                        return '@' . $node->name . $this->wrap('(', $this->join($node->arguments, ', '), ')');
-                    },
-
-                    NodeKind::NAMED_TYPE => static function (NamedTypeNode $node) : string {
-                        // @phpstan-ignore-next-line the printer works bottom up, so this is already a string here
-                        return $node->name;
-                    },
-
-                    NodeKind::LIST_TYPE => static function (ListTypeNode $node) : string {
-                        return '[' . $node->type . ']';
-                    },
-
-                    NodeKind::NON_NULL_TYPE => static function (NonNullTypeNode $node) : string {
-                        return $node->type . '!';
-                    },
-
-                    NodeKind::SCHEMA_DEFINITION => function (SchemaDefinitionNode $def) {
-                        return $this->join(
-                            [
-                                'schema',
-                                $this->join($def->directives, ' '),
-                                $this->block($def->operationTypes),
-                            ],
-                            ' '
-                        );
-                    },
-
-                    NodeKind::OPERATION_TYPE_DEFINITION => static function (OperationTypeDefinitionNode $def) : string {
-                        return $def->operation . ': ' . $def->type;
-                    },
-
-                    NodeKind::SCALAR_TYPE_DEFINITION => $this->addDescription(function (ScalarTypeDefinitionNode $def) {
-                        return $this->join(['scalar', $def->name, $this->join($def->directives, ' ')], ' ');
-                    }),
-
-                    NodeKind::OBJECT_TYPE_DEFINITION => $this->addDescription(function (ObjectTypeDefinitionNode $def) {
-                        return $this->join(
-                            [
-                                'type',
-                                $def->name,
-                                $this->wrap('implements ', $this->join($def->interfaces, ' & ')),
-                                $this->join($def->directives, ' '),
-                                $this->block($def->fields),
-                            ],
-                            ' '
-                        );
-                    }),
-
-                    NodeKind::FIELD_DEFINITION => $this->addDescription(function (FieldDefinitionNode $def) {
-                        $noIndent = Utils::every($def->arguments, static function (string $arg) : bool {
-                            return strpos($arg, "\n") === false;
-                        });
-
-                        return $def->name
-                            . ($noIndent
-                                ? $this->wrap('(', $this->join($def->arguments, ', '), ')')
-                                : $this->wrap("(\n", $this->indent($this->join($def->arguments, "\n")), "\n)"))
-                            . ': ' . $def->type
-                            . $this->wrap(' ', $this->join($def->directives, ' '));
-                    }),
-
-                    NodeKind::INPUT_VALUE_DEFINITION => $this->addDescription(function (InputValueDefinitionNode $def) {
-                        return $this->join(
-                            [
-                                $def->name . ': ' . $def->type,
-                                $this->wrap('= ', $def->defaultValue),
-                                $this->join($def->directives, ' '),
-                            ],
-                            ' '
-                        );
-                    }),
-
-                    NodeKind::INTERFACE_TYPE_DEFINITION => $this->addDescription(
-                        function (InterfaceTypeDefinitionNode $def) {
-                            return $this->join(
-                                [
-                                    'interface',
-                                    $def->name,
-                                    $this->join($def->directives, ' '),
-                                    $this->block($def->fields),
-                                ],
-                                ' '
-                            );
-                        }
-                    ),
-
-                    NodeKind::UNION_TYPE_DEFINITION => $this->addDescription(function (UnionTypeDefinitionNode $def) {
-                        return $this->join(
-                            [
-                                'union',
-                                $def->name,
-                                $this->join($def->directives, ' '),
-                                $def->types
-                                    ? '= ' . $this->join($def->types, ' | ')
-                                    : '',
-                            ],
-                            ' '
-                        );
-                    }),
-
-                    NodeKind::ENUM_TYPE_DEFINITION => $this->addDescription(function (EnumTypeDefinitionNode $def) {
-                        return $this->join(
-                            [
-                                'enum',
-                                $def->name,
-                                $this->join($def->directives, ' '),
-                                $this->block($def->values),
-                            ],
-                            ' '
-                        );
-                    }),
-
-                    NodeKind::ENUM_VALUE_DEFINITION => $this->addDescription(function (EnumValueDefinitionNode $def) {
-                        return $this->join([$def->name, $this->join($def->directives, ' ')], ' ');
-                    }),
-
-                    NodeKind::INPUT_OBJECT_TYPE_DEFINITION => $this->addDescription(function (
-                        InputObjectTypeDefinitionNode $def
-                    ) {
-                        return $this->join(
-                            [
-                                'input',
-                                $def->name,
-                                $this->join($def->directives, ' '),
-                                $this->block($def->fields),
-                            ],
-                            ' '
-                        );
-                    }),
-
-                    NodeKind::SCHEMA_EXTENSION => function (SchemaTypeExtensionNode $def) {
-                        return $this->join(
-                            [
-                                'extend schema',
-                                $this->join($def->directives, ' '),
-                                $this->block($def->operationTypes),
-                            ],
-                            ' '
-                        );
-                    },
-
-                    NodeKind::SCALAR_TYPE_EXTENSION => function (ScalarTypeExtensionNode $def) {
-                        return $this->join(
-                            [
-                                'extend scalar',
-                                $def->name,
-                                $this->join($def->directives, ' '),
-                            ],
-                            ' '
-                        );
-                    },
-
-                    NodeKind::OBJECT_TYPE_EXTENSION => function (ObjectTypeExtensionNode $def) {
-                        return $this->join(
-                            [
-                                'extend type',
-                                $def->name,
-                                $this->wrap('implements ', $this->join($def->interfaces, ' & ')),
-                                $this->join($def->directives, ' '),
-                                $this->block($def->fields),
-                            ],
-                            ' '
-                        );
-                    },
-
-                    NodeKind::INTERFACE_TYPE_EXTENSION => function (InterfaceTypeExtensionNode $def) {
-                        return $this->join(
-                            [
-                                'extend interface',
-                                $def->name,
-                                $this->join($def->directives, ' '),
-                                $this->block($def->fields),
-                            ],
-                            ' '
-                        );
-                    },
->>>>>>> 0ccc99ee
 
     /**
      * @return array<Node>
@@ -558,7 +245,9 @@
                     )
                     . $this->p($node->selectionSet);
             case $node instanceof FragmentSpreadNode:
-                return '...' . $this->p($node->name) . $this->wrap(' ', $this->printList($node->directives, ' '));
+                return '...'
+                    . $this->p($node->name)
+                    . $this->wrap(' ', $this->printList($node->directives, ' '));
             case $node instanceof InlineFragmentNode:
                 return $this->join(
                     [
