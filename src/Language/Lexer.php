<?php declare(strict_types=1);

namespace GraphQL\Language;

use function chr;
use GraphQL\Error\SyntaxError;
use GraphQL\Utils\Utils;
use function hexdec;
use function mb_convert_encoding;
use function ord;
use function pack;
use function preg_match;
use function substr;

/**
 * A Lexer is a stateful stream generator in that every time
 * it is advanced, it returns the next token in the Source. Assuming the
 * source lexes, the final Token emitted by the lexer will be of kind
 * EOF, after which the lexer will repeatedly return the same EOF token
 * whenever called.
 *
 * Algorithm is O(N) both on memory and time.
 *
 * @phpstan-import-type ParserOptions from Parser
 */
class Lexer
{
    private const TOKEN_BANG = 33;
    private const TOKEN_HASH = 35;
    private const TOKEN_DOLLAR = 36;
    private const TOKEN_AMP = 38;
    private const TOKEN_PAREN_L = 40;
    private const TOKEN_PAREN_R = 41;
    private const TOKEN_DOT = 46;
    private const TOKEN_COLON = 58;
    private const TOKEN_EQUALS = 61;
    private const TOKEN_AT = 64;
    private const TOKEN_BRACKET_L = 91;
    private const TOKEN_BRACKET_R = 93;
    private const TOKEN_BRACE_L = 123;
    private const TOKEN_PIPE = 124;
    private const TOKEN_BRACE_R = 125;

    public Source $source;

    /** @phpstan-var ParserOptions */
    public array $options;

    /**
     * The previously focused non-ignored token.
     */
    public Token $lastToken;

    /**
     * The currently focused non-ignored token.
     */
    public Token $token;

    /**
     * The (1-indexed) line containing the current token.
     */
    public int $line;

    /**
     * The character offset at which the current line begins.
     */
    public int $lineStart;

    /**
     * Current cursor position for UTF8 encoding of the source.
     */
    private int $position;

    /**
     * Current cursor position for ASCII representation of the source.
     */
    private int $byteStreamPosition;

    /**
     * @phpstan-param ParserOptions        $options
     */
    public function __construct(Source $source, array $options = [])
    {
        $startOfFileToken = new Token(Token::SOF, 0, 0, 0, 0, null);

        $this->source = $source;
        $this->options = $options;
        $this->lastToken = $startOfFileToken;
        $this->token = $startOfFileToken;
        $this->line = 1;
        $this->lineStart = 0;
        $this->position = $this->byteStreamPosition = 0;
    }

    public function advance(): Token
    {
        $this->lastToken = $this->token;

        return $this->token = $this->lookahead();
    }

    public function lookahead(): Token
    {
        $token = $this->token;
        if ($token->kind !== Token::EOF) {
            do {
                $token = $token->next ?? ($token->next = $this->readToken($token));
            } while ($token->kind === Token::COMMENT);
        }

        return $token;
    }

    /**
     * @throws SyntaxError
     */
    private function readToken(Token $prev): Token
    {
        $bodyLength = $this->source->length;

        $this->positionAfterWhitespace();
        $position = $this->position;

        $line = $this->line;
        $col = 1 + $position - $this->lineStart;

        if ($position >= $bodyLength) {
            return new Token(Token::EOF, $bodyLength, $bodyLength, $line, $col, $prev);
        }

        // Read next char and advance string cursor:
        [, $code, $bytes] = $this->readChar(true);

        switch ($code) {
            case self::TOKEN_BANG:
                return new Token(Token::BANG, $position, $position + 1, $line, $col, $prev);
            case self::TOKEN_HASH: // #
                $this->moveStringCursor(-1, -1 * $bytes);

                return $this->readComment($line, $col, $prev);
            case self::TOKEN_DOLLAR:
                return new Token(Token::DOLLAR, $position, $position + 1, $line, $col, $prev);
            case self::TOKEN_AMP:
                return new Token(Token::AMP, $position, $position + 1, $line, $col, $prev);
            case self::TOKEN_PAREN_L:
                return new Token(Token::PAREN_L, $position, $position + 1, $line, $col, $prev);
            case self::TOKEN_PAREN_R:
                return new Token(Token::PAREN_R, $position, $position + 1, $line, $col, $prev);
            case self::TOKEN_DOT: // .
                [, $charCode1] = $this->readChar(true);
                [, $charCode2] = $this->readChar(true);

                if ($charCode1 === self::TOKEN_DOT && $charCode2 === self::TOKEN_DOT) {
                    return new Token(Token::SPREAD, $position, $position + 3, $line, $col, $prev);
                }

                break;
            case self::TOKEN_COLON:
                return new Token(Token::COLON, $position, $position + 1, $line, $col, $prev);
            case self::TOKEN_EQUALS:
                return new Token(Token::EQUALS, $position, $position + 1, $line, $col, $prev);
            case self::TOKEN_AT:
                return new Token(Token::AT, $position, $position + 1, $line, $col, $prev);
            case self::TOKEN_BRACKET_L:
                return new Token(Token::BRACKET_L, $position, $position + 1, $line, $col, $prev);
            case self::TOKEN_BRACKET_R:
                return new Token(Token::BRACKET_R, $position, $position + 1, $line, $col, $prev);
            case self::TOKEN_BRACE_L:
                return new Token(Token::BRACE_L, $position, $position + 1, $line, $col, $prev);
            case self::TOKEN_PIPE:
                return new Token(Token::PIPE, $position, $position + 1, $line, $col, $prev);
            case self::TOKEN_BRACE_R:
                return new Token(Token::BRACE_R, $position, $position + 1, $line, $col, $prev);
            // A-Z
            case 65:
            case 66:
            case 67:
            case 68:
            case 69:
            case 70:
            case 71:
            case 72:
            case 73:
            case 74:
            case 75:
            case 76:
            case 77:
            case 78:
            case 79:
            case 80:
            case 81:
            case 82:
            case 83:
            case 84:
            case 85:
            case 86:
            case 87:
            case 88:
            case 89:
            case 90:
            // _
            case 95:
            // a-z
            case 97:
            case 98:
            case 99:
            case 100:
            case 101:
            case 102:
            case 103:
            case 104:
            case 105:
            case 106:
            case 107:
            case 108:
            case 109:
            case 110:
            case 111:
            case 112:
            case 113:
            case 114:
            case 115:
            case 116:
            case 117:
            case 118:
            case 119:
            case 120:
            case 121:
            case 122:
                return $this->moveStringCursor(-1, -1 * $bytes)
                    ->readName($line, $col, $prev);
            // -
            case 45:
            // 0-9
            case 48:
            case 49:
            case 50:
            case 51:
            case 52:
            case 53:
            case 54:
            case 55:
            case 56:
            case 57:
                return $this->moveStringCursor(-1, -1 * $bytes)
                    ->readNumber($line, $col, $prev);
            // "
            case 34:
                [, $nextCode] = $this->readChar();
                [, $nextNextCode] = $this->moveStringCursor(1, 1)
                    ->readChar();

                if ($nextCode === 34 && $nextNextCode === 34) {
                    return $this->moveStringCursor(-2, (-1 * $bytes) - 1)
                        ->readBlockString($line, $col, $prev);
                }

                return $this->moveStringCursor(-2, (-1 * $bytes) - 1)
                    ->readString($line, $col, $prev);
        }

        throw new SyntaxError(
            $this->source,
            $position,
            $this->unexpectedCharacterMessage($code)
        );
    }

    private function unexpectedCharacterMessage(?int $code): string
    {
        // SourceCharacter
        if ($code < 0x0020 && $code !== 0x0009 && $code !== 0x000A && $code !== 0x000D) {
            return 'Cannot contain the invalid character ' . Utils::printCharCode($code);
        }

<<<<<<< HEAD
        if ($code === 39) {
            return "Unexpected single quote character ('), did you mean to use "
                . 'a double quote (")?';
=======
        if (39 === $code) {
            return 'Unexpected single quote character (\'), did you mean to use a double quote (")?';
>>>>>>> cf0c6939
        }

        return 'Cannot parse the unexpected character ' . Utils::printCharCode($code) . '.';
    }

    /**
     * Reads an alphanumeric + underscore name from the source.
     *
     * [_A-Za-z][_0-9A-Za-z]*
     */
    private function readName(int $line, int $col, Token $prev): Token
    {
        $value = '';
        $start = $this->position;
        [$char, $code] = $this->readChar();

        while (
            $code !== null && (
                $code === 95 // _
                || ($code >= 48 && $code <= 57) // 0-9
                || ($code >= 65 && $code <= 90) // A-Z
                || ($code >= 97 && $code <= 122) // a-z
            )
        ) {
            $value .= $char;
            [$char, $code] = $this->moveStringCursor(1, 1)->readChar();
        }

        return new Token(
            Token::NAME,
            $start,
            $this->position,
            $line,
            $col,
            $prev,
            $value
        );
    }

    /**
     * Reads a number token from the source file, either a float
     * or an int depending on whether a decimal point appears.
     *
     * Int:   -?(0|[1-9][0-9]*)
     * Float: -?(0|[1-9][0-9]*)(\.[0-9]+)?((E|e)(+|-)?[0-9]+)?
     *
     * @throws SyntaxError
     */
    private function readNumber(int $line, int $col, Token $prev): Token
    {
        $value = '';
        $start = $this->position;
        [$char, $code] = $this->readChar();

        $isFloat = false;

        if ($code === 45) { // -
            $value .= $char;
            [$char, $code] = $this->moveStringCursor(1, 1)->readChar();
        }

        // guard against leading zero's
        if ($code === 48) { // 0
            $value .= $char;
            [$char, $code] = $this->moveStringCursor(1, 1)->readChar();

            if ($code >= 48 && $code <= 57) {
                throw new SyntaxError(
                    $this->source,
                    $this->position,
                    'Invalid number, unexpected digit after 0: ' . Utils::printCharCode($code)
                );
            }
        } else {
            $value .= $this->readDigits();
            [$char, $code] = $this->readChar();
        }

        if ($code === 46) { // .
            $isFloat = true;
            $this->moveStringCursor(1, 1);

            $value .= $char;
            $value .= $this->readDigits();
            [$char, $code] = $this->readChar();
        }

        if ($code === 69 || $code === 101) { // E e
            $isFloat = true;
            $value .= $char;
            [$char, $code] = $this->moveStringCursor(1, 1)->readChar();

            if ($code === 43 || $code === 45) { // + -
                $value .= $char;
                $this->moveStringCursor(1, 1);
            }

            $value .= $this->readDigits();
        }

        return new Token(
            $isFloat ? Token::FLOAT : Token::INT,
            $start,
            $this->position,
            $line,
            $col,
            $prev,
            $value
        );
    }

    /**
     * Returns string with all digits + changes current string cursor position to point to the first char after digits.
     */
    private function readDigits(): string
    {
        [$char, $code] = $this->readChar();

        if ($code >= 48 && $code <= 57) { // 0 - 9
            $value = '';

            do {
                $value .= $char;
                [$char, $code] = $this->moveStringCursor(1, 1)->readChar();
            } while ($code >= 48 && $code <= 57); // 0 - 9

            return $value;
        }

        if ($this->position > $this->source->length - 1) {
            $code = null;
        }

        throw new SyntaxError(
            $this->source,
            $this->position,
            'Invalid number, expected digit but got: ' . Utils::printCharCode($code)
        );
    }

    /**
     * @throws SyntaxError
     */
    private function readString(int $line, int $col, Token $prev): Token
    {
        $start = $this->position;

        // Skip leading quote and read first string char:
        [$char, $code, $bytes] = $this->moveStringCursor(1, 1)->readChar();

        $chunk = '';
        $value = '';

        while (
            $code !== null
            // not LineTerminator
            && $code !== 10 && $code !== 13
        ) {
            // Closing Quote (")
            if ($code === 34) {
                $value .= $chunk;

                // Skip quote
                $this->moveStringCursor(1, 1);

                return new Token(
                    Token::STRING,
                    $start,
                    $this->position,
                    $line,
                    $col,
                    $prev,
                    $value
                );
            }

            $this->assertValidStringCharacterCode($code, $this->position);
            $this->moveStringCursor(1, $bytes);

            if ($code === 92) { // \
                $value .= $chunk;
                [, $code] = $this->readChar(true);

                switch ($code) {
                    case 34:
                        $value .= '"';
                        break;
                    case 47:
                        $value .= '/';
                        break;
                    case 92:
                        $value .= '\\';
                        break;
                    case 98:
                        $value .= chr(8);
                        break; // \b (backspace)
                    case 102:
                        $value .= "\f";
                        break;
                    case 110:
                        $value .= "\n";
                        break;
                    case 114:
                        $value .= "\r";
                        break;
                    case 116:
                        $value .= "\t";
                        break;
                    case 117:
                        $position = $this->position;
                        [$hex] = $this->readChars(4, true);
                        if (preg_match('/[0-9a-fA-F]{4}/', $hex) !== 1) {
                            throw new SyntaxError(
                                $this->source,
                                $position - 1,
                                'Invalid character escape sequence: \\u' . $hex
                            );
                        }

                        $code = hexdec($hex);
                        assert(is_int($code), 'Since only a single char is read');

                        // UTF-16 surrogate pair detection and handling.
                        $highOrderByte = $code >> 8;
                        if ($highOrderByte >= 0xD8 && $highOrderByte <= 0xDF) {
                            [$utf16Continuation] = $this->readChars(6, true);
                            if (preg_match('/^\\\u[0-9a-fA-F]{4}$/', $utf16Continuation) !== 1) {
                                throw new SyntaxError(
                                    $this->source,
                                    $this->position - 5,
                                    'Invalid UTF-16 trailing surrogate: ' . $utf16Continuation
                                );
                            }

                            $surrogatePairHex = $hex . substr($utf16Continuation, 2, 4);
                            $value .= mb_convert_encoding(pack('H*', $surrogatePairHex), 'UTF-8', 'UTF-16');
                            break;
                        }

                        $this->assertValidStringCharacterCode($code, $position - 2);

                        $value .= Utils::chr($code);
                        break;
                    // null means EOF, will delegate to general handling of unterminated strings
                    case null:
                        continue 2;
                    default:
                        throw new SyntaxError(
                            $this->source,
                            $this->position - 1,
                            'Invalid character escape sequence: \\' . Utils::chr($code)
                        );
                }

                $chunk = '';
            } else {
                $chunk .= $char;
            }

            [$char, $code, $bytes] = $this->readChar();
        }

        throw new SyntaxError(
            $this->source,
            $this->position,
            'Unterminated string.'
        );
    }

    /**
     * Reads a block string token from the source file.
     *
     * """("?"?(\\"""|\\(?!=""")|[^"\\]))*"""
     */
    private function readBlockString(int $line, int $col, Token $prev): Token
    {
        $start = $this->position;

        // Skip leading quotes and read first string char:
        [$char, $code, $bytes] = $this->moveStringCursor(3, 3)->readChar();

        $chunk = '';
        $value = '';

        while ($code !== null) {
            // Closing Triple-Quote (""")
            if ($code === 34) {
                // Move 2 quotes
                [, $nextCode] = $this->moveStringCursor(1, 1)->readChar();
                [, $nextNextCode] = $this->moveStringCursor(1, 1)->readChar();

                if ($nextCode === 34 && $nextNextCode === 34) {
                    $value .= $chunk;

                    $this->moveStringCursor(1, 1);

                    return new Token(
                        Token::BLOCK_STRING,
                        $start,
                        $this->position,
                        $line,
                        $col,
                        $prev,
                        BlockString::dedentValue($value)
                    );
                }

                // move cursor back to before the first quote
                $this->moveStringCursor(-2, -2);
            }

            $this->assertValidBlockStringCharacterCode($code, $this->position);
            $this->moveStringCursor(1, $bytes);

            [, $nextCode] = $this->readChar();
            [, $nextNextCode] = $this->moveStringCursor(1, 1)->readChar();
            [, $nextNextNextCode] = $this->moveStringCursor(1, 1)->readChar();

            // Escape Triple-Quote (\""")
            if (
                $code === 92
                && $nextCode === 34
                && $nextNextCode === 34
                && $nextNextNextCode === 34
            ) {
                $this->moveStringCursor(1, 1);
                $value .= $chunk . '"""';
                $chunk = '';
            } else {
                $this->moveStringCursor(-2, -2);
                $chunk .= $char;
            }

            [$char, $code, $bytes] = $this->readChar();
        }

        throw new SyntaxError(
            $this->source,
            $this->position,
            'Unterminated string.'
        );
    }

    private function assertValidStringCharacterCode(int $code, int $position): void
    {
        // SourceCharacter
        if ($code < 0x0020 && $code !== 0x0009) {
            throw new SyntaxError(
                $this->source,
                $position,
                'Invalid character within String: ' . Utils::printCharCode($code)
            );
        }
    }

    private function assertValidBlockStringCharacterCode(int $code, int $position): void
    {
        // SourceCharacter
        if ($code < 0x0020 && $code !== 0x0009 && $code !== 0x000A && $code !== 0x000D) {
            throw new SyntaxError(
                $this->source,
                $position,
                'Invalid character within String: ' . Utils::printCharCode($code)
            );
        }
    }

    /**
     * Reads from body starting at startPosition until it finds a non-whitespace
     * or commented character, then places cursor to the position of that character.
     */
    private function positionAfterWhitespace(): void
    {
        while ($this->position < $this->source->length) {
            [, $code, $bytes] = $this->readChar();

            // Skip whitespace
            // tab | space | comma | BOM
            if ($code === 9 || $code === 32 || $code === 44 || $code === 0xFEFF) {
                $this->moveStringCursor(1, $bytes);
            } elseif ($code === 10) { // new line
                $this->moveStringCursor(1, $bytes);
                ++$this->line;
                $this->lineStart = $this->position;
            } elseif ($code === 13) { // carriage return
                [, $nextCode, $nextBytes] = $this->moveStringCursor(1, $bytes)->readChar();

                if ($nextCode === 10) { // lf after cr
                    $this->moveStringCursor(1, $nextBytes);
                }

                ++$this->line;
                $this->lineStart = $this->position;
            } else {
                break;
            }
        }
    }

    /**
     * Reads a comment token from the source file.
     *
     * #[\u0009\u0020-\uFFFF]*
     */
    private function readComment(int $line, int $col, Token $prev): Token
    {
        $start = $this->position;
        $value = '';
        $bytes = 1;

        do {
            [$char, $code, $bytes] = $this->moveStringCursor(1, $bytes)->readChar();
            $value .= $char;
        } while (
            $code !== null
            // SourceCharacter but not LineTerminator
            && ($code > 0x001F || $code === 0x0009)
        );

        return new Token(
            Token::COMMENT,
            $start,
            $this->position,
            $line,
            $col,
            $prev,
            $value
        );
    }

    /**
     * Reads next UTF8Character from the byte stream, starting from $byteStreamPosition.
     *
     * @return array{string, int|null, int}
     */
    private function readChar(bool $advance = false, ?int $byteStreamPosition = null): array
    {
        if ($byteStreamPosition === null) {
            $byteStreamPosition = $this->byteStreamPosition;
        }

        $code = null;
        $utf8char = '';
        $bytes = 0;
        $positionOffset = 0;

        if (isset($this->source->body[$byteStreamPosition])) {
            $ord = ord($this->source->body[$byteStreamPosition]);

            if ($ord < 128) {
                $bytes = 1;
            } elseif ($ord < 224) {
                $bytes = 2;
            } elseif ($ord < 240) {
                $bytes = 3;
            } else {
                $bytes = 4;
            }

            $utf8char = '';
            for ($pos = $byteStreamPosition; $pos < $byteStreamPosition + $bytes; ++$pos) {
                $utf8char .= $this->source->body[$pos];
            }

            $positionOffset = 1;
            $code = $bytes === 1
                ? $ord
                : Utils::ord($utf8char);
        }

        if ($advance) {
            $this->moveStringCursor($positionOffset, $bytes);
        }

        return [$utf8char, $code, $bytes];
    }

    /**
     * Reads next $numberOfChars UTF8 characters from the byte stream.
     *
     * @return array{string, int}
     */
    private function readChars(int $charCount, bool $advance): array
    {
        $result = '';
        $totalBytes = 0;
        $byteOffset = $this->byteStreamPosition;

        for ($i = 0; $i < $charCount; ++$i) {
            [$char, $code, $bytes] = $this->readChar(false, $byteOffset);
            $totalBytes += $bytes;
            $byteOffset += $bytes;
            $result .= $char;
        }

        if ($advance) {
            $this->moveStringCursor($charCount, $totalBytes);
        }

        return [$result, $totalBytes];
    }

    /**
     * Moves internal string cursor position.
     */
    private function moveStringCursor(int $positionOffset, int $byteStreamOffset): self
    {
        $this->position += $positionOffset;
        $this->byteStreamPosition += $byteStreamOffset;

        return $this;
    }
}<|MERGE_RESOLUTION|>--- conflicted
+++ resolved
@@ -102,10 +102,10 @@
     public function lookahead(): Token
     {
         $token = $this->token;
-        if ($token->kind !== Token::EOF) {
+        if (Token::EOF !== $token->kind) {
             do {
                 $token = $token->next ?? ($token->next = $this->readToken($token));
-            } while ($token->kind === Token::COMMENT);
+            } while (Token::COMMENT === $token->kind);
         }
 
         return $token;
@@ -150,7 +150,7 @@
                 [, $charCode1] = $this->readChar(true);
                 [, $charCode2] = $this->readChar(true);
 
-                if ($charCode1 === self::TOKEN_DOT && $charCode2 === self::TOKEN_DOT) {
+                if (self::TOKEN_DOT === $charCode1 && self::TOKEN_DOT === $charCode2) {
                     return new Token(Token::SPREAD, $position, $position + 3, $line, $col, $prev);
                 }
 
@@ -250,7 +250,7 @@
                 [, $nextNextCode] = $this->moveStringCursor(1, 1)
                     ->readChar();
 
-                if ($nextCode === 34 && $nextNextCode === 34) {
+                if (34 === $nextCode && 34 === $nextNextCode) {
                     return $this->moveStringCursor(-2, (-1 * $bytes) - 1)
                         ->readBlockString($line, $col, $prev);
                 }
@@ -269,18 +269,12 @@
     private function unexpectedCharacterMessage(?int $code): string
     {
         // SourceCharacter
-        if ($code < 0x0020 && $code !== 0x0009 && $code !== 0x000A && $code !== 0x000D) {
+        if ($code < 0x0020 && 0x0009 !== $code && 0x000A !== $code && 0x000D !== $code) {
             return 'Cannot contain the invalid character ' . Utils::printCharCode($code);
         }
 
-<<<<<<< HEAD
-        if ($code === 39) {
-            return "Unexpected single quote character ('), did you mean to use "
-                . 'a double quote (")?';
-=======
         if (39 === $code) {
             return 'Unexpected single quote character (\'), did you mean to use a double quote (")?';
->>>>>>> cf0c6939
         }
 
         return 'Cannot parse the unexpected character ' . Utils::printCharCode($code) . '.';
@@ -298,8 +292,8 @@
         [$char, $code] = $this->readChar();
 
         while (
-            $code !== null && (
-                $code === 95 // _
+            null !== $code && (
+                95 === $code // _
                 || ($code >= 48 && $code <= 57) // 0-9
                 || ($code >= 65 && $code <= 90) // A-Z
                 || ($code >= 97 && $code <= 122) // a-z
@@ -337,13 +331,13 @@
 
         $isFloat = false;
 
-        if ($code === 45) { // -
+        if (45 === $code) { // -
             $value .= $char;
             [$char, $code] = $this->moveStringCursor(1, 1)->readChar();
         }
 
         // guard against leading zero's
-        if ($code === 48) { // 0
+        if (48 === $code) { // 0
             $value .= $char;
             [$char, $code] = $this->moveStringCursor(1, 1)->readChar();
 
@@ -359,7 +353,7 @@
             [$char, $code] = $this->readChar();
         }
 
-        if ($code === 46) { // .
+        if (46 === $code) { // .
             $isFloat = true;
             $this->moveStringCursor(1, 1);
 
@@ -368,12 +362,12 @@
             [$char, $code] = $this->readChar();
         }
 
-        if ($code === 69 || $code === 101) { // E e
+        if (69 === $code || 101 === $code) { // E e
             $isFloat = true;
             $value .= $char;
             [$char, $code] = $this->moveStringCursor(1, 1)->readChar();
 
-            if ($code === 43 || $code === 45) { // + -
+            if (43 === $code || 45 === $code) { // + -
                 $value .= $char;
                 $this->moveStringCursor(1, 1);
             }
@@ -435,12 +429,12 @@
         $value = '';
 
         while (
-            $code !== null
+            null !== $code
             // not LineTerminator
-            && $code !== 10 && $code !== 13
+            && 10 !== $code && 13 !== $code
         ) {
             // Closing Quote (")
-            if ($code === 34) {
+            if (34 === $code) {
                 $value .= $chunk;
 
                 // Skip quote
@@ -460,7 +454,7 @@
             $this->assertValidStringCharacterCode($code, $this->position);
             $this->moveStringCursor(1, $bytes);
 
-            if ($code === 92) { // \
+            if (92 === $code) { // \
                 $value .= $chunk;
                 [, $code] = $this->readChar(true);
 
@@ -492,7 +486,7 @@
                     case 117:
                         $position = $this->position;
                         [$hex] = $this->readChars(4, true);
-                        if (preg_match('/[0-9a-fA-F]{4}/', $hex) !== 1) {
+                        if (1 !== preg_match('/[0-9a-fA-F]{4}/', $hex)) {
                             throw new SyntaxError(
                                 $this->source,
                                 $position - 1,
@@ -505,9 +499,9 @@
 
                         // UTF-16 surrogate pair detection and handling.
                         $highOrderByte = $code >> 8;
-                        if ($highOrderByte >= 0xD8 && $highOrderByte <= 0xDF) {
+                        if (0xD8 <= $highOrderByte && $highOrderByte <= 0xDF) {
                             [$utf16Continuation] = $this->readChars(6, true);
-                            if (preg_match('/^\\\u[0-9a-fA-F]{4}$/', $utf16Continuation) !== 1) {
+                            if (1 !== preg_match('/^\\\u[0-9a-fA-F]{4}$/', $utf16Continuation)) {
                                 throw new SyntaxError(
                                     $this->source,
                                     $this->position - 5,
@@ -565,14 +559,14 @@
         $chunk = '';
         $value = '';
 
-        while ($code !== null) {
+        while (null !== $code) {
             // Closing Triple-Quote (""")
-            if ($code === 34) {
+            if (34 === $code) {
                 // Move 2 quotes
                 [, $nextCode] = $this->moveStringCursor(1, 1)->readChar();
                 [, $nextNextCode] = $this->moveStringCursor(1, 1)->readChar();
 
-                if ($nextCode === 34 && $nextNextCode === 34) {
+                if (34 === $nextCode && 34 === $nextNextCode) {
                     $value .= $chunk;
 
                     $this->moveStringCursor(1, 1);
@@ -601,10 +595,10 @@
 
             // Escape Triple-Quote (\""")
             if (
-                $code === 92
-                && $nextCode === 34
-                && $nextNextCode === 34
-                && $nextNextNextCode === 34
+                92 === $code
+                && 34 === $nextCode
+                && 34 === $nextNextCode
+                && 34 === $nextNextNextCode
             ) {
                 $this->moveStringCursor(1, 1);
                 $value .= $chunk . '"""';
@@ -627,7 +621,7 @@
     private function assertValidStringCharacterCode(int $code, int $position): void
     {
         // SourceCharacter
-        if ($code < 0x0020 && $code !== 0x0009) {
+        if ($code < 0x0020 && 0x0009 !== $code) {
             throw new SyntaxError(
                 $this->source,
                 $position,
@@ -639,7 +633,7 @@
     private function assertValidBlockStringCharacterCode(int $code, int $position): void
     {
         // SourceCharacter
-        if ($code < 0x0020 && $code !== 0x0009 && $code !== 0x000A && $code !== 0x000D) {
+        if ($code < 0x0020 && 0x0009 !== $code && 0x000A !== $code && 0x000D !== $code) {
             throw new SyntaxError(
                 $this->source,
                 $position,
@@ -659,16 +653,16 @@
 
             // Skip whitespace
             // tab | space | comma | BOM
-            if ($code === 9 || $code === 32 || $code === 44 || $code === 0xFEFF) {
+            if (9 === $code || 32 === $code || 44 === $code || 0xFEFF === $code) {
                 $this->moveStringCursor(1, $bytes);
-            } elseif ($code === 10) { // new line
+            } elseif (10 === $code) { // new line
                 $this->moveStringCursor(1, $bytes);
                 ++$this->line;
                 $this->lineStart = $this->position;
-            } elseif ($code === 13) { // carriage return
+            } elseif (13 === $code) { // carriage return
                 [, $nextCode, $nextBytes] = $this->moveStringCursor(1, $bytes)->readChar();
 
-                if ($nextCode === 10) { // lf after cr
+                if (10 === $nextCode) { // lf after cr
                     $this->moveStringCursor(1, $nextBytes);
                 }
 
@@ -695,9 +689,9 @@
             [$char, $code, $bytes] = $this->moveStringCursor(1, $bytes)->readChar();
             $value .= $char;
         } while (
-            $code !== null
+            null !== $code
             // SourceCharacter but not LineTerminator
-            && ($code > 0x001F || $code === 0x0009)
+            && ($code > 0x001F || 0x0009 === $code)
         );
 
         return new Token(
@@ -718,7 +712,7 @@
      */
     private function readChar(bool $advance = false, ?int $byteStreamPosition = null): array
     {
-        if ($byteStreamPosition === null) {
+        if (null === $byteStreamPosition) {
             $byteStreamPosition = $this->byteStreamPosition;
         }
 
@@ -746,7 +740,7 @@
             }
 
             $positionOffset = 1;
-            $code = $bytes === 1
+            $code = 1 === $bytes
                 ? $ord
                 : Utils::ord($utf8char);
         }
