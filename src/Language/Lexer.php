--- conflicted
+++ resolved
@@ -464,11 +464,7 @@
                     case 117:
                         $position = $this->position;
                         [$hex] = $this->readChars(4);
-<<<<<<< HEAD
-                        if (\preg_match('/[0-9a-fA-F]{4}/', $hex) !== 1) {
-=======
                         if (preg_match('/[0-9a-fA-F]{4}/', $hex) !== 1) {
->>>>>>> 60feb7ad
                             throw new SyntaxError($this->source, $position - 1, "Invalid character escape sequence: \\u{$hex}");
                         }
 
@@ -479,11 +475,7 @@
                         $highOrderByte = $code >> 8;
                         if ($highOrderByte >= 0xD8 && $highOrderByte <= 0xDF) {
                             [$utf16Continuation] = $this->readChars(6);
-<<<<<<< HEAD
-                            if (\preg_match('/^\\\u[0-9a-fA-F]{4}$/', $utf16Continuation) !== 1) {
-=======
                             if (preg_match('/^\\\u[0-9a-fA-F]{4}$/', $utf16Continuation) !== 1) {
->>>>>>> 60feb7ad
                                 throw new SyntaxError($this->source, $this->position - 5, 'Invalid UTF-16 trailing surrogate: ' . $utf16Continuation);
                             }
 
