--- conflicted
+++ resolved
@@ -15,17 +15,10 @@
     /** @var NameNode|null */
     public $alias;
 
-<<<<<<< HEAD
-    /** @var NodeList<ArgumentNode>|null */
-    public $arguments;
-
-    /** @var NodeList<DirectiveNode>|null */
-=======
     /** @var NodeList<ArgumentNode> */
     public $arguments;
 
     /** @var NodeList<DirectiveNode> */
->>>>>>> 0402b008
     public $directives;
 
     /** @var SelectionSetNode|null */
