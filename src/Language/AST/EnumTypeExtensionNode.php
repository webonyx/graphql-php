<?php

declare(strict_types=1);

namespace GraphQL\Language\AST;

class EnumTypeExtensionNode extends Node implements TypeExtensionNode
{
    /** @var string */
    public $kind = NodeKind::ENUM_TYPE_EXTENSION;

    /** @var NameNode */
    public $name;

<<<<<<< HEAD
    /** @var NodeList<DirectiveNode>|null */
    public $directives;

    /** @var NodeList<EnumValueDefinitionNode>|null */
=======
    /** @var NodeList<DirectiveNode> */
    public $directives;

    /** @var NodeList<EnumValueDefinitionNode> */
>>>>>>> 0402b008
    public $values;
}<|MERGE_RESOLUTION|>--- conflicted
+++ resolved
@@ -12,16 +12,9 @@
     /** @var NameNode */
     public $name;
 
-<<<<<<< HEAD
-    /** @var NodeList<DirectiveNode>|null */
-    public $directives;
-
-    /** @var NodeList<EnumValueDefinitionNode>|null */
-=======
     /** @var NodeList<DirectiveNode> */
     public $directives;
 
     /** @var NodeList<EnumValueDefinitionNode> */
->>>>>>> 0402b008
     public $values;
 }