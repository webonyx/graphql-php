--- conflicted
+++ resolved
@@ -9,10 +9,6 @@
     /** @var string */
     public $kind = NodeKind::SELECTION_SET;
 
-<<<<<<< HEAD
-    /** @var NodeList<Node&SelectionNode>|null */
-=======
     /** @var NodeList<SelectionNode&Node> */
->>>>>>> 0402b008
     public $selections;
 }