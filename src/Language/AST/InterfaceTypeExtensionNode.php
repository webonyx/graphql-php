--- conflicted
+++ resolved
@@ -12,12 +12,6 @@
     /** @var NameNode */
     public $name;
 
-<<<<<<< HEAD
-    /** @var NodeList<DirectiveNode>|null */
-    public $directives;
-
-    /** @var NodeList<FieldDefinitionNode>|null */
-=======
     /** @var NodeList<DirectiveNode> */
     public $directives;
 
@@ -25,6 +19,5 @@
     public $interfaces;
 
     /** @var NodeList<FieldDefinitionNode> */
->>>>>>> 0402b008
     public $fields;
 }