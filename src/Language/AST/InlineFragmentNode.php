--- conflicted
+++ resolved
@@ -12,11 +12,7 @@
     /** @var NamedTypeNode */
     public $typeCondition;
 
-<<<<<<< HEAD
-    /** @var NodeList<DirectiveNode>|null */
-=======
     /** @var NodeList<DirectiveNode> */
->>>>>>> 0402b008
     public $directives;
 
     /** @var SelectionSetNode */
