<?php

declare(strict_types=1);

namespace GraphQL\Language\AST;

class UnionTypeExtensionNode extends Node implements TypeExtensionNode
{
    /** @var string */
    public $kind = NodeKind::UNION_TYPE_EXTENSION;

    /** @var NameNode */
    public $name;

<<<<<<< HEAD
    /** @var NodeList<DirectiveNode>|null */
=======
    /** @var NodeList<DirectiveNode> */
>>>>>>> 0402b008
    public $directives;

    /** @var NodeList<NamedTypeNode> */
    public $types;
}<|MERGE_RESOLUTION|>--- conflicted
+++ resolved
@@ -12,11 +12,7 @@
     /** @var NameNode */
     public $name;
 
-<<<<<<< HEAD
-    /** @var NodeList<DirectiveNode>|null */
-=======
     /** @var NodeList<DirectiveNode> */
->>>>>>> 0402b008
     public $directives;
 
     /** @var NodeList<NamedTypeNode> */
