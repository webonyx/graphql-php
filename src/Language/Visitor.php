--- conflicted
+++ resolved
@@ -208,13 +208,8 @@
             $isEdited = $isLeaving && count($edits) > 0;
 
             if ($isLeaving) {
-<<<<<<< HEAD
-                $key = $ancestors === []
-                    ? $UNDEFINED
-=======
                 $key = [] === $ancestors
                     ? null
->>>>>>> cf0c6939
                     : $path[count($path) - 1];
                 $node = $parent;
                 $parent = array_pop($ancestors);
@@ -234,7 +229,7 @@
                             $editKey -= $editOffset;
                         }
 
-                        if ($inArray && $editValue === null) {
+                        if ($inArray && null === $editValue) {
                             assert($node instanceof NodeList, 'Follows from $inArray');
                             $node->splice($editKey, 1);
                             ++$editOffset;
@@ -256,35 +251,25 @@
                     'inArray' => $inArray,
                 ] = array_pop($stack);
             } else {
-                $key = $parent !== null
+                $key = null !== $parent
                     ? (
                         $inArray
                             ? $index
                             : $keys[$index]
                     )
-<<<<<<< HEAD
-                    : $UNDEFINED;
-                $node = $parent !== null
-=======
                     : null;
                 $node = null !== $parent
->>>>>>> cf0c6939
                     ? (
                         $parent instanceof NodeList || is_array($parent)
                             ? $parent[$key]
                             : $parent->{$key}
                     )
                     : $newRoot;
-<<<<<<< HEAD
-                /** @psalm-suppress ParadoxicalCondition We don't have `undefined` in php */
-                if ($node === null || $node === $UNDEFINED) {
-=======
                 if (null === $node) {
->>>>>>> cf0c6939
                     continue;
                 }
 
-                if ($parent !== null) {
+                if (null !== $parent) {
                     $path[] = $key;
                 }
             }
@@ -297,11 +282,11 @@
 
                 $visitFn = self::getVisitFn($visitor, $node->kind, $isLeaving);
 
-                if ($visitFn !== null) {
+                if (null !== $visitFn) {
                     $result = $visitFn($node, $key, $parent, $path, $ancestors);
                     $editValue = null;
 
-                    if ($result !== null) {
+                    if (null !== $result) {
                         if ($result instanceof VisitorOperation) {
                             if ($result instanceof VisitorStop) {
                                 break;
@@ -332,7 +317,7 @@
                 }
             }
 
-            if ($result === null && $isEdited) {
+            if (null === $result && $isEdited) {
                 $edits[] = [$key, $node];
             }
 
@@ -350,7 +335,7 @@
                 $keys = ($inArray ? $node : $visitorKeys[$node->kind]) ?? [];
                 $index = -1;
                 $edits = [];
-                if ($parent !== null) {
+                if (null !== $parent) {
                     $ancestors[] = $parent;
                 }
 
@@ -414,7 +399,7 @@
         return [
             'enter' => static function (Node $node) use ($visitors, $skipping, $visitorsCount) {
                 for ($i = 0; $i < $visitorsCount; ++$i) {
-                    if ($skipping[$i] !== null) {
+                    if (null !== $skipping[$i]) {
                         continue;
                     }
 
@@ -424,7 +409,7 @@
                         false
                     );
 
-                    if ($fn === null) {
+                    if (null === $fn) {
                         continue;
                     }
 
@@ -436,7 +421,7 @@
                         $skipping[$i] = $result;
                     } elseif ($result instanceof VisitorRemoveNode) {
                         return $result;
-                    } elseif ($result !== null) {
+                    } elseif (null !== $result) {
                         return $result;
                     }
                 }
@@ -445,21 +430,21 @@
             },
             'leave' => static function (Node $node) use ($visitors, $skipping, $visitorsCount) {
                 for ($i = 0; $i < $visitorsCount; ++$i) {
-                    if ($skipping[$i] === null) {
+                    if (null === $skipping[$i]) {
                         $fn = self::getVisitFn(
                             $visitors[$i],
                             $node->kind,
                             true
                         );
 
-                        if ($fn !== null) {
+                        if (null !== $fn) {
                             $result = $fn(...func_get_args());
 
                             if ($result instanceof VisitorStop) {
                                 $skipping[$i] = $result;
                             } elseif ($result instanceof VisitorRemoveNode) {
                                 return $result;
-                            } elseif ($result !== null) {
+                            } elseif (null !== $result) {
                                 return $result;
                             }
                         }
@@ -488,12 +473,12 @@
                 $typeInfo->enter($node);
                 $fn = self::getVisitFn($visitor, $node->kind, false);
 
-                if ($fn === null) {
+                if (null === $fn) {
                     return null;
                 }
 
                 $result = $fn(...func_get_args());
-                if ($result === null) {
+                if (null === $result) {
                     return null;
                 }
 
@@ -506,7 +491,7 @@
             },
             'leave' => static function (Node $node) use ($typeInfo, $visitor) {
                 $fn = self::getVisitFn($visitor, $node->kind, true);
-                $result = $fn !== null
+                $result = null !== $fn
                     ? $fn(...func_get_args())
                     : null;
 
@@ -532,7 +517,7 @@
                 : $kindVisitor['enter'] ?? null;
         }
 
-        if ($kindVisitor !== null && ! $isLeaving) {
+        if (null !== $kindVisitor && ! $isLeaving) {
             return $kindVisitor;
         }
 
