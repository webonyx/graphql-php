--- conflicted
+++ resolved
@@ -16,38 +16,6 @@
 use GraphQL\Type\Definition\Type;
 use GraphQL\Type\Schema;
 
-<<<<<<< HEAD
-try {
-    // Initialize our fake data source
-    DataSource::init();
-
-    // See docs on schema options:
-    // https://webonyx.github.io/graphql-php/type-system/schema/#configuration-options
-    $schema = new Schema([
-        'query' => new QueryType(),
-        'typeLoader' => [Types::class, 'byTypename'],
-    ]);
-
-    // Prepare context that will be available in all field resolvers (as 3rd argument):
-    $appContext = new AppContext();
-    $currentlyLoggedInUser = DataSource::findUser(1);
-    assert($currentlyLoggedInUser !== null);
-    $appContext->viewer = $currentlyLoggedInUser;
-    $appContext->rootUrl = 'http://localhost:8080';
-    $appContext->request = $_REQUEST;
-
-    // See docs on server options:
-    // https://webonyx.github.io/graphql-php/executing-queries/#server-configuration-options
-    $server = new StandardServer([
-        'schema' => $schema,
-        'context' => $appContext,
-    ]);
-
-    $server->handleRequest();
-} catch (Throwable $error) {
-    StandardServer::send500Error($error);
-}
-=======
 // Initialize our fake data source
 DataSource::init();
 
@@ -55,7 +23,7 @@
 // https://webonyx.github.io/graphql-php/schema-definition/#configuration-options
 $schema = new Schema([
     'query' => new QueryType(),
-    'typeLoader' => static fn (string $name): Type => Types::byTypeName($name),
+    'typeLoader' => [Types::class, 'byTypename'],
 ]);
 
 // Prepare context that will be available in all field resolvers (as 3rd argument):
@@ -73,5 +41,4 @@
     'context' => $appContext,
 ]);
 
-$server->handleRequest();
->>>>>>> 153a7258
+$server->handleRequest();