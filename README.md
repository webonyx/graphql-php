# graphql-php

![CI](https://github.com/webonyx/graphql-php/workflows/CI/badge.svg)
[![Coverage Status](https://codecov.io/gh/webonyx/graphql-php/branch/master/graph/badge.svg)](https://codecov.io/gh/webonyx/graphql-php/branch/master)
[![Latest Stable Version](https://poser.pugx.org/webonyx/graphql-php/version)](https://packagist.org/packages/webonyx/graphql-php)

This is a PHP implementation of the GraphQL [specification](https://github.com/facebook/graphql)
based on the [reference implementation in JavaScript](https://github.com/graphql/graphql-js).

## Installation

Via composer:

<<<<<<< HEAD
```
=======
```sh
>>>>>>> 4b66f6cd
composer require webonyx/graphql-php
```

## Documentation

<<<<<<< HEAD
Full documentation is available on the [Documentation site](https://webonyx.github.io/graphql-php/) as well
as in the [docs](docs/) folder of the distribution.
=======
Full documentation is available at [https://webonyx.github.io/graphql-php](https://webonyx.github.io/graphql-php)
or in the [docs](docs) directory.
>>>>>>> 4b66f6cd

If you don't know what GraphQL is, visit the [official website](http://graphql.org) first.

## Examples

<<<<<<< HEAD
There are several ready examples in the [examples](examples) folder of the distribution,
=======
There are several ready examples in the [examples](examples) directory,
>>>>>>> 4b66f6cd
with a specific README file per example.

## Versioning

This project follows [Semantic Versioning 2.0.0](https://semver.org/spec/v2.0.0.html).

Elements that belong to the public API of this package are marked with the `@api` PHPDoc tag.
Those elements are thus guaranteed to be stable within major versions. All other elements are
not part of this backwards compatibility guarantee and may change between minor or patch versions.

## Contributors

This project exists thanks to [all the people](https://github.com/webonyx/graphql-php/graphs/contributors) who contribute. [[Contribute](CONTRIBUTING.md)].

## Backers

<a href="https://opencollective.com/webonyx-graphql-php#backers" target="_blank"><img src="https://opencollective.com/webonyx-graphql-php/backers.svg?width=890"></a>

## Sponsors

Support this project by becoming a sponsor. Your logo will show up here with a link to your website. [[Become a sponsor](https://opencollective.com/webonyx-graphql-php#sponsor)]

<a href="https://opencollective.com/webonyx-graphql-php/sponsor/0/website" target="_blank"><img src="https://opencollective.com/webonyx-graphql-php/sponsor/0/avatar.svg"></a>
<a href="https://opencollective.com/webonyx-graphql-php/sponsor/1/website" target="_blank"><img src="https://opencollective.com/webonyx-graphql-php/sponsor/1/avatar.svg"></a>
<a href="https://opencollective.com/webonyx-graphql-php/sponsor/2/website" target="_blank"><img src="https://opencollective.com/webonyx-graphql-php/sponsor/2/avatar.svg"></a>
<a href="https://opencollective.com/webonyx-graphql-php/sponsor/3/website" target="_blank"><img src="https://opencollective.com/webonyx-graphql-php/sponsor/3/avatar.svg"></a>
<a href="https://opencollective.com/webonyx-graphql-php/sponsor/4/website" target="_blank"><img src="https://opencollective.com/webonyx-graphql-php/sponsor/4/avatar.svg"></a>
<a href="https://opencollective.com/webonyx-graphql-php/sponsor/5/website" target="_blank"><img src="https://opencollective.com/webonyx-graphql-php/sponsor/5/avatar.svg"></a>
<a href="https://opencollective.com/webonyx-graphql-php/sponsor/6/website" target="_blank"><img src="https://opencollective.com/webonyx-graphql-php/sponsor/6/avatar.svg"></a>
<a href="https://opencollective.com/webonyx-graphql-php/sponsor/7/website" target="_blank"><img src="https://opencollective.com/webonyx-graphql-php/sponsor/7/avatar.svg"></a>
<a href="https://opencollective.com/webonyx-graphql-php/sponsor/8/website" target="_blank"><img src="https://opencollective.com/webonyx-graphql-php/sponsor/8/avatar.svg"></a>
<a href="https://opencollective.com/webonyx-graphql-php/sponsor/9/website" target="_blank"><img src="https://opencollective.com/webonyx-graphql-php/sponsor/9/avatar.svg"></a>

## License

See [LICENSE](LICENSE).<|MERGE_RESOLUTION|>--- conflicted
+++ resolved
@@ -11,33 +11,20 @@
 
 Via composer:
 
-<<<<<<< HEAD
-```
-=======
 ```sh
->>>>>>> 4b66f6cd
 composer require webonyx/graphql-php
 ```
 
 ## Documentation
 
-<<<<<<< HEAD
-Full documentation is available on the [Documentation site](https://webonyx.github.io/graphql-php/) as well
-as in the [docs](docs/) folder of the distribution.
-=======
 Full documentation is available at [https://webonyx.github.io/graphql-php](https://webonyx.github.io/graphql-php)
 or in the [docs](docs) directory.
->>>>>>> 4b66f6cd
 
 If you don't know what GraphQL is, visit the [official website](http://graphql.org) first.
 
 ## Examples
 
-<<<<<<< HEAD
-There are several ready examples in the [examples](examples) folder of the distribution,
-=======
 There are several ready examples in the [examples](examples) directory,
->>>>>>> 4b66f6cd
 with a specific README file per example.
 
 ## Versioning
