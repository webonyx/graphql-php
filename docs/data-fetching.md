--- conflicted
+++ resolved
@@ -1,17 +1,10 @@
 # Overview
-
-GraphQL is data-storage agnostic. You can use any underlying data storage engine, including SQL or NoSQL database,
+GraphQL is data-storage agnostic. You can use any underlying data storage engine, including SQL or NoSQL database, 
 plain files or in-memory data structures.
 
-<<<<<<< HEAD
-In order to convert the GraphQL query to PHP array, **graphql-php** traverses query fields (using depth-first algorithm) and
-runs special **resolve** function on each field. This **resolve** function is provided by you as a part of
-[field definition](type-system/object-types.md#field-configuration-options) or [query execution call](executing-queries.md#overview).
-=======
 In order to convert the GraphQL query to PHP array, **graphql-php** traverses query fields (using depth-first algorithm) and 
 runs special **resolve** function on each field. This **resolve** function is provided by you as a part of 
 [field definition](type-definitions/object-types.md#field-configuration-options) or [query execution call](executing-queries.md).
->>>>>>> 4b66f6cd
 
 Result returned by **resolve** function is directly included in the response (for scalars and enums)
 or passed down to nested fields (for objects).
@@ -38,7 +31,7 @@
 $queryType = new ObjectType([
   'name' => 'Query',
   'fields' => [
-
+  
     'lastStory' => [
       'type' => $blogStoryType,
       'resolve' => function() {
@@ -49,7 +42,7 @@
         ];
       }
     ]
-
+    
   ]
 ]);
 ```
@@ -86,7 +79,7 @@
         return $users[$blogStory['authorId']];
       }
     ],
-
+    
     'title' => [
       'type' => Type::string()
     ]
@@ -95,7 +88,7 @@
 ]);
 ```
 
-Here **$blogStory** is the array returned by **lastStory** field above.
+Here **$blogStory** is the array returned by **lastStory** field above. 
 
 Again: in the real-world applications you would fetch user data from data store by **authorId** and return it.
 Also, note that you don't have to return arrays. You can return any value, **graphql-php** will pass it untouched
@@ -107,9 +100,7 @@
 for a field you simply override this default resolver.
 
 # Default Field Resolver
-
 **graphql-php** provides following default field resolver:
-
 ```php
 <?php
 function defaultFieldResolver($objectValue, $args, $context, \GraphQL\Type\Definition\ResolveInfo $info)
@@ -133,13 +124,12 @@
     }
 ```
 
-As you see it returns value by key (for arrays) or property (for objects).
+As you see it returns value by key (for arrays) or property (for objects). 
 If the value is not set - it returns **null**.
 
 To override the default resolver, pass it as an argument of [executeQuery](executing-queries.md) call.
 
 # Default Field Resolver per Type
-
 Sometimes it might be convenient to set default field resolver per type. You can do so by providing
 [resolveField option in type config](type-definitions/object-types.md#configuration-options). For example:
 
@@ -171,16 +161,14 @@
 ```
 
 Keep in mind that **field resolver** has precedence over **default field resolver per type** which in turn
-has precedence over **default field resolver**.
+ has precedence over **default field resolver**.
 
 # Solving N+1 Problem
-
 Since: 0.9.0
 
-One of the most annoying problems with data fetching is a so-called
+One of the most annoying problems with data fetching is a so-called 
 [N+1 problem](https://secure.phabricator.com/book/phabcontrib/article/n_plus_one/). <br>
 Consider following GraphQL query:
-
 ```
 {
   topStories(limit: 10) {
@@ -195,11 +183,10 @@
 
 Naive field resolution process would require up to 10 calls to the underlying data store to fetch authors for all 10 stories.
 
-**graphql-php** provides tools to mitigate this problem: it allows you to defer actual field resolution to a later stage
+**graphql-php** provides tools to mitigate this problem: it allows you to defer actual field resolution to a later stage 
 when one batched query could be executed instead of 10 distinct queries.
 
 Here is an example of **BlogStory** resolver for field **author** that uses deferring:
-
 ```php
 <?php
 'resolve' => function($blogStory) {
@@ -212,10 +199,10 @@
 }
 ```
 
-In this example, we fill up the buffer with 10 author ids first. Then **graphql-php** continues
+In this example, we fill up the buffer with 10 author ids first. Then **graphql-php** continues 
 resolving other non-deferred fields until there are none of them left.
 
-After that, it calls closures wrapped by `GraphQL\Deferred` which in turn load all buffered
+After that, it calls closures wrapped by `GraphQL\Deferred` which in turn load all buffered 
 ids once (using SQL IN(?), Redis MGET or other similar tools) and returns final field value.
 
 Originally this approach was advocated by Facebook in their [Dataloader](https://github.com/facebook/dataloader)
@@ -243,17 +230,16 @@
 in a naive implementation.
 
 # Async PHP
-
 Since: 0.10.0 (version 0.9.0 had slightly different API which still works, but is deprecated)
 
-If your project runs in an environment that supports async operations
-(like HHVM, ReactPHP, Icicle.io, appserver.io, PHP threads, etc)
+If your project runs in an environment that supports async operations 
+(like HHVM, ReactPHP, Icicle.io, appserver.io, PHP threads, etc) 
 you can leverage the power of your platform to resolve some fields asynchronously.
 
 The only requirement: your platform must support the concept of Promises compatible with
 [Promises A+](https://promisesaplus.com/) specification.
 
-To start using this feature, switch facade method for query execution from
+To start using this feature, switch facade method for query execution from 
 **executeQuery** to **promiseToExecute**:
 
 ```php
@@ -263,11 +249,11 @@
 
 $promise = GraphQL::promiseToExecute(
     $promiseAdapter,
-    $schema,
-    $queryString,
-    $rootValue = null,
-    $contextValue = null,
-    $variableValues = null,
+    $schema, 
+    $queryString, 
+    $rootValue = null, 
+    $contextValue = null, 
+    $variableValues = null, 
     $operationName = null,
     $fieldResolver = null,
     $validationRules = null
@@ -279,15 +265,10 @@
 
 Where **$promiseAdapter** is an instance of:
 
-- For [ReactPHP](https://github.com/reactphp/react) (requires **react/promise** as composer dependency): <br>
+* For [ReactPHP](https://github.com/reactphp/react) (requires **react/promise** as composer dependency): <br> 
   `GraphQL\Executor\Promise\Adapter\ReactPromiseAdapter`
 
-<<<<<<< HEAD
-- Other platforms: write your own class implementing interface: <br>
-  [`GraphQL\Executor\Promise\PromiseAdapter`](reference.md#graphqlexecutorpromisepromiseadapter).
-=======
 * Other platforms: write your own class implementing interface: <br> 
   [`GraphQL\Executor\Promise\PromiseAdapter`](class-reference.md#graphqlexecutorpromisepromiseadapter). 
->>>>>>> 4b66f6cd
 
 Then your **resolve** functions should return promises of your platform instead of `GraphQL\Deferred`s.