# Schema Definition

The schema is a container of your type hierarchy, which accepts root types in a constructor and provides
methods for receiving information about your types to internal GraphQL tools.

In **graphql-php**, the schema is an instance of [`GraphQL\Type\Schema`](class-reference.md#graphqltypeschema):

```php
use GraphQL\Type\Schema;

$schema = new Schema([
    'query' => $queryType,
    'mutation' => $mutationType,
]);
```

See possible constructor options [below](#configuration-options).

## Query and Mutation types

The schema consists of two root types:

- **Query** type is a surface of your read API
- **Mutation** type (optional) exposes write API by declaring all possible mutations in your app.

Query and Mutation types are regular [object types](type-definitions/object-types.md) containing root-level fields
of your API:

```php
use GraphQL\Type\Definition\ObjectType;
use GraphQL\Type\Definition\Type;

$queryType = new ObjectType([
    'name' => 'Query',
    'fields' => [
        'hello' => [
            'type' => Type::string(),
            'resolve' => fn () => 'Hello World!',
        ],
        'hero' => [
            'type' => $characterInterface,
            'args' => [
                'episode' => [
                    'type' => $episodeEnum,
                ],
            ],
            'resolve' => fn ($rootValue, array $args): Hero => StarWarsData::getHero($args['episode'] ?? null),
        ]
    ]
]);

$mutationType = new ObjectType([
    'name' => 'Mutation',
    'fields' => [
        'createReview' => [
            'type' => $createReviewOutput,
            'args' => [
                'episode' => Type::nonNull($episodeEnum),
                'review' => Type::nonNull($reviewInputObject),
            ],
            // TODO
            'resolve' => fn ($rootValue, array $args): Review => StarWarsData::createReview($args['episode'], $args['review']),
        ]
    ]
]);
```

Keep in mind that other than the special meaning of declaring a surface area of your API,
those types are the same as any other [object type](type-definitions/object-types.md), and their fields work
exactly the same way.

**Mutation** type is also just a regular object type. The difference is in semantics.
Field names of Mutation type are usually verbs and they almost always have arguments - quite often
with complex input values (see [Mutations and Input Types](type-definitions/inputs.md) for details).

## Configuration Options

The schema constructor expects an instance of [`GraphQL\Type\SchemaConfig`](class-reference.md#graphqltypeschemaconfig)
or an array with the following options:

| Option       | Type                           | Notes                                                                                                                                                                                                                                                                                                                                                                                                                                                         |
| ------------ | ------------------------------ | ------------------------------------------------------------------------------------------------------------------------------------------------------------------------------------------------------------------------------------------------------------------------------------------------------------------------------------------------------------------------------------------------------------------------------------------------------------- |
| query        | `ObjectType`                   | **Required.** Object type (usually named "Query") containing root-level fields of your read API                                                                                                                                                                                                                                                                                                                                                               |
| mutation     | `ObjectType`                   | Object type (usually named "Mutation") containing root-level fields of your write API                                                                                                                                                                                                                                                                                                                                                                         |
| subscription | `ObjectType`                   | Reserved for future subscriptions implementation. Currently presented for compatibility with introspection query of **graphql-js**, used by various clients (like Relay or GraphiQL)                                                                                                                                                                                                                                                                          |
| directives   | `array<Directive>`             | A full list of [directives](type-definitions/directives.md) supported by your schema. By default, contains built-in **@skip** and **@include** directives.<br><br> If you pass your own directives and still want to use built-in directives - add them explicitly. For example:<br><br> _array_merge(GraphQL::getStandardDirectives(), [$myCustomDirective]);_                                                                                               |
| types        | `array<ObjectType>`            | List of object types which cannot be detected by **graphql-php** during static schema analysis.<br><br>Most often this happens when the object type is never referenced in fields directly but is still a part of a schema because it implements an interface which resolves to this object type in its **resolveType** callable. <br><br> Note that you are not required to pass all of your types here - it is simply a workaround for concrete a use-case. |
| typeLoader   | `callable(string $name): Type` | Expected to return a type instance given the name. Must always return the same instance if called multiple times, see [lazy loading](#lazy-loading-of-types). See section below on lazy type loading.                                                                                                                                                                                                                                                         |

### Using config class

If you prefer a fluid interface for the config with auto-completion in IDE and static time validation,
use [`GraphQL\Type\SchemaConfig`](class-reference.md#graphqltypeschemaconfig) instead of an array:

```php
use GraphQL\Type\SchemaConfig;
use GraphQL\Type\Schema;

$config = SchemaConfig::create()
    ->setQuery($myQueryType)
    ->setTypeLoader($myTypeLoader);

$schema = new Schema($config);
```

## Lazy loading of types

If your schema makes use of a large number of complex or dynamically-generated types, they can become a performance concern. There are a few best practices that can lessen their impact:

1. Use a type loader. This will put you in a position to implement your own caching and lookup strategies, and GraphQL won't need to preload a map of all known types to do its work.

2. Define each custom type as a callable that returns a type, rather than an object instance. Then, the work of instantiating them will only happen as they are needed by each query.

<<<<<<< HEAD
3. Define all of your object **fields** and **args** properties as callbacks. If you're already doing #2 then this isn't needed, but it's a quick and easy precaution.
=======
3. Define all of your object **fields** and \*_args_ properties as callbacks. If you're already doing #2 then this isn't needed, but it's a quick and easy precaution.
>>>>>>> 1f04a192

It is recommended to centralize this kind of functionality in a type registry. A typical example might look like the following:

```php

// MyAType.php
class MyAType extends \GraphQL\Type\Definition\ObjectType {
    public __construct() {
        parent::__construct([
            "name"=>"MyA",
            "fields" => fn() => [
                'b' => Types::MyB()
        ]);
    }
}

// MyBType.php
class MyBType extends \GraphQL\Type\Definition\ObjectType {
    public __construct() {
        parent::__construct([
            "name" => "MyB",
            "fields" => fn() => [
                "c" => Types::string()
            ]
        ]);
    }
}

// TypeRegistry.php
class Types
{
    /**
     * @var array<string, Type&NamedType>
     */
    private static array $types = [];

    private static function get(string $classname): \Closure
    {
        return static fn () => self::byClassName($classname);
    }

    private static function byClassName(string $classname): Type
    {
        $parts = \explode('\\', $classname);
        $cacheName = \strtolower(\preg_replace('~Type$~', '', $parts[\count($parts) - 1]));

        return self::$types[$cacheName] ??= new $classname;
    }

    public static function MyA(): callable { return self::get(MyAType::class); }
    public static function MyB(): callable { return self::get(MyBType::class); }

    ...
}

// ...

$typeRegistry = new TypeRegistry();

$schema = new Schema([
    'query' => new Query(),
    'mutation' => new Mutation(),
    'typeLoader' => static fn (string $name): Type =>
        $typeRegistry->get($name),
]);
```

A working demonstration of this kind of architecture can be found in the [01-blog](../examples/01-blog) sample.

## Schema Validation

By default, the schema is created with only shallow validation of type and field definitions  
(because validation requires a full schema scan and is very costly on bigger schemas).

There is a special method **assertValid()** on the schema instance which throws
`GraphQL\Error\InvariantViolation` exception when it encounters any error, like:

- Invalid types used for fields/arguments
- Missing interface implementations
- Invalid interface implementations
- Other schema errors...

Schema validation is supposed to be used in CLI commands or during a build step of your app.
Don't call it in web requests in production.

Usage example:

```php
try {
    $schema = new GraphQL\Type\Schema([
        'query' => $myQueryType
    ]);
    $schema->assertValid();
} catch (GraphQL\Error\InvariantViolation $e) {
    echo $e->getMessage();
}
```<|MERGE_RESOLUTION|>--- conflicted
+++ resolved
@@ -111,11 +111,7 @@
 
 2. Define each custom type as a callable that returns a type, rather than an object instance. Then, the work of instantiating them will only happen as they are needed by each query.
 
-<<<<<<< HEAD
 3. Define all of your object **fields** and **args** properties as callbacks. If you're already doing #2 then this isn't needed, but it's a quick and easy precaution.
-=======
-3. Define all of your object **fields** and \*_args_ properties as callbacks. If you're already doing #2 then this isn't needed, but it's a quick and easy precaution.
->>>>>>> 1f04a192
 
 It is recommended to centralize this kind of functionality in a type registry. A typical example might look like the following:
 
