--- conflicted
+++ resolved
@@ -105,69 +105,15 @@
 
 ## Lazy loading of types
 
-If your schema makes use of a large number of complex or dynamically-generated types, they can become a performance concern. There are a few best practices that can lessen their impact: 
+If your schema makes use of a large number of complex or dynamically-generated types, they can become a performance concern. There are a few best practices that can lessen their impact:
 
 1. Use a type loader. This will put you in a position to implement your own caching and lookup strategies, and GraphQL won't need to preload a map of all known types to do its work.
 
 2. Define each custom type as a callable that returns a type, rather than an object instance. Then, the work of instantiating them will only happen as they are needed by each query.
- 
+
 3. Define all of your object **fields** and **args* properties as callbacks. If you're already doing #2 then this isn't needed, but it's a quick and easy precaution.
 
-<<<<<<< HEAD
 It is recommended to centralize this kind of functionality in a type loader. A typical example might look like the following:
-=======
-```php
-use GraphQL\Type\Definition\Type;
-use GraphQL\Type\Definition\ObjectType;
-use GraphQL\Type\Schema;
-
-class TypeRegistry
-{
-    /**
-     * @var array<string, Type>
-     */
-    private array $types = [];
-
-    public function get(string $name): Type
-    {
-        return $this->types[$name] ??= $this->{$name}();
-    }
-
-    private function MyTypeA(): ObjectType
-    {
-        return new ObjectType([
-            'name' => 'MyTypeA',
-            'fields' => fn() => [
-                'b' => [
-                    'type' => $this->get('MyTypeB')
-                ],
-            ]
-        ]);
-    }
-
-    private function MyTypeB(): ObjectType
-    {
-        // ...
-    }
-}
-
-$typeRegistry = new TypeRegistry();
-
-$schema = new Schema([
-    'query' => $typeRegistry->get('Query'),
-    'typeLoader' => static fn (string $name): Type => $typeRegistry->get($name),
-]);
-```
-
-You can automate this registry if you wish to reduce boilerplate or even
-introduce a Dependency Injection Container if your types have other dependencies.
-
-This approach has its drawbacks; while using a callable for the **fields** property does provide some protection,
-once the fields property is accessed each individual field under its governance is still evaluated whether it's needed
-for the current query or not, and this can result in many superfluous field and argument instantiations.
-For a more robust solution, you can craft a type registry populated with static helpers that
-return callables for each individual type:
->>>>>>> fc08aea9
 
 ```php
 
