## GraphQL\GraphQL

This is the primary facade for fulfilling GraphQL operations.
See [related documentation](executing-queries.md).

### GraphQL\GraphQL Methods

```php
/**
 * Executes graphql query.
 *
 * More sophisticated GraphQL servers, such as those which persist queries,
 * may wish to separate the validation and execution phases to a static time
 * tooling step, and a server runtime step.
 *
 * Available options:
 *
 * schema:
 *    The GraphQL type system to use when validating and executing a query.
 * source:
 *    A GraphQL language formatted string representing the requested operation.
 * rootValue:
 *    The value provided as the first argument to resolver functions on the top
 *    level type (e.g. the query object type).
 * contextValue:
 *    The context value is provided as an argument to resolver functions after
 *    field arguments. It is used to pass shared information useful at any point
 *    during executing this query, for example the currently logged in user and
 *    connections to databases or other services.
 * variableValues:
 *    A mapping of variable name to runtime value to use for all variables
 *    defined in the requestString.
 * operationName:
 *    The name of the operation to use if requestString contains multiple
 *    possible operations. Can be omitted if requestString contains only
 *    one operation.
 * fieldResolver:
 *    A resolver function to use when one is not provided by the schema.
 *    If not provided, the default field resolver is used (which looks for a
 *    value on the source value with the field's name).
 * validationRules:
 *    A set of rules for query validation step. Default value is all available rules.
 *    Empty array would allow to skip query validation (may be convenient for persisted
 *    queries which are validated before persisting and assumed valid during execution)
 *
 * @param string|DocumentNode $source
 * @param mixed               $rootValue
 * @param mixed               $contextValue
 * @param mixed[]|null        $variableValues
 * @param ValidationRule[]    $validationRules
 *
 * @api
 */
static function executeQuery(
    GraphQL\Type\Schema $schema,
    $source,
    $rootValue = null,
    $contextValue = null,
    $variableValues = null,
    string $operationName = null,
    callable $fieldResolver = null,
    array $validationRules = null
): GraphQL\Executor\ExecutionResult
```

```php
/**
 * Same as executeQuery(), but requires PromiseAdapter and always returns a Promise.
 * Useful for Async PHP platforms.
 *
 * @param string|DocumentNode        $source
 * @param mixed                      $rootValue
 * @param mixed                      $context
 * @param array<string, mixed>|null  $variableValues
 * @param array<ValidationRule>|null $validationRules
 *
 * @api
 */
static function promiseToExecute(
    GraphQL\Executor\Promise\PromiseAdapter $promiseAdapter,
    GraphQL\Type\Schema $schema,
    $source,
    $rootValue = null,
    $context = null,
    array $variableValues = null,
    string $operationName = null,
    callable $fieldResolver = null,
    array $validationRules = null
): GraphQL\Executor\Promise\Promise
```

```php
/**
 * Returns directives defined in GraphQL spec.
 *
 * @return array<string, Directive>
 *
 * @api
 */
static function getStandardDirectives(): array
```

```php
/**
 * Returns types defined in GraphQL spec.
 *
 * @return array<string, ScalarType>
 *
 * @api
 */
static function getStandardTypes(): array
```

```php
/**
 * Replaces standard types with types from this list (matching by name).
 *
 * Standard types not listed here remain untouched.
 *
 * @param array<string, ScalarType> $types
 *
 * @api
 */
static function overrideStandardTypes(array $types): void
```

```php
/**
 * Returns standard validation rules implementing GraphQL spec.
 *
 * @return array<class-string<ValidationRule>, ValidationRule>
 *
 * @api
 */
static function getStandardValidationRules(): array
```

```php
/**
 * Set default resolver implementation.
 *
 * @param callable(mixed, array, mixed, ResolveInfo): mixed $fn
 *
 * @api
 */
static function setDefaultFieldResolver(callable $fn): void
```

## GraphQL\Type\Definition\Type

Registry of standard GraphQL types and base class for all other types.

### GraphQL\Type\Definition\Type Methods

```php
/**
 * @api
 */
static function id(): GraphQL\Type\Definition\ScalarType
```

```php
/**
 * @api
 */
static function string(): GraphQL\Type\Definition\ScalarType
```

```php
/**
 * @api
 */
static function boolean(): GraphQL\Type\Definition\ScalarType
```

```php
/**
 * @api
 */
static function int(): GraphQL\Type\Definition\ScalarType
```

```php
/**
 * @api
 */
static function float(): GraphQL\Type\Definition\ScalarType
```

```php
/**
 * @param Type|callable():Type $type
 *
 * @api
 */
static function listOf($type): GraphQL\Type\Definition\ListOfType
```

```php
/**
 * code sniffer doesn't understand this syntax. Pr with a fix here: waiting on https://github.com/squizlabs/PHP_CodeSniffer/pull/2919
 * phpcs:disable Squiz.Commenting.FunctionComment.SpacingAfterParamType
 * @param (NullableType&Type)|callable():(NullableType&Type) $type
 *
 * @api
 */
static function nonNull($type): GraphQL\Type\Definition\NonNull
```

```php
/**
 * @api
 */
static function isInputType($type): bool
```

```php
/**
 * @api
 */
static function getNamedType($type): GraphQL\Type\Definition\Type
```

```php
/**
 * @api
 */
static function isOutputType($type): bool
```

```php
/**
 * @api
 */
static function isLeafType($type): bool
```

```php
/**
 * @api
 */
static function isCompositeType($type): bool
```

```php
/**
 * @api
 */
static function isAbstractType($type): bool
```

```php
/**
 * @api
 */
static function getNullableType(GraphQL\Type\Definition\Type $type): GraphQL\Type\Definition\Type
```

## GraphQL\Type\Definition\ResolveInfo

Structure containing information useful for field resolution process.

Passed as 4th argument to every field resolver. See [docs on field resolving (data fetching)](data-fetching.md).

### GraphQL\Type\Definition\ResolveInfo Props

```php
/**
 * The definition of the field being resolved.
 *
 * @api
 */
public $fieldDefinition;

/**
 * The name of the field being resolved.
 *
 * @api
 */
public $fieldName;

/**
 * Expected return type of the field being resolved.
 *
 * @api
 */
public $returnType;

/**
 * AST of all nodes referencing this field in the query.
 *
 * @api
 * @var iterable<int, FieldNode>
 */
public $fieldNodes;

/**
 * Parent type of the field being resolved.
 *
 * @api
 */
public $parentType;

/**
 * Path to this field from the very root value.
 *
 * @api
 * @var array<int, string|int>
 */
public $path;

/**
 * Instance of a schema used for execution.
 *
 * @api
 */
public $schema;

/**
 * AST of all fragments defined in query.
 *
 * @api
 * @var array<string, FragmentDefinitionNode>
 */
public $fragments;

/**
 * Root value passed to query execution.
 *
 * @api
 * @var mixed
 */
public $rootValue;

/**
 * AST of operation definition node (query, mutation).
 *
 * @api
 */
public $operation;

/**
 * Array of variables passed to query execution.
 *
 * @api
 * @var array<string, mixed>
 */
public $variableValues;
```

### GraphQL\Type\Definition\ResolveInfo Methods

```php
/**
 * Helper method that returns names of all fields selected in query for
 * $this->fieldName up to $depth levels.
 *
 * Example:
 * query MyQuery{
 * {
 *   root {
 *     id,
 *     nested {
 *      nested1
 *      nested2 {
 *        nested3
 *      }
 *     }
 *   }
 * }
 *
 * Given this ResolveInfo instance is a part of "root" field resolution, and $depth === 1,
 * method will return:
 * [
 *     'id' => true,
 *     'nested' => [
 *         nested1 => true,
 *         nested2 => true
 *     ]
 * ]
 *
 * Warning: this method it is a naive implementation which does not take into account
 * conditional typed fragments. So use it with care for fields of interface and union types.
 *
 * @param int $depth How many levels to include in output
 *
 * @return array<string, mixed>
 *
 * @api
 */
function getFieldSelection(int $depth = 0): array
```

## GraphQL\Language\DirectiveLocation

Enumeration of available directive locations.

### GraphQL\Language\DirectiveLocation Constants

```php
const QUERY = 'QUERY';
const MUTATION = 'MUTATION';
const SUBSCRIPTION = 'SUBSCRIPTION';
const FIELD = 'FIELD';
const FRAGMENT_DEFINITION = 'FRAGMENT_DEFINITION';
const FRAGMENT_SPREAD = 'FRAGMENT_SPREAD';
const INLINE_FRAGMENT = 'INLINE_FRAGMENT';
const VARIABLE_DEFINITION = 'VARIABLE_DEFINITION';
const EXECUTABLE_LOCATIONS = [
    'QUERY' => 'QUERY',
    'MUTATION' => 'MUTATION',
    'SUBSCRIPTION' => 'SUBSCRIPTION',
    'FIELD' => 'FIELD',
    'FRAGMENT_DEFINITION' => 'FRAGMENT_DEFINITION',
    'FRAGMENT_SPREAD' => 'FRAGMENT_SPREAD',
    'INLINE_FRAGMENT' => 'INLINE_FRAGMENT',
    'VARIABLE_DEFINITION' => 'VARIABLE_DEFINITION',
];
const SCHEMA = 'SCHEMA';
const SCALAR = 'SCALAR';
const OBJECT = 'OBJECT';
const FIELD_DEFINITION = 'FIELD_DEFINITION';
const ARGUMENT_DEFINITION = 'ARGUMENT_DEFINITION';
const IFACE = 'INTERFACE';
const UNION = 'UNION';
const ENUM = 'ENUM';
const ENUM_VALUE = 'ENUM_VALUE';
const INPUT_OBJECT = 'INPUT_OBJECT';
const INPUT_FIELD_DEFINITION = 'INPUT_FIELD_DEFINITION';
const TYPE_SYSTEM_LOCATIONS = [
    'SCHEMA' => 'SCHEMA',
    'SCALAR' => 'SCALAR',
    'OBJECT' => 'OBJECT',
    'FIELD_DEFINITION' => 'FIELD_DEFINITION',
    'ARGUMENT_DEFINITION' => 'ARGUMENT_DEFINITION',
    'INTERFACE' => 'INTERFACE',
    'UNION' => 'UNION',
    'ENUM' => 'ENUM',
    'ENUM_VALUE' => 'ENUM_VALUE',
    'INPUT_OBJECT' => 'INPUT_OBJECT',
    'INPUT_FIELD_DEFINITION' => 'INPUT_FIELD_DEFINITION',
];
const LOCATIONS = [
    'QUERY' => 'QUERY',
    'MUTATION' => 'MUTATION',
    'SUBSCRIPTION' => 'SUBSCRIPTION',
    'FIELD' => 'FIELD',
    'FRAGMENT_DEFINITION' => 'FRAGMENT_DEFINITION',
    'FRAGMENT_SPREAD' => 'FRAGMENT_SPREAD',
    'INLINE_FRAGMENT' => 'INLINE_FRAGMENT',
    'VARIABLE_DEFINITION' => 'VARIABLE_DEFINITION',
    'SCHEMA' => 'SCHEMA',
    'SCALAR' => 'SCALAR',
    'OBJECT' => 'OBJECT',
    'FIELD_DEFINITION' => 'FIELD_DEFINITION',
    'ARGUMENT_DEFINITION' => 'ARGUMENT_DEFINITION',
    'INTERFACE' => 'INTERFACE',
    'UNION' => 'UNION',
    'ENUM' => 'ENUM',
    'ENUM_VALUE' => 'ENUM_VALUE',
    'INPUT_OBJECT' => 'INPUT_OBJECT',
    'INPUT_FIELD_DEFINITION' => 'INPUT_FIELD_DEFINITION',
];
```

## GraphQL\Type\SchemaConfig

Configuration options for schema construction.

The options accepted by the **create** method are described
in the [schema definition docs](schema-definition.md#configuration-options).

Usage example:

    $config = SchemaConfig::create()
        ->setQuery($myQueryType)
        ->setTypeLoader($myTypeLoader);

    $schema = new Schema($config);

@phpstan-type TypeLoader (callable(string \$typeName): (Type&NamedType)|null)|null

### GraphQL\Type\SchemaConfig Methods

```php
/**
 * Converts an array of options to instance of SchemaConfig
 * (or just returns empty config when array is not passed).
 *
 * @param array<string, mixed> $options
 *
 * @api
 */
static function create(array $options = []): self
```

```php
/**
 * @api
 */
function getQuery(): GraphQL\Type\Definition\ObjectType
```

```php
/**
 * @api
 */
function setQuery(GraphQL\Type\Definition\ObjectType $query): self
```

```php
/**
 * @api
 */
function getMutation(): GraphQL\Type\Definition\ObjectType
```

```php
/**
 * @api
 */
function setMutation(GraphQL\Type\Definition\ObjectType $mutation): self
```

```php
/**
 * @api
 */
function getSubscription(): GraphQL\Type\Definition\ObjectType
```

```php
/**
 * @api
 */
function setSubscription(GraphQL\Type\Definition\ObjectType $subscription): self
```

```php
/**
 * @return array<Type>|(callable(): array<Type>)
 *
 * @api
 */
function getTypes()
```

```php
/**
 * @param array<Type>|(callable(): array<Type>) $types
 *
 * @api
 */
function setTypes($types): self
```

```php
/**
 * @return array<Directive>|null
 *
 * @api
 */
function getDirectives(): array
```

```php
/**
 * @param array<Directive>|null $directives
 *
 * @api
 */
function setDirectives(array $directives): self
```

```php
/**
 * @return callable|null $typeLoader
 * @phpstan-return TypeLoader|null $typeLoader
 *
 * @api
 */
function getTypeLoader(): callable
```

```php
/**
 * @phpstan-param TypeLoader|null $typeLoader
 *
 * @api
 */
function setTypeLoader(callable $typeLoader): self
```

## GraphQL\Type\Schema

Schema Definition (see [schema definition docs](schema-definition.md))

A Schema is created by supplying the root types of each type of operation:
query, mutation (optional) and subscription (optional). A schema definition is
then supplied to the validator and executor. Usage Example:

    $schema = new GraphQL\Type\Schema([
      'query' => $MyAppQueryRootType,
      'mutation' => $MyAppMutationRootType,
    ]);

Or using Schema Config instance:

    $config = GraphQL\Type\SchemaConfig::create()
        ->setQuery($MyAppQueryRootType)
        ->setMutation($MyAppMutationRootType);

    $schema = new GraphQL\Type\Schema($config);

### GraphQL\Type\Schema Methods

```php
/**
 * @param SchemaConfig|array<string, mixed> $config
 *
 * @api
 */
function __construct($config)
```

```php
/**
 * Returns all types in this schema.
 *
 * This operation requires a full schema scan. Do not use in production environment.
 *
 * @return array<string, Type&NamedType> Keys represent type names, values are instances of corresponding type definitions
 *
 * @api
 */
function getTypeMap(): array
```

```php
/**
 * Returns a list of directives supported by this schema
 *
 * @return array<Directive>
 *
 * @api
 */
function getDirectives(): array
```

```php
/**
 * Returns root query type.
 *
 * @api
 */
function getQueryType(): GraphQL\Type\Definition\ObjectType
```

```php
/**
 * Returns root mutation type.
 *
 * @api
 */
function getMutationType(): GraphQL\Type\Definition\ObjectType
```

```php
/**
 * Returns schema subscription
 *
 * @api
 */
function getSubscriptionType(): GraphQL\Type\Definition\ObjectType
```

```php
/**
 * @api
 */
function getConfig(): GraphQL\Type\SchemaConfig
```

```php
/**
 * Returns a type by name.
 *
 * @return (Type&NamedType)|null
 *
 * @api
 */
function getType(string $name): GraphQL\Type\Definition\Type
```

```php
/**
 * Returns all possible concrete types for given abstract type
 * (implementations for interfaces and members of union type for unions)
 *
 * This operation requires full schema scan. Do not use in production environment.
 *
 * @param InterfaceType|UnionType $abstractType
 *
 * @return array<ObjectType>
 *
 * @api
 */
function getPossibleTypes(GraphQL\Type\Definition\Type $abstractType): array
```

```php
/**
 * Returns all types that implement a given interface type.
 *
 * This operation requires full schema scan. Do not use in production environment.
 *
 * @api
 */
function getImplementations(GraphQL\Type\Definition\InterfaceType $abstractType): GraphQL\Utils\InterfaceImplementations
```

```php
/**
 * Returns true if the given type is a sub type of the given abstract type.
 *
 * @param UnionType|InterfaceType  $abstractType
 * @param ObjectType|InterfaceType $maybeSubType
 *
 * @api
 */
function isSubType(
    GraphQL\Type\Definition\AbstractType $abstractType,
    GraphQL\Type\Definition\ImplementingType $maybeSubType
): bool
```

```php
/**
 * Returns instance of directive by name
 *
 * @api
 */
function getDirective(string $name): GraphQL\Type\Definition\Directive
```

```php
/**
 * Throws if the schema is not valid.
 *
 * This operation requires a full schema scan. Do not use in production environment.
 *
 * @throws InvariantViolation
 *
 * @api
 */
function assertValid(): void
```

```php
/**
 * Validate the schema and return any errors.
 *
 * This operation requires a full schema scan. Do not use in production environment.
 *
 * @return array<int, Error>
 *
 * @api
 */
function validate(): array
```

## GraphQL\Language\Parser

Parses string containing GraphQL query language or [schema definition language](schema-definition-language.md) to Abstract Syntax Tree.

Those magic functions allow partial parsing:

@method static NameNode name(Source|string $source, bool[] $options = [])
@method static DocumentNode document(Source|string $source, bool[] $options = [])
@method static ExecutableDefinitionNode|TypeSystemDefinitionNode definition(Source|string $source, bool[] $options = [])
@method static ExecutableDefinitionNode executableDefinition(Source|string $source, bool[] $options = [])
@method static OperationDefinitionNode operationDefinition(Source|string $source, bool[] $options = [])
@method static string operationType(Source|string $source, bool[] $options = [])
@method static NodeList<VariableDefinitionNode> variableDefinitions(Source|string $source, bool[] $options = [])
@method static VariableDefinitionNode variableDefinition(Source|string $source, bool[] $options = [])
@method static VariableNode variable(Source|string $source, bool[] $options = [])
@method static SelectionSetNode selectionSet(Source|string $source, bool[] $options = [])
@method static mixed selection(Source|string $source, bool[] $options = [])
@method static FieldNode field(Source|string $source, bool[] $options = [])
@method static NodeList<ArgumentNode> arguments(Source|string $source, bool[] $options = [])
@method static NodeList<ArgumentNode> constArguments(Source|string $source, bool[] $options = [])
@method static ArgumentNode argument(Source|string $source, bool[] $options = [])
@method static ArgumentNode constArgument(Source|string $source, bool[] $options = [])
@method static FragmentSpreadNode|InlineFragmentNode fragment(Source|string $source, bool[] $options = [])
@method static FragmentDefinitionNode fragmentDefinition(Source|string $source, bool[] $options = [])
@method static NameNode fragmentName(Source|string $source, bool[] $options = [])
@method static BooleanValueNode|EnumValueNode|FloatValueNode|IntValueNode|ListValueNode|NullValueNode|ObjectValueNode|StringValueNode|VariableNode valueLiteral(Source|string $source, bool[] $options = [])
@method static BooleanValueNode|EnumValueNode|FloatValueNode|IntValueNode|ListValueNode|NullValueNode|ObjectValueNode|StringValueNode constValueLiteral(Source|string $source, bool[] $options = [])
@method static StringValueNode stringLiteral(Source|string $source, bool[] $options = [])
@method static BooleanValueNode|EnumValueNode|FloatValueNode|IntValueNode|StringValueNode constValue(Source|string $source, bool[] $options = [])
@method static BooleanValueNode|EnumValueNode|FloatValueNode|IntValueNode|ListValueNode|ObjectValueNode|StringValueNode|VariableNode variableValue(Source|string $source, bool[] $options = [])
@method static ListValueNode array(Source|string $source, bool[] $options = [])
@method static ListValueNode constArray(Source|string $source, bool[] $options = [])
@method static ObjectValueNode object(Source|string $source, bool[] $options = [])
@method static ObjectValueNode constObject(Source|string $source, bool[] $options = [])
@method static ObjectFieldNode objectField(Source|string $source, bool[] $options = [])
@method static ObjectFieldNode constObjectField(Source|string $source, bool[] $options = [])
@method static NodeList<DirectiveNode> directives(Source|string $source, bool[] $options = [])
@method static NodeList<DirectiveNode> constDirectives(Source|string $source, bool[] $options = [])
@method static DirectiveNode directive(Source|string $source, bool[] $options = [])
@method static DirectiveNode constDirective(Source|string $source, bool[] $options = [])
@method static ListTypeNode|NamedTypeNode|NonNullTypeNode typeReference(Source|string $source, bool[] $options = [])
@method static NamedTypeNode namedType(Source|string $source, bool[] $options = [])
@method static TypeSystemDefinitionNode typeSystemDefinition(Source|string $source, bool[] $options = [])
@method static StringValueNode|null description(Source|string $source, bool[] $options = [])
@method static SchemaDefinitionNode schemaDefinition(Source|string $source, bool[] $options = [])
@method static OperationTypeDefinitionNode operationTypeDefinition(Source|string $source, bool[] $options = [])
@method static ScalarTypeDefinitionNode scalarTypeDefinition(Source|string $source, bool[] $options = [])
@method static ObjectTypeDefinitionNode objectTypeDefinition(Source|string $source, bool[] $options = [])
@method static NodeList<NamedTypeNode> implementsInterfaces(Source|string $source, bool[] $options = [])
@method static NodeList<FieldDefinitionNode> fieldsDefinition(Source|string $source, bool[] $options = [])
@method static FieldDefinitionNode fieldDefinition(Source|string $source, bool[] $options = [])
@method static NodeList<InputValueDefinitionNode> argumentsDefinition(Source|string $source, bool[] $options = [])
@method static InputValueDefinitionNode inputValueDefinition(Source|string $source, bool[] $options = [])
@method static InterfaceTypeDefinitionNode interfaceTypeDefinition(Source|string $source, bool[] $options = [])
@method static UnionTypeDefinitionNode unionTypeDefinition(Source|string $source, bool[] $options = [])
@method static NodeList<NamedTypeNode> unionMemberTypes(Source|string $source, bool[] $options = [])
@method static EnumTypeDefinitionNode enumTypeDefinition(Source|string $source, bool[] $options = [])
@method static NodeList<EnumValueDefinitionNode> enumValuesDefinition(Source|string $source, bool[] $options = [])
@method static EnumValueDefinitionNode enumValueDefinition(Source|string $source, bool[] $options = [])
@method static InputObjectTypeDefinitionNode inputObjectTypeDefinition(Source|string $source, bool[] $options = [])
@method static NodeList<InputValueDefinitionNode> inputFieldsDefinition(Source|string $source, bool[] $options = [])
@method static TypeExtensionNode typeExtension(Source|string $source, bool[] $options = [])
@method static SchemaTypeExtensionNode schemaTypeExtension(Source|string $source, bool[] $options = [])
@method static ScalarTypeExtensionNode scalarTypeExtension(Source|string $source, bool[] $options = [])
@method static ObjectTypeExtensionNode objectTypeExtension(Source|string $source, bool[] $options = [])
@method static InterfaceTypeExtensionNode interfaceTypeExtension(Source|string $source, bool[] $options = [])
@method static UnionTypeExtensionNode unionTypeExtension(Source|string $source, bool[] $options = [])
@method static EnumTypeExtensionNode enumTypeExtension(Source|string $source, bool[] $options = [])
@method static InputObjectTypeExtensionNode inputObjectTypeExtension(Source|string $source, bool[] $options = [])
@method static DirectiveDefinitionNode directiveDefinition(Source|string $source, bool[] $options = [])
@method static NodeList<NameNode> directiveLocations(Source|string $source, bool[] $options = [])
@method static NameNode directiveLocation(Source|string $source, bool[] $options = [])

### GraphQL\Language\Parser Methods

```php
/**
 * Given a GraphQL source, parses it into a `GraphQL\Language\AST\DocumentNode`.
 * Throws `GraphQL\Error\SyntaxError` if a syntax error is encountered.
 *
 * Available options:
 *
 * noLocation: boolean,
 *   (By default, the parser creates AST nodes that know the location
 *   in the source that they correspond to. This configuration flag
 *   disables that behavior for performance or testing.)
 *
 * allowLegacySDLEmptyFields: boolean
 *   If enabled, the parser will parse empty fields sets in the Schema
 *   Definition Language. Otherwise, the parser will follow the current
 *   specification.
 *
 *   This option is provided to ease adoption of the final SDL specification
 *   and will be removed in a future major release.
 *
 * allowLegacySDLImplementsInterfaces: boolean
 *   If enabled, the parser will parse implemented interfaces with no `&`
 *   character between each interface. Otherwise, the parser will follow the
 *   current specification.
 *
 *   This option is provided to ease adoption of the final SDL specification
 *   and will be removed in a future major release.
 *
 * experimentalFragmentVariables: boolean,
 *   (If enabled, the parser will understand and parse variable definitions
 *   contained in a fragment definition. They'll be represented in the
 *   `variableDefinitions` field of the FragmentDefinitionNode.
 *
 *   The syntax is identical to normal, query-defined variables. For example:
 *
 *     fragment A($var: Boolean = false) on T  {
 *       ...
 *     }
 *
 *   Note: this feature is experimental and may change or be removed in the
 *   future.)
 *
 * @param Source|string $source
 * @param bool[]        $options
 *
 * @throws SyntaxError
 *
 * @api
 */
static function parse($source, array $options = []): GraphQL\Language\AST\DocumentNode
```

```php
/**
 * Given a string containing a GraphQL value (ex. `[42]`), parse the AST for
 * that value.
 * Throws `GraphQL\Error\SyntaxError` if a syntax error is encountered.
 *
 * This is useful within tools that operate upon GraphQL Values directly and
 * in isolation of complete GraphQL documents.
 *
 * Consider providing the results to the utility function: `GraphQL\Utils\AST::valueFromAST()`.
 *
 * @param Source|string $source
 * @param bool[]        $options
 *
 * @return BooleanValueNode|EnumValueNode|FloatValueNode|IntValueNode|ListValueNode|ObjectValueNode|StringValueNode|VariableNode
 *
 * @api
 */
static function parseValue($source, array $options = [])
```

```php
/**
 * Given a string containing a GraphQL Type (ex. `[Int!]`), parse the AST for
 * that type.
 * Throws `GraphQL\Error\SyntaxError` if a syntax error is encountered.
 *
 * This is useful within tools that operate upon GraphQL Types directly and
 * in isolation of complete GraphQL documents.
 *
 * Consider providing the results to the utility function: `GraphQL\Utils\AST::typeFromAST()`.
 *
 * @param Source|string $source
 * @param bool[]        $options
 *
 * @return ListTypeNode|NamedTypeNode|NonNullTypeNode
 *
 * @api
 */
static function parseType($source, array $options = [])
```

## GraphQL\Language\Printer

Prints AST to string. Capable of printing GraphQL queries and Type definition language.
Useful for pretty-printing queries or printing back AST for logging, documentation, etc.

Usage example:

```php
$query = 'query myQuery {someField}';
$ast = GraphQL\Language\Parser::parse($query);
$printed = GraphQL\Language\Printer::doPrint($ast);
```

### GraphQL\Language\Printer Methods

```php
/**
 * Converts the AST of a GraphQL node to a string.
 *
 * Handles both executable definitions and schema definitions.
 *
 * @api
 */
static function doPrint(GraphQL\Language\AST\Node $ast): string
```

## GraphQL\Language\Visitor

Utility for efficient AST traversal and modification.

`visit()` will walk through an AST using a depth first traversal, calling
the visitor's enter function at each node in the traversal, and calling the
leave function after visiting that node and all of its child nodes.

By returning different values from the enter and leave functions, the
behavior of the visitor can be altered, including skipping over a sub-tree of
the AST (by returning false), editing the AST by returning a value or null
to remove the value, or to stop the whole traversal by returning BREAK.

When using `visit()` to edit an AST, the original AST will not be modified, and
a new version of the AST with the changes applied will be returned from the
visit function.

    $editedAST = Visitor::visit($ast, [
      'enter' => function ($node, $key, $parent, $path, $ancestors) {
        // return
        //   null: no action
        //   Visitor::skipNode(): skip visiting this node
        //   Visitor::stop(): stop visiting altogether
        //   Visitor::removeNode(): delete this node
        //   any value: replace this node with the returned value
      },
      'leave' => function ($node, $key, $parent, $path, $ancestors) {
        // return
        //   null: no action
        //   Visitor::stop(): stop visiting altogether
        //   Visitor::removeNode(): delete this node
        //   any value: replace this node with the returned value
      }
    ]);

Alternatively to providing enter() and leave() functions, a visitor can
instead provide functions named the same as the [kinds of AST nodes](class-reference.md#graphqllanguageastnodekind),
or enter/leave visitors at a named key, leading to four permutations of
visitor API:

1. Named visitors triggered when entering a node a specific kind.

   Visitor::visit($ast, [
      'Kind' => function ($node) {
   // enter the "Kind" node
   }
   ]);

2. Named visitors that trigger upon entering and leaving a node of
   a specific kind.

   Visitor::visit($ast, [
      'Kind' => [
        'enter' => function ($node) {
   // enter the "Kind" node
   }
   'leave' => function (\$node) {
   // leave the "Kind" node
   }
   ]
   ]);

3. Generic visitors that trigger upon entering and leaving any node.

   Visitor::visit($ast, [
      'enter' => function ($node) {
   // enter any node
   },
   'leave' => function (\$node) {
   // leave any node
   }
   ]);

4. Parallel visitors for entering and leaving nodes of a specific kind.

   Visitor::visit($ast, [
      'enter' => [
        'Kind' => function($node) {
   // enter the "Kind" node
   }
   },
   'leave' => [
   'Kind' => function ($node) {
   // leave the "Kind" node
   }
   ]
   ]);

### GraphQL\Language\Visitor Methods

```php
/**
 * Visit the AST (see class description for details).
 *
 * @param Node|ArrayObject|stdClass $root
 * @param array<string, mixed>      $visitor
 * @param array<string, mixed>|null $keyMap
 *
 * @return Node|mixed
 *
 * @throws Exception
 *
 * @api
 */
static function visit(object $root, array $visitor, array $keyMap = null)
```

```php
/**
 * Returns marker for stopping.
 *
 * @api
 */
static function stop(): GraphQL\Language\VisitorStop
```

```php
/**
 * Returns marker for skipping the current node.
 *
 * @api
 */
static function skipNode(): GraphQL\Language\VisitorSkipNode
```

```php
/**
 * Returns marker for removing the current node.
 *
 * @api
 */
static function removeNode(): GraphQL\Language\VisitorRemoveNode
```

## GraphQL\Language\AST\NodeKind

Holds constants of possible AST nodes.

### GraphQL\Language\AST\NodeKind Constants

```php
const NAME = 'Name';
const DOCUMENT = 'Document';
const OPERATION_DEFINITION = 'OperationDefinition';
const VARIABLE_DEFINITION = 'VariableDefinition';
const VARIABLE = 'Variable';
const SELECTION_SET = 'SelectionSet';
const FIELD = 'Field';
const ARGUMENT = 'Argument';
const FRAGMENT_SPREAD = 'FragmentSpread';
const INLINE_FRAGMENT = 'InlineFragment';
const FRAGMENT_DEFINITION = 'FragmentDefinition';
const INT = 'IntValue';
const FLOAT = 'FloatValue';
const STRING = 'StringValue';
const BOOLEAN = 'BooleanValue';
const ENUM = 'EnumValue';
const NULL = 'NullValue';
const LST = 'ListValue';
const OBJECT = 'ObjectValue';
const OBJECT_FIELD = 'ObjectField';
const DIRECTIVE = 'Directive';
const NAMED_TYPE = 'NamedType';
const LIST_TYPE = 'ListType';
const NON_NULL_TYPE = 'NonNullType';
const SCHEMA_DEFINITION = 'SchemaDefinition';
const OPERATION_TYPE_DEFINITION = 'OperationTypeDefinition';
const SCALAR_TYPE_DEFINITION = 'ScalarTypeDefinition';
const OBJECT_TYPE_DEFINITION = 'ObjectTypeDefinition';
const FIELD_DEFINITION = 'FieldDefinition';
const INPUT_VALUE_DEFINITION = 'InputValueDefinition';
const INTERFACE_TYPE_DEFINITION = 'InterfaceTypeDefinition';
const UNION_TYPE_DEFINITION = 'UnionTypeDefinition';
const ENUM_TYPE_DEFINITION = 'EnumTypeDefinition';
const ENUM_VALUE_DEFINITION = 'EnumValueDefinition';
const INPUT_OBJECT_TYPE_DEFINITION = 'InputObjectTypeDefinition';
const SCALAR_TYPE_EXTENSION = 'ScalarTypeExtension';
const OBJECT_TYPE_EXTENSION = 'ObjectTypeExtension';
const INTERFACE_TYPE_EXTENSION = 'InterfaceTypeExtension';
const UNION_TYPE_EXTENSION = 'UnionTypeExtension';
const ENUM_TYPE_EXTENSION = 'EnumTypeExtension';
const INPUT_OBJECT_TYPE_EXTENSION = 'InputObjectTypeExtension';
const DIRECTIVE_DEFINITION = 'DirectiveDefinition';
const SCHEMA_EXTENSION = 'SchemaExtension';
const CLASS_MAP = [
    'Name' => 'GraphQL\\Language\\AST\\NameNode',
    'Document' => 'GraphQL\\Language\\AST\\DocumentNode',
    'OperationDefinition' => 'GraphQL\\Language\\AST\\OperationDefinitionNode',
    'VariableDefinition' => 'GraphQL\\Language\\AST\\VariableDefinitionNode',
    'Variable' => 'GraphQL\\Language\\AST\\VariableNode',
    'SelectionSet' => 'GraphQL\\Language\\AST\\SelectionSetNode',
    'Field' => 'GraphQL\\Language\\AST\\FieldNode',
    'Argument' => 'GraphQL\\Language\\AST\\ArgumentNode',
    'FragmentSpread' => 'GraphQL\\Language\\AST\\FragmentSpreadNode',
    'InlineFragment' => 'GraphQL\\Language\\AST\\InlineFragmentNode',
    'FragmentDefinition' => 'GraphQL\\Language\\AST\\FragmentDefinitionNode',
    'IntValue' => 'GraphQL\\Language\\AST\\IntValueNode',
    'FloatValue' => 'GraphQL\\Language\\AST\\FloatValueNode',
    'StringValue' => 'GraphQL\\Language\\AST\\StringValueNode',
    'BooleanValue' => 'GraphQL\\Language\\AST\\BooleanValueNode',
    'EnumValue' => 'GraphQL\\Language\\AST\\EnumValueNode',
    'NullValue' => 'GraphQL\\Language\\AST\\NullValueNode',
    'ListValue' => 'GraphQL\\Language\\AST\\ListValueNode',
    'ObjectValue' => 'GraphQL\\Language\\AST\\ObjectValueNode',
    'ObjectField' => 'GraphQL\\Language\\AST\\ObjectFieldNode',
    'Directive' => 'GraphQL\\Language\\AST\\DirectiveNode',
    'NamedType' => 'GraphQL\\Language\\AST\\NamedTypeNode',
    'ListType' => 'GraphQL\\Language\\AST\\ListTypeNode',
    'NonNullType' => 'GraphQL\\Language\\AST\\NonNullTypeNode',
    'SchemaDefinition' => 'GraphQL\\Language\\AST\\SchemaDefinitionNode',
    'OperationTypeDefinition' => 'GraphQL\\Language\\AST\\OperationTypeDefinitionNode',
    'ScalarTypeDefinition' => 'GraphQL\\Language\\AST\\ScalarTypeDefinitionNode',
    'ObjectTypeDefinition' => 'GraphQL\\Language\\AST\\ObjectTypeDefinitionNode',
    'FieldDefinition' => 'GraphQL\\Language\\AST\\FieldDefinitionNode',
    'InputValueDefinition' => 'GraphQL\\Language\\AST\\InputValueDefinitionNode',
    'InterfaceTypeDefinition' => 'GraphQL\\Language\\AST\\InterfaceTypeDefinitionNode',
    'UnionTypeDefinition' => 'GraphQL\\Language\\AST\\UnionTypeDefinitionNode',
    'EnumTypeDefinition' => 'GraphQL\\Language\\AST\\EnumTypeDefinitionNode',
    'EnumValueDefinition' => 'GraphQL\\Language\\AST\\EnumValueDefinitionNode',
    'InputObjectTypeDefinition' => 'GraphQL\\Language\\AST\\InputObjectTypeDefinitionNode',
    'ScalarTypeExtension' => 'GraphQL\\Language\\AST\\ScalarTypeExtensionNode',
    'ObjectTypeExtension' => 'GraphQL\\Language\\AST\\ObjectTypeExtensionNode',
    'InterfaceTypeExtension' => 'GraphQL\\Language\\AST\\InterfaceTypeExtensionNode',
    'UnionTypeExtension' => 'GraphQL\\Language\\AST\\UnionTypeExtensionNode',
    'EnumTypeExtension' => 'GraphQL\\Language\\AST\\EnumTypeExtensionNode',
    'InputObjectTypeExtension' => 'GraphQL\\Language\\AST\\InputObjectTypeExtensionNode',
    'DirectiveDefinition' => 'GraphQL\\Language\\AST\\DirectiveDefinitionNode',
];
```

## GraphQL\Executor\Executor

Implements the "Evaluating requests" section of the GraphQL specification.

@phpstan-type FieldResolver callable(mixed, array<string, mixed>, mixed, ResolveInfo): mixed
@phpstan-type ImplementationFactory callable(PromiseAdapter, Schema, DocumentNode, mixed=, mixed=, ?array<mixed>=, ?string=, ?callable=): ExecutorImplementation

### GraphQL\Executor\Executor Methods

```php
/**
 * Executes DocumentNode against given $schema.
 *
 * Always returns ExecutionResult and never throws.
 * All errors which occur during operation execution are collected in `$result->errors`.
 *
 * @param mixed                     $rootValue
 * @param mixed                     $contextValue
 * @param array<string, mixed>|null $variableValues
 * @phpstan-param FieldResolver|null $fieldResolver
 *
 * @return ExecutionResult|array<ExecutionResult>
 *
 * @api
 */
static function execute(
    GraphQL\Type\Schema $schema,
    GraphQL\Language\AST\DocumentNode $documentNode,
    $rootValue = null,
    $contextValue = null,
    array $variableValues = null,
    string $operationName = null,
    callable $fieldResolver = null
)
```

```php
/**
 * Same as execute(), but requires promise adapter and returns a promise which is always
 * fulfilled with an instance of ExecutionResult and never rejected.
 *
 * Useful for async PHP platforms.
 *
 * @param mixed                     $rootValue
 * @param mixed                     $contextValue
 * @param array<string, mixed>|null $variableValues
 * @phpstan-param FieldResolver|null $fieldResolver
 *
 * @api
 */
static function promiseToExecute(
    GraphQL\Executor\Promise\PromiseAdapter $promiseAdapter,
    GraphQL\Type\Schema $schema,
    GraphQL\Language\AST\DocumentNode $documentNode,
    $rootValue = null,
    $contextValue = null,
    array $variableValues = null,
    string $operationName = null,
    callable $fieldResolver = null
): GraphQL\Executor\Promise\Promise
```

## GraphQL\Executor\ExecutionResult

Returned after [query execution](executing-queries.md).
Represents both - result of successful execution and of a failed one
(with errors collected in `errors` prop)

Could be converted to [spec-compliant](https://facebook.github.io/graphql/#sec-Response-Format)
serializable array using `toArray()`

### GraphQL\Executor\ExecutionResult Props

```php
/**
 * Data collected from resolvers during query execution
 *
 * @api
 * @var mixed[]
 */
public $data;

/**
 * Errors registered during query execution.
 *
 * If an error was caused by exception thrown in resolver, $error->getPrevious() would
 * contain original exception.
 *
 * @api
 * @var Error[]
 */
public $errors;

/**
 * User-defined serializable array of extensions included in serialized result.
 * Conforms to
 *
 * @api
 * @var mixed[]
 */
public $extensions;
```

### GraphQL\Executor\ExecutionResult Methods

```php
/**
 * Define custom error formatting (must conform to http://facebook.github.io/graphql/#sec-Errors)
 *
 * Expected signature is: function (GraphQL\Error\Error $error): array
 *
 * Default formatter is "GraphQL\Error\FormattedError::createFromException"
 *
 * Expected returned value must be an array:
 * array(
 *    'message' => 'errorMessage',
 *    // ... other keys
 * );
 *
 * @api
 */
function setErrorFormatter(callable $errorFormatter): self
```

```php
/**
 * Define custom logic for error handling (filtering, logging, etc).
 *
 * Expected handler signature is: function (array $errors, callable $formatter): array
 *
 * Default handler is:
 * function (array $errors, callable $formatter) {
 *     return array_map($formatter, $errors);
 * }
 *
 * @api
 */
function setErrorsHandler(callable $handler): self
```

```php
/**
 * Converts GraphQL query result to spec-compliant serializable array using provided
 * errors handler and formatter.
 *
 * If debug argument is passed, output of error formatter is enriched which debugging information
 * ("debugMessage", "trace" keys depending on flags).
 *
 * $debug argument must sum of flags from @see \GraphQL\Error\DebugFlag
 *
 * @return mixed[]
 *
 * @api
 */
function toArray(int $debug = 'GraphQL\\Error\\DebugFlag::NONE'): array
```

## GraphQL\Executor\Promise\PromiseAdapter

Provides a means for integration of async PHP platforms ([related docs](data-fetching.md#async-php))

### GraphQL\Executor\Promise\PromiseAdapter Methods

```php
/**
 * Return true if the value is a promise or a deferred of the underlying platform
 *
 * @param mixed $value
 *
 * @api
 */
function isThenable($value): bool
```

```php
/**
 * Converts thenable of the underlying platform into GraphQL\Executor\Promise\Promise instance
 *
 * @param object $thenable
 *
 * @api
 */
function convertThenable($thenable): GraphQL\Executor\Promise\Promise
```

```php
/**
 * Accepts our Promise wrapper, extracts adopted promise out of it and executes actual `then` logic described
 * in Promises/A+ specs. Then returns new wrapped instance of GraphQL\Executor\Promise\Promise.
 *
 * @api
 */
function then(
    GraphQL\Executor\Promise\Promise $promise,
    callable $onFulfilled = null,
    callable $onRejected = null
): GraphQL\Executor\Promise\Promise
```

```php
/**
 * Creates a Promise
 *
 * Expected resolver signature:
 *     function(callable $resolve, callable $reject)
 *
 * @api
 */
function create(callable $resolver): GraphQL\Executor\Promise\Promise
```

```php
/**
 * Creates a fulfilled Promise for a value if the value is not a promise.
 *
 * @param mixed $value
 *
 * @api
 */
function createFulfilled($value = null): GraphQL\Executor\Promise\Promise
```

```php
/**
 * Creates a rejected promise for a reason if the reason is not a promise. If
 * the provided reason is a promise, then it is returned as-is.
 *
 * @param Throwable $reason
 *
 * @api
 */
function createRejected($reason): GraphQL\Executor\Promise\Promise
```

```php
/**
 * Given an array of promises (or values), returns a promise that is fulfilled when all the
 * items in the array are fulfilled.
 *
 * @param Promise[]|mixed[] $promisesOrValues Promises or values.
 *
 * @api
 */
function all(array $promisesOrValues): GraphQL\Executor\Promise\Promise
```

## GraphQL\Validator\DocumentValidator

Implements the "Validation" section of the spec.

Validation runs synchronously, returning an array of encountered errors, or
an empty array if no errors were encountered and the document is valid.

A list of specific validation rules may be provided. If not provided, the
default list of rules defined by the GraphQL specification will be used.

Each validation rule is an instance of GraphQL\Validator\Rules\ValidationRule
which returns a visitor (see the [GraphQL\Language\Visitor API](class-reference.md#graphqllanguagevisitor)).

Visitor methods are expected to return an instance of [GraphQL\Error\Error](class-reference.md#graphqlerrorerror),
or array of such instances when invalid.

Optionally a custom TypeInfo instance may be provided. If not provided, one
will be created from the provided schema.

### GraphQL\Validator\DocumentValidator Methods

```php
/**
 * Primary method for query validation. See class description for details.
 *
 * @param array<ValidationRule>|null $rules
 *
 * @return array<int, Error>
 *
 * @api
 */
static function validate(
    GraphQL\Type\Schema $schema,
    GraphQL\Language\AST\DocumentNode $ast,
    array $rules = null,
    GraphQL\Utils\TypeInfo $typeInfo = null
): array
```

```php
/**
 * Returns all global validation rules.
 *
 * @return array<class-string<ValidationRule>, ValidationRule>
 *
 * @api
 */
static function allRules(): array
```

```php
/**
 * Returns global validation rule by name. Standard rules are named by class name, so
 * example usage for such rules:
 *
 * $rule = DocumentValidator::getRule(GraphQL\Validator\Rules\QueryComplexity::class);
 *
 * @param string $name
 *
 * @api
 */
static function getRule($name): GraphQL\Validator\Rules\ValidationRule
```

```php
/**
 * Add rule to list of global validation rules
 *
 * @api
 */
static function addRule(GraphQL\Validator\Rules\ValidationRule $rule): void
```

## GraphQL\Error\Error

Describes an Error found during the parse, validate, or
execute phases of performing a GraphQL operation. In addition to a message
and stack trace, it also includes information about the locations in a
GraphQL document and/or execution result that correspond to the Error.

When the error was caused by an exception thrown in resolver, original exception
is available via `getPrevious()`.

Also read related docs on [error handling](error-handling.md)

Class extends standard PHP `\Exception`, so all standard methods of base `\Exception` class
are available in addition to those listed below.

### GraphQL\Error\Error Methods

```php
/**
 * An array of locations within the source GraphQL document which correspond to this error.
 *
 * Each entry has information about `line` and `column` within source GraphQL document:
 * $location->line;
 * $location->column;
 *
 * Errors during validation often contain multiple locations, for example to
 * point out to field mentioned in multiple fragments. Errors during execution include a
 * single location, the field which produced the error.
 *
 * @return array<int, SourceLocation>
 *
 * @api
 */
function getLocations(): array
```

```php
/**
 * Returns an array describing the path from the root value to the field which produced this error.
 * Only included for execution errors.
 *
 * @return array<int, int|string>|null
 *
 * @api
 */
function getPath(): array
```

## GraphQL\Error\Warning

Encapsulates warnings produced by the library.

Warnings can be suppressed (individually or all) if required.
Also it is possible to override warning handler (which is **trigger_error()** by default)

### GraphQL\Error\Warning Constants

```php
const WARNING_ASSIGN = 2;
const WARNING_CONFIG = 4;
const WARNING_FULL_SCHEMA_SCAN = 8;
const WARNING_CONFIG_DEPRECATION = 16;
const WARNING_NOT_A_TYPE = 32;
const ALL = 63;
```

### GraphQL\Error\Warning Methods

```php
/**
 * Sets warning handler which can intercept all system warnings.
 * When not set, trigger_error() is used to notify about warnings.
 *
 * @api
 */
static function setWarningHandler(callable $warningHandler = null): void
```

```php
/**
 * Suppress warning by id (has no effect when custom warning handler is set)
 *
 * Usage example:
 * Warning::suppress(Warning::WARNING_NOT_A_TYPE)
 *
 * When passing true - suppresses all warnings.
 *
 * @param bool|int $suppress
 *
 * @api
 */
static function suppress($suppress = true): void
```

```php
/**
 * Re-enable previously suppressed warning by id
 *
 * Usage example:
 * Warning::suppress(Warning::WARNING_NOT_A_TYPE)
 *
 * When passing true - re-enables all warnings.
 *
 * @param bool|int $enable
 *
 * @api
 */
static function enable($enable = true): void
```

## GraphQL\Error\ClientAware

Implementing ClientAware allows graphql-php to decide if this error is safe to be shown to clients.

Only errors that both implement this interface and return true from `isClientSafe()`
will retain their original error message during formatting.

All other errors will have their message replaced with "Internal server error".

### GraphQL\Error\ClientAware Methods

```php
/**
 * Is it safe to show the error message to clients?
 *
 * @api
 */
function isClientSafe(): bool
```

## GraphQL\Error\DebugFlag

Collection of flags for [error debugging](error-handling.md#debugging-tools).

### GraphQL\Error\DebugFlag Constants

```php
const NONE = 0;
const INCLUDE_DEBUG_MESSAGE = 1;
const INCLUDE_TRACE = 2;
const RETHROW_INTERNAL_EXCEPTIONS = 4;
const RETHROW_UNSAFE_EXCEPTIONS = 8;
```

## GraphQL\Error\FormattedError

This class is used for [default error formatting](error-handling.md).
It converts PHP exceptions to [spec-compliant errors](https://facebook.github.io/graphql/#sec-Errors)
and provides tools for error debugging.

@phpstan-type FormattedErrorArray array{
message: string,
locations?: array<int, array{line: int, column: int}>,
path?: array<int, int|string>,
extensions?: array<string, mixed>,
}

### GraphQL\Error\FormattedError Methods

```php
/**
 * Set default error message for internal errors formatted using createFormattedError().
 * This value can be overridden by passing 3rd argument to `createFormattedError()`.
 *
 * @api
 */
static function setInternalErrorMessage(string $msg): void
```

```php
/**
 * Convert any exception to a GraphQL spec compliant array.
 *
 * This method only exposes the exception message when the given exception
 * implements the ClientAware interface, or when debug flags are passed.
 *
 * For a list of available debug flags @see \GraphQL\Error\DebugFlag constants.
 *
 * @return FormattedErrorArray
 *
 * @api
 */
static function createFromException(
    Throwable $exception,
    int $debugFlag = 'GraphQL\\Error\\DebugFlag::NONE',
    string $internalErrorMessage = null
): array
```

```php
/**
 * Returns error trace as serializable array.
 *
 * @return array<int, array{
 *     file: string,
 *     line: int,
 *     function?: string,
 *     call?: string,
 * }>
 *
 * @api
 */
static function toSafeTrace(Throwable $error): array
```

## GraphQL\Server\StandardServer

GraphQL server compatible with both: [express-graphql](https://github.com/graphql/express-graphql)
and [Apollo Server](https://github.com/apollographql/graphql-server).
Usage Example:

    $server = new StandardServer([
      'schema' => $mySchema
    ]);
    $server->handleRequest();

Or using [ServerConfig](class-reference.md#graphqlserverserverconfig) instance:

    $config = GraphQL\Server\ServerConfig::create()
        ->setSchema($mySchema)
        ->setContext($myContext);

    $server = new GraphQL\Server\StandardServer($config);
    $server->handleRequest();

See [dedicated section in docs](executing-queries.md#using-server) for details.

### GraphQL\Server\StandardServer Methods

```php
/**
 * Converts and exception to error and sends spec-compliant HTTP 500 error.
 * Useful when an exception is thrown somewhere outside of server execution context
 * (e.g. during schema instantiation).
 *
 * @api
 */
static function send500Error(
    Throwable $error,
    int $debug = 'GraphQL\\Error\\DebugFlag::NONE',
    bool $exitWhenDone = false
): void
```

```php
/**
 * Creates new instance of a standard GraphQL HTTP server
 *
 * @param ServerConfig|array<string, mixed> $config
 *
 * @api
 */
function __construct($config)
```

```php
/**
 * Parses HTTP request, executes and emits response (using standard PHP `header` function and `echo`)
 *
 * By default (when $parsedBody is not set) it uses PHP globals to parse a request.
 * It is possible to implement request parsing elsewhere (e.g. using framework Request instance)
 * and then pass it to the server.
 *
 * See `executeRequest()` if you prefer to emit response yourself
 * (e.g. using Response object of some framework)
 *
 * @param OperationParams|array<OperationParams> $parsedBody
 *
 * @api
 */
function handleRequest($parsedBody = null, bool $exitWhenDone = false): void
```

```php
/**
 * Executes GraphQL operation and returns execution result
 * (or promise when promise adapter is different from SyncPromiseAdapter).
 *
 * By default (when $parsedBody is not set) it uses PHP globals to parse a request.
 * It is possible to implement request parsing elsewhere (e.g. using framework Request instance)
 * and then pass it to the server.
 *
 * PSR-7 compatible method executePsrRequest() does exactly this.
 *
 * @param OperationParams|array<OperationParams> $parsedBody
 *
 * @return ExecutionResult|array<int, ExecutionResult>|Promise
 *
 * @throws InvariantViolation
 *
 * @api
 */
function executeRequest($parsedBody = null)
```

```php
/**
 * Executes PSR-7 request and fulfills PSR-7 response.
 *
 * See `executePsrRequest()` if you prefer to create response yourself
 * (e.g. using specific JsonResponse instance of some framework).
 *
 * @return ResponseInterface|Promise
 *
 * @api
 */
function processPsrRequest(
    Psr\Http\Message\RequestInterface $request,
    Psr\Http\Message\ResponseInterface $response,
    Psr\Http\Message\StreamInterface $writableBodyStream
)
```

```php
/**
 * Executes GraphQL operation and returns execution result
 * (or promise when promise adapter is different from SyncPromiseAdapter)
 *
 * @return ExecutionResult|array<int, ExecutionResult>|Promise
 *
 * @api
 */
function executePsrRequest(Psr\Http\Message\RequestInterface $request)
```

```php
/**
 * Returns an instance of Server helper, which contains most of the actual logic for
 * parsing / validating / executing request (which could be re-used by other server implementations)
 *
 * @api
 */
function getHelper(): GraphQL\Server\Helper
```

## GraphQL\Server\ServerConfig

Server configuration class.
Could be passed directly to server constructor. List of options accepted by **create** method is
[described in docs](executing-queries.md#server-configuration-options).

Usage example:

    $config = GraphQL\Server\ServerConfig::create()
        ->setSchema($mySchema)
        ->setContext($myContext);

    $server = new GraphQL\Server\StandardServer($config);

@phpstan-type PersistedQueryLoader callable(string $queryId, OperationParams $operation): (string|DocumentNode)
@phpstan-type RootValueResolver callable(OperationParams $operation, DocumentNode $doc, string $operationType): mixed
@phpstan-type ValidationRulesOption array<ValidationRule>|(callable(OperationParams $operation, DocumentNode $doc, string $operationType): array<ValidationRule>)|null

### GraphQL\Server\ServerConfig Methods

```php
/**
 * Converts an array of options to instance of ServerConfig
 * (or just returns empty config when array is not passed).
 *
 * @param array<string, mixed> $config
 *
 * @api
 */
static function create(array $config = []): self
```

```php
/**
 * @api
 */
function setSchema(GraphQL\Type\Schema $schema): self
```

```php
/**
 * @param mixed|callable $context
 *
 * @api
 */
function setContext($context): self
```

```php
/**
 * @param mixed|callable $rootValue
 * @phpstan-param mixed|RootValueResolver $rootValue
 *
 * @api
 */
function setRootValue($rootValue): self
```

```php
/**
 * @param callable(Error): array<string, mixed> $errorFormatter
 *
 * @api
 */
function setErrorFormatter(callable $errorFormatter): self
```

```php
/**
 * @param callable(array<int, Error> $errors, callable(Error): array<string, mixed> $formatter): array<int, array<string, mixed>> $handler
 *
 * @api
 */
function setErrorsHandler(callable $handler): self
```

```php
/**
 * Set validation rules for this server.
 *
 * @param array<ValidationRule>|callable|null $validationRules
 * @phpstan-param ValidationRulesOption $validationRules
 *
 * @api
 */
function setValidationRules($validationRules): self
```

```php
/**
 * @api
 */
function setFieldResolver(callable $fieldResolver): self
```

```php
/**
<<<<<<< HEAD
 * @param callable(string $queryId, OperationParams $params): (string|DocumentNode) $persistedQueryLoader
 *
 * @api
 */
function setPersistentQueryLoader(callable $persistedQueryLoader): self
=======
 * @phpstan-param PersistedQueryLoader|null $persistedQueryLoader
 *
 * @api
 */
function setPersistedQueryLoader(callable $persistedQueryLoader): self
>>>>>>> e6ded6c7
```

```php
/**
 * Set response debug flags.
 *
 * @see \GraphQL\Error\DebugFlag class for a list of all available flags
 *
 * @api
 */
function setDebugFlag(int $debugFlag = 'GraphQL\\Error\\DebugFlag::INCLUDE_DEBUG_MESSAGE'): self
```

```php
/**
 * Allow batching queries (disabled by default).
 *
 * @api
 */
function setQueryBatching(bool $enableBatching): self
```

```php
/**
 * @api
 */
function setPromiseAdapter(GraphQL\Executor\Promise\PromiseAdapter $promiseAdapter): self
```

## GraphQL\Server\Helper

Contains functionality that could be re-used by various server implementations.

### GraphQL\Server\Helper Methods

```php
/**
 * Parses HTTP request using PHP globals and returns GraphQL OperationParams
 * contained in this request. For batched requests it returns an array of OperationParams.
 *
 * This function does not check validity of these params
 * (validation is performed separately in validateOperationParams() method).
 *
 * If $readRawBodyFn argument is not provided - will attempt to read raw request body
 * from `php://input` stream.
 *
 * Internally it normalizes input to $method, $bodyParams and $queryParams and
 * calls `parseRequestParams()` to produce actual return value.
 *
 * For PSR-7 request parsing use `parsePsrRequest()` instead.
 *
 * @return OperationParams|array<int, OperationParams>
 *
 * @throws RequestError
 *
 * @api
 */
function parseHttpRequest(callable $readRawBodyFn = null)
```

```php
/**
 * Parses normalized request params and returns instance of OperationParams
 * or array of OperationParams in case of batch operation.
 *
 * Returned value is a suitable input for `executeOperation` or `executeBatch` (if array)
 *
 * @param array<mixed> $bodyParams
 * @param array<mixed> $queryParams
 *
 * @return OperationParams|array<int, OperationParams>
 *
 * @throws RequestError
 *
 * @api
 */
function parseRequestParams(string $method, array $bodyParams, array $queryParams)
```

```php
/**
 * Checks validity of OperationParams extracted from HTTP request and returns an array of errors
 * if params are invalid (or empty array when params are valid)
 *
 * @return array<int, RequestError>
 *
 * @api
 */
function validateOperationParams(GraphQL\Server\OperationParams $params): array
```

```php
/**
 * Executes GraphQL operation with given server configuration and returns execution result
 * (or promise when promise adapter is different from SyncPromiseAdapter)
 *
 * @return ExecutionResult|Promise
 *
 * @api
 */
function executeOperation(GraphQL\Server\ServerConfig $config, GraphQL\Server\OperationParams $op)
```

```php
/**
 * Executes batched GraphQL operations with shared promise queue
 * (thus, effectively batching deferreds|promises of all queries at once)
 *
 * @param array<OperationParams> $operations
 *
 * @return ExecutionResult|array<int, ExecutionResult>|Promise
 *
 * @api
 */
function executeBatch(GraphQL\Server\ServerConfig $config, array $operations)
```

```php
/**
 * Send response using standard PHP `header()` and `echo`.
 *
 * @param Promise|ExecutionResult|array<ExecutionResult> $result
 *
 * @api
 */
function sendResponse($result, bool $exitWhenDone = false): void
```

```php
/**
 * Converts PSR-7 request to OperationParams or an array thereof.
 *
 * @return OperationParams|array<OperationParams>
 *
 * @throws RequestError
 *
 * @api
 */
function parsePsrRequest(Psr\Http\Message\RequestInterface $request)
```

```php
/**
 * Converts query execution result to PSR-7 response.
 *
 * @param Promise|ExecutionResult|array<ExecutionResult> $result
 *
 * @return Promise|ResponseInterface
 *
 * @api
 */
function toPsrResponse(
    $result,
    Psr\Http\Message\ResponseInterface $response,
    Psr\Http\Message\StreamInterface $writableBodyStream
)
```

## GraphQL\Server\OperationParams

Structure representing parsed HTTP parameters for GraphQL operation.

The properties in this class are not strictly typed, as this class
is only meant to serve as an intermediary representation which is
not yet validated.

### GraphQL\Server\OperationParams Props

```php
/**
 * Id of the query (when using persisted queries).
 *
 * Valid aliases (case-insensitive):
 * - id
 * - queryId
 * - documentId
 *
 * @api
 * @var mixed should be string|null
 */
public $queryId;

/**
 * A document containing GraphQL operations and fragments to execute.
 *
 * @api
 * @var mixed should be string|null
 */
public $query;

/**
 * The name of the operation in the document to execute.
 *
 * @api
 * @var mixed should be string|null
 */
public $operation;

/**
 * Values for any variables defined by the operation.
 *
 * @api
 * @var mixed should be array<string, mixed>
 */
public $variables;

/**
 * Reserved for implementors to extend the protocol however they see fit.
 *
 * @api
 * @var mixed should be array<string, mixed>
 */
public $extensions;

/**
 * Executed in read-only context (e.g. via HTTP GET request)?
 *
 * @api
 */
public $readOnly;

/**
 * The raw params used to construct this instance.
 *
 * @api
 * @var array<string, mixed>
 */
public $originalInput;
```

### GraphQL\Server\OperationParams Methods

```php
/**
 * Creates an instance from given array
 *
 * @param array<string, mixed> $params
 *
 * @api
 */
static function create(array $params, bool $readonly = false): GraphQL\Server\OperationParams
```

## GraphQL\Utils\BuildSchema

Build instance of @see \GraphQL\Type\Schema out of schema language definition (string or parsed AST).

See [schema definition language docs](schema-definition-language.md) for details.

@phpstan-type Options array{
assumeValid?: bool,
assumeValidSDL?: bool,
}

- assumeValid:
  When building a schema from a GraphQL service's introspection result, it
  might be safe to assume the schema is valid. Set to true to assume the
  produced schema is valid.

  Default: false

- assumeValidSDL:
  Set to true to assume the SDL is valid.

  Default: false

### GraphQL\Utils\BuildSchema Methods

```php
/**
 * A helper function to build a GraphQLSchema directly from a source
 * document.
 *
 * @param DocumentNode|Source|string $source
 * @param array<string, bool>        $options
 * @phpstan-param Options $options
 *
 * @api
 */
static function build($source, callable $typeConfigDecorator = null, array $options = []): GraphQL\Type\Schema
```

```php
/**
 * This takes the AST of a schema from @see \GraphQL\Language\Parser::parse().
 *
 * If no schema definition is provided, then it will look for types named Query and Mutation.
 *
 * Given that AST it constructs a @see \GraphQL\Type\Schema. The resulting schema
 * has no resolve methods, so execution will use default resolvers.
 *
 * @param array<string, bool> $options
 * @phpstan-param Options $options
 *
 * @throws Error
 *
 * @api
 */
static function buildAST(
    GraphQL\Language\AST\DocumentNode $ast,
    callable $typeConfigDecorator = null,
    array $options = []
): GraphQL\Type\Schema
```

## GraphQL\Utils\AST

Various utilities dealing with AST

### GraphQL\Utils\AST Methods

````php
/**
 * Convert representation of AST as an associative array to instance of GraphQL\Language\AST\Node.
 *
 * For example:
 *
 * ```php
 * AST::fromArray([
 *     'kind' => 'ListValue',
 *     'values' => [
 *         ['kind' => 'StringValue', 'value' => 'my str'],
 *         ['kind' => 'StringValue', 'value' => 'my other str']
 *     ],
 *     'loc' => ['start' => 21, 'end' => 25]
 * ]);
 * ```
 *
 * Will produce instance of `ListValueNode` where `values` prop is a lazily-evaluated `NodeList`
 * returning instances of `StringValueNode` on access.
 *
 * This is a reverse operation for AST::toArray($node)
 *
 * @param array<string, mixed> $node
 *
 * @api
 */
static function fromArray(array $node): GraphQL\Language\AST\Node
````

```php
/**
 * Convert AST node to serializable array
 *
 * @return mixed[]
 *
 * @api
 */
static function toArray(GraphQL\Language\AST\Node $node): array
```

```php
/**
 * Produces a GraphQL Value AST given a PHP value.
 *
 * Optionally, a GraphQL type may be provided, which will be used to
 * disambiguate between value primitives.
 *
 * | PHP Value     | GraphQL Value        |
 * | ------------- | -------------------- |
 * | Object        | Input Object         |
 * | Assoc Array   | Input Object         |
 * | Array         | List                 |
 * | Boolean       | Boolean              |
 * | String        | String / Enum Value  |
 * | Int           | Int                  |
 * | Float         | Int / Float          |
 * | Mixed         | Enum Value           |
 * | null          | NullValue            |
 *
 * @param Type|mixed|null $value
 *
 * @return ObjectValueNode|ListValueNode|BooleanValueNode|IntValueNode|FloatValueNode|EnumValueNode|StringValueNode|NullValueNode|null
 *
 * @api
 */
static function astFromValue($value, GraphQL\Type\Definition\InputType $type)
```

```php
/**
 * Produces a PHP value given a GraphQL Value AST.
 *
 * A GraphQL type must be provided, which will be used to interpret different
 * GraphQL Value literals.
 *
 * Returns `null` when the value could not be validly coerced according to
 * the provided type.
 *
 * | GraphQL Value        | PHP Value     |
 * | -------------------- | ------------- |
 * | Input Object         | Assoc Array   |
 * | List                 | Array         |
 * | Boolean              | Boolean       |
 * | String               | String        |
 * | Int / Float          | Int / Float   |
 * | Enum Value           | Mixed         |
 * | Null Value           | null          |
 *
 * @param VariableNode|NullValueNode|IntValueNode|FloatValueNode|StringValueNode|BooleanValueNode|EnumValueNode|ListValueNode|ObjectValueNode|null $valueNode
 * @param mixed[]|null                                                                                                                             $variables
 *
 * @return mixed[]|stdClass|null
 *
 * @throws Exception
 *
 * @api
 */
static function valueFromAST(
    GraphQL\Language\AST\ValueNode $valueNode,
    GraphQL\Type\Definition\Type $type,
    array $variables = null
)
```

```php
/**
 * Produces a PHP value given a GraphQL Value AST.
 *
 * Unlike `valueFromAST()`, no type is provided. The resulting PHP value
 * will reflect the provided GraphQL value AST.
 *
 * | GraphQL Value        | PHP Value     |
 * | -------------------- | ------------- |
 * | Input Object         | Assoc Array   |
 * | List                 | Array         |
 * | Boolean              | Boolean       |
 * | String               | String        |
 * | Int / Float          | Int / Float   |
 * | Enum                 | Mixed         |
 * | Null                 | null          |
 *
 * @param Node         $valueNode
 * @param mixed[]|null $variables
 *
 * @return mixed
 *
 * @throws Exception
 *
 * @api
 */
static function valueFromASTUntyped($valueNode, array $variables = null)
```

```php
/**
 * Returns type definition for given AST Type node
 *
 * @param NamedTypeNode|ListTypeNode|NonNullTypeNode $inputTypeNode
 *
 * @throws Exception
 *
 * @api
 */
static function typeFromAST(GraphQL\Type\Schema $schema, $inputTypeNode): GraphQL\Type\Definition\Type
```

```php
/**
 * Returns the operation within a document by name.
 *
 * If a name is not provided, an operation is only returned if the document has exactly one.
 *
 * @api
 */
static function getOperationAST(GraphQL\Language\AST\DocumentNode $document, string $operationName = null): GraphQL\Language\AST\OperationDefinitionNode
```

```php
/**
 * Provided a collection of ASTs, presumably each from different files,
 * concatenate the ASTs together into batched AST, useful for validating many
 * GraphQL source files which together represent one conceptual application.
 *
 * @param array<DocumentNode> $documents
 *
 * @api
 */
static function concatAST(array $documents): GraphQL\Language\AST\DocumentNode
```

## GraphQL\Utils\SchemaPrinter

Prints the contents of a Schema in schema definition language.

@phpstan-type Options array{commentDescriptions?: bool}

- commentDescriptions:
  Provide true to use preceding comments as the description.
  This option is provided to ease adoption and will be removed in v16.

### GraphQL\Utils\SchemaPrinter Methods

```php
/**
 * @param array<string, bool> $options
 * @phpstan-param Options $options
 *
 * @api
 */
static function doPrint(GraphQL\Type\Schema $schema, array $options = []): string
```

```php
/**
 * @param array<string, bool> $options
 * @phpstan-param Options $options
 *
 * @api
 */
static function printIntrospectionSchema(GraphQL\Type\Schema $schema, array $options = []): string
```<|MERGE_RESOLUTION|>--- conflicted
+++ resolved
@@ -1945,19 +1945,11 @@
 
 ```php
 /**
-<<<<<<< HEAD
- * @param callable(string $queryId, OperationParams $params): (string|DocumentNode) $persistedQueryLoader
- *
- * @api
- */
-function setPersistentQueryLoader(callable $persistedQueryLoader): self
-=======
  * @phpstan-param PersistedQueryLoader|null $persistedQueryLoader
  *
  * @api
  */
 function setPersistedQueryLoader(callable $persistedQueryLoader): self
->>>>>>> e6ded6c7
 ```
 
 ```php
