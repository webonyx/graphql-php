--- conflicted
+++ resolved
@@ -1013,14 +1013,10 @@
  *
  * @phpstan-param ParserOptions $options
  *
-<<<<<<< HEAD
- * @return ValueNodeVariants
-=======
  * @throws \JsonException
  * @throws SyntaxError
  *
- * @return BooleanValueNode|EnumValueNode|FloatValueNode|IntValueNode|ListValueNode|NullValueNode|ObjectValueNode|StringValueNode|VariableNode
->>>>>>> 5ec0b8fb
+ * @return ValueNodeVariants
  *
  * @api
  */
@@ -1042,14 +1038,10 @@
  *
  * @phpstan-param ParserOptions       $options
  *
-<<<<<<< HEAD
- * @return TypeNodeVariants
-=======
  * @throws \JsonException
  * @throws SyntaxError
  *
- * @return ListTypeNode|NamedTypeNode|NonNullTypeNode
->>>>>>> 5ec0b8fb
+ * @return TypeNodeVariants
  *
  * @api
  */
