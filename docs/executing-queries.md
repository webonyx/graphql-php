--- conflicted
+++ resolved
@@ -1,5 +1,4 @@
 # Using Facade Method
-
 Query execution is a complex process involving multiple steps, including query **parsing**,
 **validating** and finally **executing** against your [schema](schema-definition.md).
 
@@ -36,18 +35,6 @@
 
 Description of **executeQuery** method arguments:
 
-<<<<<<< HEAD
-| Argument        | Type                                            | Notes                                                                                                                                                                                                                                                                                                                                                                                                                               |
-| --------------- | ----------------------------------------------- | ----------------------------------------------------------------------------------------------------------------------------------------------------------------------------------------------------------------------------------------------------------------------------------------------------------------------------------------------------------------------------------------------------------------------------------- |
-| schema          | [`GraphQL\Type\Schema`](#)                      | **Required.** Instance of your application [Schema](type-system/schema.md)                                                                                                                                                                                                                                                                                                                                                          |
-| queryString     | `string` or `GraphQL\Language\AST\DocumentNode` | **Required.** Actual GraphQL query string to be parsed, validated and executed. If you parse query elsewhere before executing - pass corresponding AST document here to avoid new parsing.                                                                                                                                                                                                                                          |
-| rootValue       | `mixed`                                         | Any value that represents a root of your data graph. It is passed as the 1st argument to field resolvers of [Query type](type-system/schema.md#query-and-mutation-types). Can be omitted or set to null if actual root values are fetched by Query type itself.                                                                                                                                                                     |
-| context         | `mixed`                                         | Any value that holds information shared between all field resolvers. Most often they use it to pass currently logged in user, locale details, etc.<br><br>It will be available as the 3rd argument in all field resolvers. (see section on [Field Definitions](type-system/object-types.md#field-configuration-options) for reference) **graphql-php** never modifies this value and passes it _as is_ to all underlying resolvers. |
-| variableValues  | `array`                                         | Map of variable values passed along with query string. See section on [query variables on official GraphQL website](http://graphql.org/learn/queries/#variables). Note that while variableValues must be an associative array, the values inside it can be nested using \stdClass if desired.                                                                                                                                       |
-| operationName   | `string`                                        | Allows the caller to specify which operation in queryString will be run, in cases where queryString contains multiple top-level operations.                                                                                                                                                                                                                                                                                         |
-| fieldResolver   | `callable`                                      | A resolver function to use when one is not provided by the schema. If not provided, the [default field resolver is used](data-fetching.md#default-field-resolver).                                                                                                                                                                                                                                                                  |
-| validationRules | `array`                                         | A set of rules for query validation step. The default value is all available rules. Empty array would allow skipping query validation (may be convenient for persisted queries which are validated before persisting and assumed valid during execution)                                                                                                                                                                            |
-=======
 Argument     | Type     | Notes
 ------------ | -------- | -----
 schema       | [`GraphQL\Type\Schema`](class-reference.md#graphqltypeschema) | **Required.** Instance of your application [Schema](schema-definition.md)
@@ -58,10 +45,8 @@
 operationName | `string` | Allows the caller to specify which operation in queryString will be run, in cases where queryString contains multiple top-level operations.
 fieldResolver | `callable` | A resolver function to use when one is not provided by the schema. If not provided, the [default field resolver is used](data-fetching.md#default-field-resolver).
 validationRules | `array` | A set of rules for query validation step. The default value is all available rules. Empty array would allow skipping query validation (may be convenient for persisted queries which are validated before persisting and assumed valid during execution)
->>>>>>> 4b66f6cd
 
 # Using Server
-
 If you are building HTTP GraphQL API, you may prefer our Standard Server
 (compatible with [express-graphql](https://github.com/graphql/express-graphql)).
 It supports more features out of the box, including parsing HTTP requests, producing a spec-compliant response; [batched queries](#query-batching); persisted queries.
@@ -77,7 +62,6 @@
 ```
 
 Server also supports [PSR-7 request/response interfaces](http://www.php-fig.org/psr/psr-7/):
-
 ```php
 <?php
 use GraphQL\Server\StandardServer;
@@ -109,21 +93,6 @@
 
 ## Server configuration options
 
-<<<<<<< HEAD
-| Argument              | Type                                                                  | Notes                                                                                                                                                                                                                                                                                                                                                                                                                                                                                                                                                                                                                                                    |
-| --------------------- | --------------------------------------------------------------------- | -------------------------------------------------------------------------------------------------------------------------------------------------------------------------------------------------------------------------------------------------------------------------------------------------------------------------------------------------------------------------------------------------------------------------------------------------------------------------------------------------------------------------------------------------------------------------------------------------------------------------------------------------------- |
-| schema                | [`Schema`](reference.md#graphqltypeschema)                            | **Required.** Instance of your application [Schema](type-system/schema/)                                                                                                                                                                                                                                                                                                                                                                                                                                                                                                                                                                                 |
-| rootValue             | `mixed`                                                               | Any value that represents a root of your data graph. It is passed as the 1st argument to field resolvers of [Query type](type-system/schema.md#query-and-mutation-types). Can be omitted or set to null if actual root values are fetched by Query type itself.                                                                                                                                                                                                                                                                                                                                                                                          |
-| context               | `mixed`                                                               | Any value that holds information shared between all field resolvers. Most often they use it to pass currently logged in user, locale details, etc.<br><br>It will be available as the 3rd argument in all field resolvers. (see section on [Field Definitions](type-system/object-types.md#field-configuration-options) for reference) **graphql-php** never modifies this value and passes it _as is_ to all underlying resolvers.                                                                                                                                                                                                                      |
-| fieldResolver         | `callable`                                                            | A resolver function to use when one is not provided by the schema. If not provided, the [default field resolver is used](data-fetching.md#default-field-resolver).                                                                                                                                                                                                                                                                                                                                                                                                                                                                                       |
-| validationRules       | `array` or `callable`                                                 | A set of rules for query validation step. The default value is all available rules. The empty array would allow skipping query validation (may be convenient for persisted queries which are validated before persisting and assumed valid during execution).<br><br>Pass `callable` to return different validation rules for different queries (e.g. empty array for persisted query and a full list of rules for regular queries). When passed, it is expected to have the following signature: <br><br> **function ([OperationParams](reference.md#graphqlserveroperationparams) $params, DocumentNode $node, $operationType): array**                |
-| queryBatching         | `bool`                                                                | Flag indicating whether this server supports query batching ([apollo-style](https://dev-blog.apollodata.com/query-batching-in-apollo-63acfd859862)).<br><br> Defaults to **false**                                                                                                                                                                                                                                                                                                                                                                                                                                                                       |
-| debugFlag             | `int`                                                                 | Debug flags. See [docs on error debugging](error-handling.md#debugging-tools) (flag values are the same).                                                                                                                                                                                                                                                                                                                                                                                                                                                                                                                                                |
-| persistentQueryLoader | `callable`                                                            | A function which is called to fetch actual query when server encounters **queryId** in request vs **query**.<br><br> The server does not implement persistence part (which you will have to build on your own), but it allows you to execute queries which were persisted previously.<br><br> Expected function signature:<br> **function ($queryId, [OperationParams](reference.md#graphqlserveroperationparams) $params)** <br><br>Function is expected to return query **string** or parsed **DocumentNode** <br><br> [Read more about persisted queries](https://dev-blog.apollodata.com/persisted-graphql-queries-with-apollo-client-119fd7e6bba5). |
-| errorFormatter        | `callable`                                                            | Custom error formatter. See [error handling docs](error-handling.md#custom-error-handling-and-formatting).                                                                                                                                                                                                                                                                                                                                                                                                                                                                                                                                               |
-| errorsHandler         | `callable`                                                            | Custom errors handler. See [error handling docs](error-handling.md#custom-error-handling-and-formatting).                                                                                                                                                                                                                                                                                                                                                                                                                                                                                                                                                |
-| promiseAdapter        | [`PromiseAdapter`](reference.md#graphqlexecutorpromisepromiseadapter) | Required for [Async PHP](data-fetching/#async-php) only.                                                                                                                                                                                                                                                                                                                                                                                                                                                                                                                                                                                                 |
-=======
 Argument     | Type     | Notes
 ------------ | -------- | -----
 schema       | [`Schema`](class-reference.md#graphqltypeschema) | **Required.** Instance of your application [Schema](schema-definition.md)
@@ -137,7 +106,6 @@
 errorFormatter | `callable` | Custom error formatter. See [error handling docs](error-handling.md#custom-error-handling-and-formatting).
 errorsHandler | `callable` | Custom errors handler. See [error handling docs](error-handling.md#custom-error-handling-and-formatting).
 promiseAdapter | [`PromiseAdapter`](class-reference.md#graphqlexecutorpromisepromiseadapter) | Required for [Async PHP](data-fetching.md#async-php) only.
->>>>>>> 4b66f6cd
 
 **Server config instance**
 
@@ -159,7 +127,6 @@
 ```
 
 ## Query batching
-
 Standard Server supports query batching ([apollo-style](https://dev-blog.apollodata.com/query-batching-in-apollo-63acfd859862)).
 
 One of the major benefits of Server over a sequence of **executeQuery()** calls is that
@@ -181,7 +148,6 @@
 ```
 
 To enable query batching, pass **queryBatching** option in server config:
-
 ```php
 <?php
 use GraphQL\Server\StandardServer;
@@ -192,12 +158,10 @@
 ```
 
 # Custom Validation Rules
-
 Before execution, a query is validated using a set of standard rules defined by the GraphQL spec.
 It is possible to override standard set of rules globally or per execution.
 
 Add rules globally:
-
 ```php
 <?php
 use GraphQL\Validator\Rules;
@@ -208,7 +172,6 @@
 ```
 
 Custom rules per execution:
-
 ```php
 <?php
 use GraphQL\GraphQL;
@@ -235,7 +198,6 @@
 ```
 
 Or with a standard server:
-
 ```php
 <?php
 use GraphQL\Server\StandardServer;
