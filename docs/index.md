--- conflicted
+++ resolved
@@ -10,18 +10,9 @@
 It is intended to be an alternative to REST and SOAP APIs (even for **existing applications**).
 
 GraphQL itself is a [specification](https://github.com/facebook/graphql) designed by Facebook
-engineers. Various implementations of this specification were written
+engineers. Various implementations of this specification were written 
 [in different languages and environments](http://graphql.org/code/).
 
-<<<<<<< HEAD
-Great overview of GraphQL features and benefits is presented on [the official website](http://graphql.org/).
-All of them equally apply to this PHP implementation.
-
-# About graphql-php
-
-**graphql-php** is a feature-complete implementation of GraphQL specification in PHP (5.5+, 7.0+).
-It was originally inspired by [reference JavaScript implementation](https://github.com/graphql/graphql-js)
-=======
 Great overview of GraphQL features and benefits is presented on [the official website](http://graphql.org/). 
 All of them equally apply to this PHP implementation. 
 
@@ -29,25 +20,14 @@
 
 **graphql-php** is a feature-complete implementation of GraphQL specification in PHP. 
 It was originally inspired by [reference JavaScript implementation](https://github.com/graphql/graphql-js) 
->>>>>>> 4b66f6cd
 published by Facebook.
 
-This library is a thin wrapper around your existing data layer and business logic.
-It doesn't dictate how these layers are implemented or which storage engines
+This library is a thin wrapper around your existing data layer and business logic. 
+It doesn't dictate how these layers are implemented or which storage engines 
 are used. Instead, it provides tools for creating rich API for your existing app.
-
+ 
 Library features include:
 
-<<<<<<< HEAD
-- Primitives to express your app as a [Type System](type-system/index.md)
-- Validation and introspection of this Type System (for compatibility with tools like [GraphiQL](complementary-tools.md#tools))
-- Parsing, validating and [executing GraphQL queries](executing-queries.md) against this Type System
-- Rich [error reporting](error-handling.md), including query validation and execution errors
-- Optional tools for [parsing GraphQL Type language](type-system/type-language.md)
-- Tools for [batching requests](data-fetching.md#solving-n1-problem) to backend storage
-- [Async PHP platforms support](data-fetching.md#async-php) via promises
-- [Standard HTTP server](executing-queries.md#using-server)
-=======
  - Primitives to express your app as a [Type System](type-definitions/index.md)
  - Validation and introspection of this Type System (for compatibility with [tools like GraphiQL](complementary-tools.md#general-graphql-tools))
  - Parsing, validating and [executing GraphQL queries](executing-queries.md) against this Type System
@@ -56,29 +36,19 @@
  - Tools for [batching requests](data-fetching.md#solving-n1-problem) to backend storage
  - [Async PHP platforms support](data-fetching.md#async-php) via promises
  - [Standard HTTP server](executing-queries.md#using-server)
->>>>>>> 4b66f6cd
 
-Also, several [complementary tools](complementary-tools.md) are available which provide integrations with
+Also, several [complementary tools](complementary-tools.md) are available which provide integrations with 
 existing PHP frameworks, add support for Relay, etc.
 
 ## Current Status
-
 The first version of this library (v0.1) was released on August 10th 2015.
 
-<<<<<<< HEAD
-The current version supports all features described by GraphQL specification
-as well as some experimental features like
-[Schema Language parser](type-system/type-language.md) and
-[Schema printer](reference.md#graphqlutilsschemaprinter).
-=======
 The current version supports all features described by GraphQL specification 
 as well as some experimental features like 
 [schema definition language](schema-definition-language.md) and 
 [schema printer](class-reference.md#graphqlutilsschemaprinter).
->>>>>>> 4b66f6cd
 
-Ready for real-world usage.
+Ready for real-world usage. 
 
 ## GitHub
-
 Project source code is [hosted on GitHub](https://github.com/webonyx/graphql-php).