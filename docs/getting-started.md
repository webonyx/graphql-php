--- conflicted
+++ resolved
@@ -1,6 +1,5 @@
 # Prerequisites
-
-This documentation assumes your familiarity with GraphQL concepts. If it is not the case -
+This documentation assumes your familiarity with GraphQL concepts. If it is not the case - 
 first learn about GraphQL on [the official website](http://graphql.org/learn/).
 
 # Installation
@@ -12,40 +11,27 @@
 ```
 
 # Upgrading
-<<<<<<< HEAD
-
-We try to keep library releases backwards compatible. But when breaking changes are inevitable
-they are explained in [upgrade instructions](https://github.com/webonyx/graphql-php/blob/master/UPGRADE.md).
-=======
 We try to keep library releases backwards compatible when possible.
 For breaking changes we provide [upgrade instructions](https://github.com/webonyx/graphql-php/blob/master/UPGRADE.md).
->>>>>>> 4b66f6cd
 
 # Install Tools (optional)
-
-While it is possible to communicate with GraphQL API using regular HTTP tools it is way
-more convenient for humans to use [GraphiQL](https://github.com/graphql/graphiql) - an in-browser
+While it is possible to communicate with GraphQL API using regular HTTP tools it is way 
+more convenient for humans to use [GraphiQL](https://github.com/graphql/graphiql) - an in-browser 
 IDE for exploring GraphQL APIs.
 
-It provides syntax-highlighting, auto-completion and auto-generated documentation for
+It provides syntax-highlighting, auto-completion and auto-generated documentation for 
 GraphQL API.
 
 The easiest way to use it is to install one of the existing Google Chrome extensions:
 
-- [ChromeiQL](https://chrome.google.com/webstore/detail/chromeiql/fkkiamalmpiidkljmicmjfbieiclmeij)
-- [GraphiQL Feen](https://chrome.google.com/webstore/detail/graphiql-feen/mcbfdonlkfpbfdpimkjilhdneikhfklp)
+ - [ChromeiQL](https://chrome.google.com/webstore/detail/chromeiql/fkkiamalmpiidkljmicmjfbieiclmeij)
+ - [GraphiQL Feen](https://chrome.google.com/webstore/detail/graphiql-feen/mcbfdonlkfpbfdpimkjilhdneikhfklp)
 
 Alternatively, you can follow instructions on [the GraphiQL](https://github.com/graphql/graphiql)
 page and install it locally.
 
 # Hello World
-<<<<<<< HEAD
-
-Let's create a type system that will be capable to process following simple query:
-
-=======
 Let's create a type system that will be capable to process the following simple query:
->>>>>>> 4b66f6cd
 ```
 query {
   echo(message: "Hello World")
@@ -76,20 +62,11 @@
 
 ```
 
-<<<<<<< HEAD
-(Note: type definition can be expressed in [different styles](type-system/index.md#type-definition-styles),
-but this example uses **inline** style for simplicity)
-
-The interesting piece here is **resolve** option of field definition. It is responsible for returning
-a value of our field. Values of **scalar** fields will be directly included in response while values of
-**composite** fields (objects, interfaces, unions) will be passed down to nested field resolvers
-=======
 (Note: type definition can be expressed in [different styles](type-definitions/index.md#definition-styles))
 
 The interesting piece here is the **resolve** option of the field definition. It is responsible for returning 
 a value of our field. Values of **scalar** fields will be directly included in the response while values of 
 **composite** fields (objects, interfaces, unions) will be passed down to nested field resolvers 
->>>>>>> 4b66f6cd
 (not in this example though).
 
 Now when our type is ready, let's create a GraphQL endpoint file for it **graphql.php**:
@@ -126,7 +103,6 @@
 ```
 
 Our example is finished. Try it by running:
-
 ```sh
 php -S localhost:8080 graphql.php
 curl http://localhost:8080 -d '{"query": "query { echo(message: \"Hello World\") }" }'
@@ -135,16 +111,6 @@
 Check out the full [source code](https://github.com/webonyx/graphql-php/blob/master/examples/00-hello-world) of this example
 which also includes simple mutation.
 
-<<<<<<< HEAD
-Obviously hello world only scratches the surface of what is possible.
-So check out next example, which is closer to real-world apps.
-Or keep reading about [schema definition](type-system/index.md).
-
-# Blog example
-
-It is often easier to start with a full-featured example and then get back to documentation
-for your own work.
-=======
 Check out [the blog example](https://github.com/webonyx/graphql-php/blob/master/examples/01-blog) for something
 which is closer to real-world apps or read about the details of [schema definition](schema-definition.md).
 
@@ -155,6 +121,5 @@
 which is quite close to real-world GraphQL hierarchies.
 
 For a deeper understanding of GraphQL in general, check out [concepts](concepts.md).
->>>>>>> 4b66f6cd
 
 To delve right into the implementation, see [schema definition](schema-definition.md).