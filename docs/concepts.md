--- conflicted
+++ resolved
@@ -1,24 +1,15 @@
 # Overview
-
-GraphQL is data-centric. On the very top level it is built around three major concepts:
+GraphQL is data-centric. On the very top level it is built around three major concepts: 
 **Schema**, **Query** and **Mutation**.
-<<<<<<< HEAD
-
-You are expected to express your application as **Schema** (aka Type System) and expose it
-with single HTTP endpoint (e.g. using our [standard server](executing-queries.md#using-server)).
-Application clients (e.g. web or mobile clients) send **Queries**
-=======
  
 You are expected to express your application as a **Schema** (aka Type System) and expose it
 as a single HTTP endpoint (e.g. using our [standard server](executing-queries.md#using-server)). 
 Application clients (e.g. web or mobile clients) send **Queries** 
->>>>>>> 4b66f6cd
 to this endpoint to request structured data and **Mutations** to perform changes (usually with HTTP POST method).
-
+ 
 ## Queries
-
 Queries are expressed in simple language that resembles JSON:
-
+ 
 ```graphql
 {
   hero {
@@ -29,37 +20,20 @@
   }
 }
 ```
-<<<<<<< HEAD
-
-It was designed to mirror the structure of expected response:
-
-=======
  
 It was designed to mirror the structure of the expected response:
->>>>>>> 4b66f6cd
 ```json
 {
   "hero": {
     "name": "R2-D2",
     "friends": [
-      { "name": "Luke Skywalker" },
-      { "name": "Han Solo" },
-      { "name": "Leia Organa" }
+      {"name": "Luke Skywalker"},
+      {"name": "Han Solo"},
+      {"name": "Leia Organa"}
     ]
   }
 }
 ```
-<<<<<<< HEAD
-
-**graphql-php** runtime parses Queries, makes sure that they are valid for given Type System
-and executes using [data fetching tools](data-fetching.md) provided by you
-as a part of integration. Queries are supposed to be idempotent.
-
-## Mutations
-
-Mutations use advanced features of the very same query language (like arguments and variables)  
-and have only semantic difference from Queries:
-=======
 The **graphql-php** runtime parses Queries, makes sure that they are valid for a given Type System 
 and executes using [data fetching tools](data-fetching.md) provided by you 
 as part of the integration. Queries are supposed to be idempotent.
@@ -68,7 +42,6 @@
 Mutations are root fields that are allowed to have side effects, such as creating, updating or deleting data.
 In contrast to Query fields, the fields within the root Mutation type are executed serially.
 Otherwise, their definition and execution is identical to all other fields.
->>>>>>> 4b66f6cd
 
 ```graphql
 mutation CreateReviewForEpisode($ep: Episode!, $review: ReviewInput!) {
@@ -78,17 +51,11 @@
   }
 }
 ```
-<<<<<<< HEAD
-
-Variables `$ep` and `$review` are sent alongside with mutation. Full HTTP request might look like this:
-
-=======
 Variables `$ep` and `$review` are sent alongside with the mutation. A full HTTP request might look like this:
->>>>>>> 4b66f6cd
 ```json
 // POST /graphql-endpoint
 // Content-Type: application/javascript
-//
+// 
 {
   "query": "mutation CreateReviewForEpisode...",
   "variables": {
@@ -100,21 +67,11 @@
   }
 }
 ```
-<<<<<<< HEAD
-
-As you see variables may include complex objects and they will be correctly validated by
-**graphql-php** runtime.
-
-Another nice feature of GraphQL mutations is that they also hold the query for data to be
-returned after mutation. In our example mutation will return:
-
-=======
 As you see variables may include complex objects and they will be correctly validated by 
 the **graphql-php** runtime.
 
 Another nice feature of GraphQL mutations is that they also hold the query for data to be 
 returned after mutation. In our example the mutation will return:
->>>>>>> 4b66f6cd
 ```
 {
   "createReview": {
@@ -125,17 +82,10 @@
 ```
 
 # Type System
-<<<<<<< HEAD
-
-Conceptually GraphQL type is a collection of fields. Each field in turn
-has it's own type which allows to build complex hierarchies.
-=======
 Conceptually a GraphQL type is a collection of fields. Each field in turn
 has its own type which allows building complex hierarchies.
->>>>>>> 4b66f6cd
 
 Quick example on pseudo-language:
-
 ```
 type BlogPost {
     title: String!
@@ -150,24 +100,17 @@
 }
 ```
 
-<<<<<<< HEAD
-Type system is a heart of GraphQL integration. That's where **graphql-php** comes into play.
-
-It provides following tools and primitives to describe your App as hierarchy of types:
-=======
 The type system is at the heart of GraphQL integration. That's where **graphql-php** comes into play.
  
 It provides the following tools and primitives to describe your App as a hierarchy of types:
->>>>>>> 4b66f6cd
 
-- Primitives for defining **objects** and **interfaces**
-- Primitives for defining **enumerations** and **unions**
-- Primitives for defining custom **scalar types**
-- Built-in scalar types: `ID`, `String`, `Int`, `Float`, `Boolean`
-- Built-in type modifiers: `ListOf` and `NonNull`
+ * Primitives for defining **objects** and **interfaces**
+ * Primitives for defining **enumerations** and **unions**
+ * Primitives for defining custom **scalar types**
+ * Built-in scalar types: `ID`, `String`, `Int`, `Float`, `Boolean`
+ * Built-in type modifiers: `ListOf` and `NonNull`
 
 Same example expressed in **graphql-php**:
-
 ```php
 <?php
 use GraphQL\Type\Definition\Type;
@@ -192,7 +135,6 @@
 ```
 
 # Further Reading
-
 To get deeper understanding of GraphQL concepts - [read the docs on official GraphQL website](http://graphql.org/learn/)
 
 To get started with **graphql-php** - continue to next section ["Getting Started"](getting-started.md)