<?php declare(strict_types=1);

namespace GraphQL\Tests\Error;

use GraphQL\Error\FormattedError;
use GraphQL\Error\InvariantViolation;
use GraphQL\Language\AST\NodeList;
use GraphQL\Type\Definition\Type;
use PHPUnit\Framework\TestCase;

final class FormattedErrorTest extends TestCase
{
    /**
     * @param mixed $var
     *
     * @dataProvider printVar
     */
    public function testPrintVar($var, string $printed): void
    {
        self::assertSame($printed, FormattedError::printVar($var));
    }

    /**
     * @throws InvariantViolation
     *
     * @return iterable<array{mixed, string}>
     */
<<<<<<< HEAD
    public static function printVar(): array
=======
    public static function printVar(): iterable
>>>>>>> 5c0180dc
    {
        yield [Type::string(), 'GraphQLType: String'];
        yield [new NodeList([]), 'instance of GraphQL\Language\AST\NodeList(0)'];
        yield [[2], 'array(1)'];
        yield ['', '(empty string)'];
        yield ["'", "'\\''"];
        yield [true, 'true'];
        yield [false, 'false'];
        yield [1, '1'];
        yield [2.3, '2.3'];
        yield [null, 'null'];
    }
}<|MERGE_RESOLUTION|>--- conflicted
+++ resolved
@@ -25,11 +25,7 @@
      *
      * @return iterable<array{mixed, string}>
      */
-<<<<<<< HEAD
-    public static function printVar(): array
-=======
     public static function printVar(): iterable
->>>>>>> 5c0180dc
     {
         yield [Type::string(), 'GraphQLType: String'];
         yield [new NodeList([]), 'instance of GraphQL\Language\AST\NodeList(0)'];
