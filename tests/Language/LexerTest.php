--- conflicted
+++ resolved
@@ -12,11 +12,8 @@
 use GraphQL\Tests\PHPUnit\ArraySubsetAsserts;
 use GraphQL\Utils\Utils;
 use PHPUnit\Framework\TestCase;
-<<<<<<< HEAD
+
 use function array_map;
-=======
-
->>>>>>> cb3211e7
 use function count;
 use function json_decode;
 
