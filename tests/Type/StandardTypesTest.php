<?php declare(strict_types=1);

namespace GraphQL\Tests\Type;

use GraphQL\Error\InvariantViolation;
use GraphQL\Type\Definition\CustomScalarType;
use GraphQL\Type\Definition\ObjectType;
use GraphQL\Type\Definition\ScalarType;
use GraphQL\Type\Definition\Type;
use PHPUnit\Framework\TestCase;
use stdClass;

class StandardTypesTest extends TestCase
{
    /** @var array<string, ScalarType> */
    private static array $originalStandardTypes;

    public static function setUpBeforeClass(): void
    {
        self::$originalStandardTypes = Type::getStandardTypes();
    }

    public function tearDown(): void
    {
        parent::tearDown();
        Type::overrideStandardTypes(self::$originalStandardTypes);
    }

    public function testAllowsOverridingStandardTypes(): void
    {
        $originalTypes = Type::getStandardTypes();
        self::assertCount(5, $originalTypes);
        self::assertSame(self::$originalStandardTypes, $originalTypes);

        $newBooleanType = $this->createCustomScalarType(Type::BOOLEAN);
        $newFloatType = $this->createCustomScalarType(Type::FLOAT);
        $newIDType = $this->createCustomScalarType(Type::ID);
        $newIntType = $this->createCustomScalarType(Type::INT);
        $newStringType = $this->createCustomScalarType(Type::STRING);

        Type::overrideStandardTypes([
            $newBooleanType,
            $newFloatType,
            $newIDType,
            $newIntType,
            $newStringType,
        ]);

        $types = Type::getStandardTypes();
        self::assertCount(5, $types);

        self::assertSame($newBooleanType, $types[Type::BOOLEAN]);
        self::assertSame($newFloatType, $types[Type::FLOAT]);
        self::assertSame($newIDType, $types[Type::ID]);
        self::assertSame($newIntType, $types[Type::INT]);
        self::assertSame($newStringType, $types[Type::STRING]);

        self::assertSame($newBooleanType, Type::boolean());
        self::assertSame($newFloatType, Type::float());
        self::assertSame($newIDType, Type::id());
        self::assertSame($newIntType, Type::int());
        self::assertSame($newStringType, Type::string());
    }

    public function testPreservesOriginalStandardTypes(): void
    {
        $originalTypes = Type::getStandardTypes();
        self::assertCount(5, $originalTypes);
        self::assertSame(self::$originalStandardTypes, $originalTypes);

        $newIDType = $this->createCustomScalarType(Type::ID);
        $newStringType = $this->createCustomScalarType(Type::STRING);

        Type::overrideStandardTypes([
            $newStringType,
            $newIDType,
        ]);

        $types = Type::getStandardTypes();
        self::assertCount(5, $types);

        self::assertSame($originalTypes[Type::BOOLEAN], $types[Type::BOOLEAN]);
        self::assertSame($originalTypes[Type::FLOAT], $types[Type::FLOAT]);
        self::assertSame($originalTypes[Type::INT], $types[Type::INT]);

        self::assertSame($originalTypes[Type::BOOLEAN], Type::boolean());
        self::assertSame($originalTypes[Type::FLOAT], Type::float());
        self::assertSame($originalTypes[Type::INT], Type::int());

        self::assertSame($newIDType, $types[Type::ID]);
        self::assertSame($newStringType, $types[Type::STRING]);

        self::assertSame($newIDType, Type::id());
        self::assertSame($newStringType, Type::string());
    }

    /**
     * @return iterable<array{mixed, string}>
     */
    public function invalidStandardTypes(): iterable
    {
        return [
            [null, 'Expecting instance of GraphQL\Type\Definition\ScalarType, got null'],
            [5, 'Expecting instance of GraphQL\Type\Definition\ScalarType, got 5'],
            ['', 'Expecting instance of GraphQL\Type\Definition\ScalarType, got (empty string)'],
            [new stdClass(), 'Expecting instance of GraphQL\Type\Definition\ScalarType, got instance of stdClass'],
            [[], 'Expecting instance of GraphQL\Type\Definition\ScalarType, got []'],
            [new ObjectType(['name' => 'ID', 'fields' => []]), 'Expecting instance of GraphQL\Type\Definition\ScalarType, got ID'],
<<<<<<< HEAD
            [$this->createCustomScalarType('NonStandardName'), 'Expecting one of the following names for a standard type: Int, Float, String, Boolean, ID; got NonStandardName'],
=======
            [$this->createCustomScalarType('NonStandardName'), 'Expecting one of the following names for a standard type: ID, String, Float, Int, Boolean; got "NonStandardName"'],
>>>>>>> 153a7258
        ];
    }

    /**
     * @param mixed $notType invalid type
     *
     * @dataProvider invalidStandardTypes
     */
    public function testStandardTypesOverrideDoesSanityChecks($notType, string $expectedMessage): void
    {
        $this->expectException(InvariantViolation::class);
        $this->expectExceptionMessage($expectedMessage);

        Type::overrideStandardTypes([$notType]);
    }

    private function createCustomScalarType(string $name): CustomScalarType
    {
        return new CustomScalarType([
            'name' => $name,
            'serialize' => static fn () => null,
            'parseValue' => static fn () => null,
            'parseLiteral' => static fn () => null,
        ]);
    }
}<|MERGE_RESOLUTION|>--- conflicted
+++ resolved
@@ -106,11 +106,7 @@
             [new stdClass(), 'Expecting instance of GraphQL\Type\Definition\ScalarType, got instance of stdClass'],
             [[], 'Expecting instance of GraphQL\Type\Definition\ScalarType, got []'],
             [new ObjectType(['name' => 'ID', 'fields' => []]), 'Expecting instance of GraphQL\Type\Definition\ScalarType, got ID'],
-<<<<<<< HEAD
-            [$this->createCustomScalarType('NonStandardName'), 'Expecting one of the following names for a standard type: Int, Float, String, Boolean, ID; got NonStandardName'],
-=======
-            [$this->createCustomScalarType('NonStandardName'), 'Expecting one of the following names for a standard type: ID, String, Float, Int, Boolean; got "NonStandardName"'],
->>>>>>> 153a7258
+            [$this->createCustomScalarType('NonStandardName'), 'Expecting one of the following names for a standard type: Int, Float, String, Boolean, ID; got "NonStandardName"'],
         ];
     }
 
