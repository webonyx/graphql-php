<?php declare(strict_types=1);

namespace GraphQL\Tests\Type;

use DMS\PHPUnitExtensions\ArraySubset\ArraySubsetAsserts;
use GraphQL\GraphQL;
use GraphQL\Language\SourceLocation;
use GraphQL\Tests\ErrorHelper;
use GraphQL\Type\Definition\EnumType;
use GraphQL\Type\Definition\InputObjectType;
use GraphQL\Type\Definition\ObjectType;
use GraphQL\Type\Definition\ResolveInfo;
use GraphQL\Type\Definition\Type;
use GraphQL\Type\Introspection;
use GraphQL\Type\Schema;
use GraphQL\Utils\BuildSchema;
use GraphQL\Validator\Rules\ProvidedRequiredArguments;
use PHPUnit\Framework\TestCase;

use function Safe\json_encode;

class IntrospectionTest extends TestCase
{
    use ArraySubsetAsserts;

    /**
     * @see it('executes an introspection query')
     */
    public function testExecutesAnIntrospectionQuery(): void
    {
        $schema = BuildSchema::build('
      type SomeObject {
        someField: String
      }

      schema {
        query: SomeObject
      }
        ');

        $source = Introspection::getIntrospectionQuery([
            'descriptions' => false,
            'directiveIsRepeatable' => true,
        ]);

        $expected = [
            'data' => [
                '__schema' => [
                    'queryType' => ['name' => 'SomeObject'],
                    'mutationType' => null,
                    'subscriptionType' => null,
                    'types' => [
                        [
                            'kind' => 'OBJECT',
                            'name' => 'SomeObject',
                            'fields' => [
                                [
                                    'name' => 'someField',
                                    'args' => [],
                                    'type' => [
                                        'kind' => 'SCALAR',
                                        'name' => 'String',
                                        'ofType' => null,
                                    ],
                                    'isDeprecated' => false,
                                    'deprecationReason' => null,
                                ],
                            ],
                            'inputFields' => null,
                            'interfaces' => [],
                            'enumValues' => null,
                            'possibleTypes' => null,
                        ],
                        [
                            'kind' => 'SCALAR',
                            'name' => 'String',
                            'fields' => null,
                            'inputFields' => null,
                            'interfaces' => null,
                            'enumValues' => null,
                            'possibleTypes' => null,
                        ],
                        [
                            'kind' => 'SCALAR',
                            'name' => 'Boolean',
                            'fields' => null,
                            'inputFields' => null,
                            'interfaces' => null,
                            'enumValues' => null,
                            'possibleTypes' => null,
                        ],
                        [
                            'kind' => 'OBJECT',
                            'name' => '__Schema',
                            'fields' => [
                                0 => [
                                    'name' => 'types',
                                    'args' => [],
                                    'type' => [
                                        'kind' => 'NON_NULL',
                                        'name' => null,
                                        'ofType' => [
                                            'kind' => 'LIST',
                                            'name' => null,
                                            'ofType' => [
                                                'kind' => 'NON_NULL',
                                                'name' => null,
                                                'ofType' => [
                                                    'kind' => 'OBJECT',
                                                    'name' => '__Type',
                                                    'ofType' => null,
                                                ],
                                            ],
                                        ],
                                    ],
                                    'isDeprecated' => false,
                                    'deprecationReason' => null,
                                ],
                                1 => [
                                    'name' => 'queryType',
                                    'args' => [],
                                    'type' => [
                                        'kind' => 'NON_NULL',
                                        'name' => null,
                                        'ofType' => [
                                            'kind' => 'OBJECT',
                                            'name' => '__Type',
                                            'ofType' => null,
                                        ],
                                    ],
                                    'isDeprecated' => false,
                                    'deprecationReason' => null,
                                ],
                                [
                                    'name' => 'mutationType',
                                    'args' => [],
                                    'type' => [
                                        'kind' => 'OBJECT',
                                        'name' => '__Type',
                                        'ofType' => null,
                                    ],
                                    'isDeprecated' => false,
                                    'deprecationReason' => null,
                                ],
                                [
                                    'name' => 'subscriptionType',
                                    'args' => [],
                                    'type' => [
                                        'kind' => 'OBJECT',
                                        'name' => '__Type',
                                        'ofType' => null,
                                    ],
                                    'isDeprecated' => false,
                                    'deprecationReason' => null,
                                ],
                                [
                                    'name' => 'directives',
                                    'args' => [],
                                    'type' => [
                                        'kind' => 'NON_NULL',
                                        'name' => null,
                                        'ofType' => [
                                            'kind' => 'LIST',
                                            'name' => null,
                                            'ofType' => [
                                                'kind' => 'NON_NULL',
                                                'name' => null,
                                                'ofType' => [
                                                    'kind' => 'OBJECT',
                                                    'name' => '__Directive',
                                                    'ofType' => null,
                                                ],
                                            ],
                                        ],
                                    ],
                                    'isDeprecated' => false,
                                    'deprecationReason' => null,
                                ],
                            ],
                            'inputFields' => null,
                            'interfaces' => [],
                            'enumValues' => null,
                            'possibleTypes' => null,
                        ],
                        [
                            'kind' => 'OBJECT',
                            'name' => '__Type',
                            'fields' => [
                                0 => [
                                    'name' => 'kind',
                                    'args' => [],
                                    'type' => [
                                        'kind' => 'NON_NULL',
                                        'name' => null,
                                        'ofType' => [
                                            'kind' => 'ENUM',
                                            'name' => '__TypeKind',
                                            'ofType' => null,
                                        ],
                                    ],
                                    'isDeprecated' => false,
                                    'deprecationReason' => null,
                                ],
                                1 => [
                                    'name' => 'name',
                                    'args' => [],
                                    'type' => [
                                        'kind' => 'SCALAR',
                                        'name' => 'String',
                                        'ofType' => null,
                                    ],
                                    'isDeprecated' => false,
                                    'deprecationReason' => null,
                                ],
                                2 => [
                                    'name' => 'description',
                                    'args' => [],
                                    'type' => [
                                        'kind' => 'SCALAR',
                                        'name' => 'String',
                                        'ofType' => null,
                                    ],
                                    'isDeprecated' => false,
                                    'deprecationReason' => null,
                                ],
                                3 => [
                                    'name' => 'fields',
                                    'args' => [
                                        0 => [
                                            'name' => 'includeDeprecated',
                                            'type' => [
                                                'kind' => 'SCALAR',
                                                'name' => 'Boolean',
                                                'ofType' => null,
                                            ],
                                            'defaultValue' => 'false',
                                        ],
                                    ],
                                    'type' => [
                                        'kind' => 'LIST',
                                        'name' => null,
                                        'ofType' => [
                                            'kind' => 'NON_NULL',
                                            'name' => null,
                                            'ofType' => [
                                                'kind' => 'OBJECT',
                                                'name' => '__Field',
                                                'ofType' => null,
                                            ],
                                        ],
                                    ],
                                    'isDeprecated' => false,
                                    'deprecationReason' => null,
                                ],
                                4 => [
                                    'name' => 'interfaces',
                                    'args' => [],
                                    'type' => [
                                        'kind' => 'LIST',
                                        'name' => null,
                                        'ofType' => [
                                            'kind' => 'NON_NULL',
                                            'name' => null,
                                            'ofType' => [
                                                'kind' => 'OBJECT',
                                                'name' => '__Type',
                                                'ofType' => null,
                                            ],
                                        ],
                                    ],
                                    'isDeprecated' => false,
                                    'deprecationReason' => null,
                                ],
                                5 => [
                                    'name' => 'possibleTypes',
                                    'args' => [],
                                    'type' => [
                                        'kind' => 'LIST',
                                        'name' => null,
                                        'ofType' => [
                                            'kind' => 'NON_NULL',
                                            'name' => null,
                                            'ofType' => [
                                                'kind' => 'OBJECT',
                                                'name' => '__Type',
                                                'ofType' => null,
                                            ],
                                        ],
                                    ],
                                    'isDeprecated' => false,
                                    'deprecationReason' => null,
                                ],
                                6 => [
                                    'name' => 'enumValues',
                                    'args' => [
                                        0 => [
                                            'name' => 'includeDeprecated',
                                            'type' => [
                                                'kind' => 'SCALAR',
                                                'name' => 'Boolean',
                                                'ofType' => null,
                                            ],
                                            'defaultValue' => 'false',
                                        ],
                                    ],
                                    'type' => [
                                        'kind' => 'LIST',
                                        'name' => null,
                                        'ofType' => [
                                            'kind' => 'NON_NULL',
                                            'name' => null,
                                            'ofType' => [
                                                'kind' => 'OBJECT',
                                                'name' => '__EnumValue',
                                                'ofType' => null,
                                            ],
                                        ],
                                    ],
                                    'isDeprecated' => false,
                                    'deprecationReason' => null,
                                ],
                                7 => [
                                    'name' => 'inputFields',
                                    'args' => [],
                                    'type' => [
                                        'kind' => 'LIST',
                                        'name' => null,
                                        'ofType' => [
                                            'kind' => 'NON_NULL',
                                            'name' => null,
                                            'ofType' => [
                                                'kind' => 'OBJECT',
                                                'name' => '__InputValue',
                                                'ofType' => null,
                                            ],
                                        ],
                                    ],
                                    'isDeprecated' => false,
                                    'deprecationReason' => null,
                                ],
                                8 => [
                                    'name' => 'ofType',
                                    'args' => [],
                                    'type' => [
                                        'kind' => 'OBJECT',
                                        'name' => '__Type',
                                        'ofType' => null,
                                    ],
                                    'isDeprecated' => false,
                                    'deprecationReason' => null,
                                ],
                            ],
                            'inputFields' => null,
                            'interfaces' => [],
                            'enumValues' => null,
                            'possibleTypes' => null,
                        ],
                        [
                            'kind' => 'ENUM',
                            'name' => '__TypeKind',
                            'fields' => null,
                            'inputFields' => null,
                            'interfaces' => null,
                            'enumValues' => [
                                0 => [
                                    'name' => 'SCALAR',
                                    'isDeprecated' => false,
                                    'deprecationReason' => null,
                                ],
                                1 => [
                                    'name' => 'OBJECT',
                                    'isDeprecated' => false,
                                    'deprecationReason' => null,
                                ],
                                2 => [
                                    'name' => 'INTERFACE',
                                    'isDeprecated' => false,
                                    'deprecationReason' => null,
                                ],
                                3 => [
                                    'name' => 'UNION',
                                    'isDeprecated' => false,
                                    'deprecationReason' => null,
                                ],
                                4 => [
                                    'name' => 'ENUM',
                                    'isDeprecated' => false,
                                    'deprecationReason' => null,
                                ],
                                5 => [
                                    'name' => 'INPUT_OBJECT',
                                    'isDeprecated' => false,
                                    'deprecationReason' => null,
                                ],
                                6 => [
                                    'name' => 'LIST',
                                    'isDeprecated' => false,
                                    'deprecationReason' => null,
                                ],
                                7 => [
                                    'name' => 'NON_NULL',
                                    'isDeprecated' => false,
                                    'deprecationReason' => null,
                                ],
                            ],
                            'possibleTypes' => null,
                        ],
                        [
                            'kind' => 'OBJECT',
                            'name' => '__Field',
                            'fields' => [
                                0 => [
                                    'name' => 'name',
                                    'args' => [],
                                    'type' => [
                                        'kind' => 'NON_NULL',
                                        'name' => null,
                                        'ofType' => [
                                            'kind' => 'SCALAR',
                                            'name' => 'String',
                                            'ofType' => null,
                                        ],
                                    ],
                                    'isDeprecated' => false,
                                    'deprecationReason' => null,
                                ],
                                1 => [
                                    'name' => 'description',
                                    'args' => [],
                                    'type' => [
                                        'kind' => 'SCALAR',
                                        'name' => 'String',
                                        'ofType' => null,
                                    ],
                                    'isDeprecated' => false,
                                    'deprecationReason' => null,
                                ],
                                2 => [
                                    'name' => 'args',
                                    'args' => [],
                                    'type' => [
                                        'kind' => 'NON_NULL',
                                        'name' => null,
                                        'ofType' => [
                                            'kind' => 'LIST',
                                            'name' => null,
                                            'ofType' => [
                                                'kind' => 'NON_NULL',
                                                'name' => null,
                                                'ofType' => [
                                                    'kind' => 'OBJECT',
                                                    'name' => '__InputValue',
                                                    'ofType' => null,
                                                ],
                                            ],
                                        ],
                                    ],
                                    'isDeprecated' => false,
                                    'deprecationReason' => null,
                                ],
                                3 => [
                                    'name' => 'type',
                                    'args' => [],
                                    'type' => [
                                        'kind' => 'NON_NULL',
                                        'name' => null,
                                        'ofType' => [
                                            'kind' => 'OBJECT',
                                            'name' => '__Type',
                                            'ofType' => null,
                                        ],
                                    ],
                                    'isDeprecated' => false,
                                    'deprecationReason' => null,
                                ],
                                4 => [
                                    'name' => 'isDeprecated',
                                    'args' => [],
                                    'type' => [
                                        'kind' => 'NON_NULL',
                                        'name' => null,
                                        'ofType' => [
                                            'kind' => 'SCALAR',
                                            'name' => 'Boolean',
                                            'ofType' => null,
                                        ],
                                    ],
                                    'isDeprecated' => false,
                                    'deprecationReason' => null,
                                ],
                                5 => [
                                    'name' => 'deprecationReason',
                                    'args' => [],
                                    'type' => [
                                        'kind' => 'SCALAR',
                                        'name' => 'String',
                                        'ofType' => null,
                                    ],
                                    'isDeprecated' => false,
                                    'deprecationReason' => null,
                                ],
                            ],
                            'inputFields' => null,
                            'interfaces' => [],
                            'enumValues' => null,
                            'possibleTypes' => null,
                        ],
                        [
                            'kind' => 'OBJECT',
                            'name' => '__InputValue',
                            'fields' => [
                                0 => [
                                    'name' => 'name',
                                    'args' => [],
                                    'type' => [
                                        'kind' => 'NON_NULL',
                                        'name' => null,
                                        'ofType' => [
                                            'kind' => 'SCALAR',
                                            'name' => 'String',
                                            'ofType' => null,
                                        ],
                                    ],
                                    'isDeprecated' => false,
                                    'deprecationReason' => null,
                                ],
                                1 => [
                                    'name' => 'description',
                                    'args' => [],
                                    'type' => [
                                        'kind' => 'SCALAR',
                                        'name' => 'String',
                                        'ofType' => null,
                                    ],
                                    'isDeprecated' => false,
                                    'deprecationReason' => null,
                                ],
                                2 => [
                                    'name' => 'type',
                                    'args' => [],
                                    'type' => [
                                        'kind' => 'NON_NULL',
                                        'name' => null,
                                        'ofType' => [
                                            'kind' => 'OBJECT',
                                            'name' => '__Type',
                                            'ofType' => null,
                                        ],
                                    ],
                                    'isDeprecated' => false,
                                    'deprecationReason' => null,
                                ],
                                3 => [
                                    'name' => 'defaultValue',
                                    'args' => [],
                                    'type' => [
                                        'kind' => 'SCALAR',
                                        'name' => 'String',
                                        'ofType' => null,
                                    ],
                                    'isDeprecated' => false,
                                    'deprecationReason' => null,
                                ],
                            ],
                            'inputFields' => null,
                            'interfaces' => [],
                            'enumValues' => null,
                            'possibleTypes' => null,
                        ],
                        [
                            'kind' => 'OBJECT',
                            'name' => '__EnumValue',
                            'fields' => [
                                0 => [
                                    'name' => 'name',
                                    'args' => [],
                                    'type' => [
                                        'kind' => 'NON_NULL',
                                        'name' => null,
                                        'ofType' => [
                                            'kind' => 'SCALAR',
                                            'name' => 'String',
                                            'ofType' => null,
                                        ],
                                    ],
                                    'isDeprecated' => false,
                                    'deprecationReason' => null,
                                ],
                                1 => [
                                    'name' => 'description',
                                    'args' => [],
                                    'type' => [
                                        'kind' => 'SCALAR',
                                        'name' => 'String',
                                        'ofType' => null,
                                    ],
                                    'isDeprecated' => false,
                                    'deprecationReason' => null,
                                ],
                                2 => [
                                    'name' => 'isDeprecated',
                                    'args' => [],
                                    'type' => [
                                        'kind' => 'NON_NULL',
                                        'name' => null,
                                        'ofType' => [
                                            'kind' => 'SCALAR',
                                            'name' => 'Boolean',
                                            'ofType' => null,
                                        ],
                                    ],
                                    'isDeprecated' => false,
                                    'deprecationReason' => null,
                                ],
                                3 => [
                                    'name' => 'deprecationReason',
                                    'args' => [],
                                    'type' => [
                                        'kind' => 'SCALAR',
                                        'name' => 'String',
                                        'ofType' => null,
                                    ],
                                    'isDeprecated' => false,
                                    'deprecationReason' => null,
                                ],
                            ],
                            'inputFields' => null,
                            'interfaces' => [],
                            'enumValues' => null,
                            'possibleTypes' => null,
                        ],
                        [
                            'kind' => 'OBJECT',
                            'name' => '__Directive',
                            'fields' => [
                                [
                                    'name' => 'name',
                                    'args' => [],
                                    'type' => [
                                        'kind' => 'NON_NULL',
                                        'name' => null,
                                        'ofType' => [
                                            'kind' => 'SCALAR',
                                            'name' => 'String',
                                            'ofType' => null,
                                        ],
                                    ],
                                    'isDeprecated' => false,
                                    'deprecationReason' => null,
                                ],
                                [
                                    'name' => 'description',
                                    'args' => [],
                                    'type' => [
                                        'kind' => 'SCALAR',
                                        'name' => 'String',
                                        'ofType' => null,
                                    ],
                                    'isDeprecated' => false,
                                    'deprecationReason' => null,
                                ],
                                [
                                    'name' => 'isRepeatable',
                                    'args' => [],
                                    'type' => [
                                        'kind' => 'NON_NULL',
                                        'name' => null,
                                        'ofType' => [
                                            'kind' => 'SCALAR',
                                            'name' => 'Boolean',
                                            'ofType' => null,
                                        ],
                                    ],
                                    'isDeprecated' => false,
                                    'deprecationReason' => null,
                                ],
                                [
                                    'name' => 'locations',
                                    'args' => [],
                                    'type' => [
                                        'kind' => 'NON_NULL',
                                        'name' => null,
                                        'ofType' => [
                                            'kind' => 'LIST',
                                            'name' => null,
                                            'ofType' => [
                                                'kind' => 'NON_NULL',
                                                'name' => null,
                                                'ofType' => [
                                                    'kind' => 'ENUM',
                                                    'name' => '__DirectiveLocation',
                                                    'ofType' => null,
                                                ],
                                            ],
                                        ],
                                    ],
                                    'isDeprecated' => false,
                                    'deprecationReason' => null,
                                ],
                                [
                                    'name' => 'args',
                                    'args' => [],
                                    'type' => [
                                        'kind' => 'NON_NULL',
                                        'name' => null,
                                        'ofType' => [
                                            'kind' => 'LIST',
                                            'name' => null,
                                            'ofType' => [
                                                'kind' => 'NON_NULL',
                                                'name' => null,
                                                'ofType' => [
                                                    'kind' => 'OBJECT',
                                                    'name' => '__InputValue',
                                                    'ofType' => null,
                                                ],
                                            ],
                                        ],
                                    ],
                                    'isDeprecated' => false,
                                    'deprecationReason' => null,
                                ],
                            ],
                            'inputFields' => null,
                            'interfaces' => [],
                            'enumValues' => null,
                            'possibleTypes' => null,
                        ],
                        [
                            'kind' => 'ENUM',
                            'name' => '__DirectiveLocation',
                            'fields' => null,
                            'inputFields' => null,
                            'interfaces' => null,
                            'enumValues' => [
                                0 => [
                                    'name' => 'QUERY',
                                    'isDeprecated' => false,
                                    'deprecationReason' => null,
                                ],
                                1 => [
                                    'name' => 'MUTATION',
                                    'isDeprecated' => false,
                                    'deprecationReason' => null,
                                ],
                                2 => [
                                    'name' => 'SUBSCRIPTION',
                                    'isDeprecated' => false,
                                    'deprecationReason' => null,
                                ],
                                3 => [
                                    'name' => 'FIELD',
                                    'isDeprecated' => false,
                                    'deprecationReason' => null,
                                ],
                                4 => [
                                    'name' => 'FRAGMENT_DEFINITION',
                                    'isDeprecated' => false,
                                    'deprecationReason' => null,
                                ],
                                5 => [
                                    'name' => 'FRAGMENT_SPREAD',
                                    'isDeprecated' => false,
                                    'deprecationReason' => null,
                                ],
                                6 => [
                                    'name' => 'INLINE_FRAGMENT',
                                    'isDeprecated' => false,
                                    'deprecationReason' => null,
                                ],
                                7 => [
                                    'name' => 'VARIABLE_DEFINITION',
                                    'isDeprecated' => false,
                                    'deprecationReason' => null,
                                ],
                                [
                                    'name' => 'SCHEMA',
                                    'isDeprecated' => false,
                                    'deprecationReason' => null,
                                ],
                                [
                                    'name' => 'SCALAR',
                                    'isDeprecated' => false,
                                    'deprecationReason' => null,
                                ],
                                [
                                    'name' => 'OBJECT',
                                    'isDeprecated' => false,
                                    'deprecationReason' => null,
                                ],
                                [
                                    'name' => 'FIELD_DEFINITION',
                                    'isDeprecated' => false,
                                    'deprecationReason' => null,
                                ],
                                [
                                    'name' => 'ARGUMENT_DEFINITION',
                                    'isDeprecated' => false,
                                    'deprecationReason' => null,
                                ],
                                [
                                    'name' => 'INTERFACE',
                                    'isDeprecated' => false,
                                    'deprecationReason' => null,
                                ],
                                [
                                    'name' => 'UNION',
                                    'isDeprecated' => false,
                                    'deprecationReason' => null,
                                ],
                                [
                                    'name' => 'ENUM',
                                    'isDeprecated' => false,
                                    'deprecationReason' => null,
                                ],
                                [
                                    'name' => 'ENUM_VALUE',
                                    'isDeprecated' => false,
                                    'deprecationReason' => null,
                                ],
                                [
                                    'name' => 'INPUT_OBJECT',
                                    'isDeprecated' => false,
                                    'deprecationReason' => null,
                                ],
                                [
                                    'name' => 'INPUT_FIELD_DEFINITION',
                                    'isDeprecated' => false,
                                    'deprecationReason' => null,
                                ],
                            ],
                            'possibleTypes' => null,
                        ],
                    ],
                    'directives' => [
                        [
                            'name' => 'include',
                            'args' => [
                                0 => [
                                    'name' => 'if',
                                    'type' => [
                                        'kind' => 'NON_NULL',
                                        'name' => null,
                                        'ofType' => [
                                            'kind' => 'SCALAR',
                                            'name' => 'Boolean',
                                            'ofType' => null,
                                        ],
                                    ],
                                    'defaultValue' => null,
                                ],
                            ],
                            'isRepeatable' => false,
                            'locations' => [
                                0 => 'FIELD',
                                1 => 'FRAGMENT_SPREAD',
                                2 => 'INLINE_FRAGMENT',
                            ],
                        ],
                        [
                            'name' => 'skip',
                            'args' => [
                                0 => [
                                    'name' => 'if',
                                    'type' => [
                                        'kind' => 'NON_NULL',
                                        'name' => null,
                                        'ofType' => [
                                            'kind' => 'SCALAR',
                                            'name' => 'Boolean',
                                            'ofType' => null,
                                        ],
                                    ],
                                    'defaultValue' => null,
                                ],
                            ],
                            'isRepeatable' => false,
                            'locations' => [
                                0 => 'FIELD',
                                1 => 'FRAGMENT_SPREAD',
                                2 => 'INLINE_FRAGMENT',
                            ],
                        ],
                        [
                            'name' => 'deprecated',
                            'args' => [
                                0 => [
                                    'name' => 'reason',
                                    'type' => [
                                        'kind' => 'SCALAR',
                                        'name' => 'String',
                                        'ofType' => null,
                                    ],
                                    'defaultValue' => '"No longer supported"',
                                ],
                            ],
                            'isRepeatable' => false,
                            'locations' => [
                                0 => 'FIELD_DEFINITION',
                                1 => 'ENUM_VALUE',
                            ],
                        ],
                    ],
                ],
            ],
        ];

        $actual = GraphQL::executeQuery($schema, $source)->toArray();

        self::assertSame($expected, $actual);
    }

    /**
     * @see it('introspects on input object')
     */
    public function testIntrospectsOnInputObject(): void
    {
        $TestInputObject = new InputObjectType([
            'name' => 'TestInputObject',
            'fields' => [
                'a' => ['type' => Type::string(), 'defaultValue' => "tes\t de\fault"],
                'b' => ['type' => Type::listOf(Type::string())],
                'c' => ['type' => Type::string(), 'defaultValue' => null],
            ],
        ]);

        $TestType = new ObjectType([
            'name' => 'TestType',
            'fields' => [
                'field' => [
                    'type' => Type::string(),
                    'args' => ['complex' => ['type' => $TestInputObject]],
                    'resolve' => static fn ($testType, array $args): string => json_encode($args['complex']),
                ],
            ],
        ]);

        $schema = new Schema(['query' => $TestType]);
        $request = '
          {
            __type(name: "TestInputObject") {
              kind
              name
              inputFields {
                name
                type { ...TypeRef }
                defaultValue
              }
            }
          }

          fragment TypeRef on __Type {
            kind
            name
            ofType {
              kind
              name
              ofType {
                kind
                name
                ofType {
                  kind
                  name
                }
              }
            }
          }
        ';

        $expectedFragment = [
            'kind' => 'INPUT_OBJECT',
            'name' => 'TestInputObject',
            'inputFields' => [
                [
                    'name' => 'a',
                    'type' => [
                        'kind' => 'SCALAR',
                        'name' => 'String',
                        'ofType' => null,
                    ],
                    'defaultValue' => '"tes\t de\fault"',
                ],
                [
                    'name' => 'b',
                    'type' => [
                        'kind' => 'LIST',
                        'name' => null,
                        'ofType' => [
                            'kind' => 'SCALAR',
                            'name' => 'String',
                            'ofType' => null,
                        ],
                    ],
                    'defaultValue' => null,
                ],
                [
                    'name' => 'c',
                    'type' => [
                        'kind' => 'SCALAR',
                        'name' => 'String',
                        'ofType' => null,
                    ],
                    'defaultValue' => 'null', // defaultValue was set (even if it was set to null)
                ],
            ],
        ];

        $result = GraphQL::executeQuery($schema, $request)->toArray();
        self::assertEquals($expectedFragment, $result['data']['__type'] ?? null);
    }

    /**
     * @see it('supports the __type root field')
     */
    public function testSupportsTheTypeRootField(): void
    {
        $TestType = new ObjectType([
            'name' => 'TestType',
            'fields' => [
                'testField' => [
                    'type' => Type::string(),
                ],
            ],
        ]);

        $schema = new Schema(['query' => $TestType]);
        $request = '
          {
            __type(name: "TestType") {
              name
            }
          }
        ';

        $expected = [
            'data' => [
                '__type' => ['name' => 'TestType'],
            ],
        ];

        self::assertEquals($expected, GraphQL::executeQuery($schema, $request)->toArray());
    }

    /**
     * @see it('identifies deprecated fields')
     */
    public function testIdentifiesDeprecatedFields(): void
    {
        $TestType = new ObjectType([
            'name' => 'TestType',
            'fields' => [
                'nonDeprecated' => [
                    'type' => Type::string(),
                ],
                'deprecated' => [
                    'type' => Type::string(),
                    'deprecationReason' => 'Removed in 1.0',
                ],
            ],
        ]);

        $schema = new Schema(['query' => $TestType]);
        $request = '
          {
            __type(name: "TestType") {
              name
              fields(includeDeprecated: true) {
                name
                isDeprecated,
                deprecationReason
              }
            }
          }
        ';

        $expected = [
            'data' => [
                '__type' => [
                    'name' => 'TestType',
                    'fields' => [
                        [
                            'name' => 'nonDeprecated',
                            'isDeprecated' => false,
                            'deprecationReason' => null,
                        ],
                        [
                            'name' => 'deprecated',
                            'isDeprecated' => true,
                            'deprecationReason' => 'Removed in 1.0',
                        ],
                    ],
                ],
            ],
        ];
        self::assertEquals($expected, GraphQL::executeQuery($schema, $request)->toArray());
    }

    /**
     * @see it('respects the includeDeprecated parameter for fields')
     */
    public function testRespectsTheIncludeDeprecatedParameterForFields(): void
    {
        $TestType = new ObjectType([
            'name' => 'TestType',
            'fields' => [
                'nonDeprecated' => [
                    'type' => Type::string(),
                ],
                'deprecated' => [
                    'type' => Type::string(),
                    'deprecationReason' => 'Removed in 1.0',
                ],
            ],
        ]);

        $schema = new Schema(['query' => $TestType]);
        $request = '
      {
        __type(name: "TestType") {
          name
          trueFields: fields(includeDeprecated: true) {
            name
          }
          falseFields: fields(includeDeprecated: false) {
            name
          }
          omittedFields: fields {
            name
          }
        }
      }
        ';

        $expected = [
            'data' => [
                '__type' => [
                    'name' => 'TestType',
                    'trueFields' => [
                        ['name' => 'nonDeprecated'],
                        ['name' => 'deprecated'],
                    ],
                    'falseFields' => [
                        ['name' => 'nonDeprecated'],
                    ],
                    'omittedFields' => [
                        ['name' => 'nonDeprecated'],
                    ],
                ],
            ],
        ];

        self::assertEquals($expected, GraphQL::executeQuery($schema, $request)->toArray());
    }

    /**
     * @see it('identifies deprecated enum values')
     */
    public function testIdentifiesDeprecatedEnumValues(): void
    {
        $TestEnum = new EnumType([
            'name' => 'TestEnum',
            'values' => [
                'NONDEPRECATED' => ['value' => 0],
                'DEPRECATED' => ['value' => 1, 'deprecationReason' => 'Removed in 1.0'],
                'ALSONONDEPRECATED' => ['value' => 2],
            ],
        ]);

        $TestType = new ObjectType([
            'name' => 'TestType',
            'fields' => [
                'testEnum' => ['type' => $TestEnum],
            ],
        ]);

        $schema = new Schema(['query' => $TestType]);
        $request = '
          {
            __type(name: "TestEnum") {
              name
              enumValues(includeDeprecated: true) {
                name
                isDeprecated,
                deprecationReason
              }
            }
          }
        ';

        $expected = [
            'data' => [
                '__type' => [
                    'name' => 'TestEnum',
                    'enumValues' => [
                        [
                            'name' => 'NONDEPRECATED',
                            'isDeprecated' => false,
                            'deprecationReason' => null,
                        ],
                        [
                            'name' => 'DEPRECATED',
                            'isDeprecated' => true,
                            'deprecationReason' => 'Removed in 1.0',
                        ],
                        [
                            'name' => 'ALSONONDEPRECATED',
                            'isDeprecated' => false,
                            'deprecationReason' => null,
                        ],
                    ],
                ],
            ],
        ];
        self::assertEquals($expected, GraphQL::executeQuery($schema, $request)->toArray());
    }

    /**
     * @see it('respects the includeDeprecated parameter for enum values')
     */
    public function testRespectsTheIncludeDeprecatedParameterForEnumValues(): void
    {
        $TestEnum = new EnumType([
            'name' => 'TestEnum',
            'values' => [
                'NONDEPRECATED' => ['value' => 0],
                'DEPRECATED' => ['value' => 1, 'deprecationReason' => 'Removed in 1.0'],
                'ALSONONDEPRECATED' => ['value' => 2],
            ],
        ]);

        $TestType = new ObjectType([
            'name' => 'TestType',
            'fields' => [
                'testEnum' => ['type' => $TestEnum],
            ],
        ]);

        $schema = new Schema(['query' => $TestType]);
        $request = '
          {
            __type(name: "TestEnum") {
              name
              trueValues: enumValues(includeDeprecated: true) {
                name
              }
              falseValues: enumValues(includeDeprecated: false) {
                name
              }
              omittedValues: enumValues {
                name
              }
            }
          }
        ';
        $expected = [
            'data' => [
                '__type' => [
                    'name' => 'TestEnum',
                    'trueValues' => [
                        ['name' => 'NONDEPRECATED'],
                        ['name' => 'DEPRECATED'],
                        ['name' => 'ALSONONDEPRECATED'],
                    ],
                    'falseValues' => [
                        ['name' => 'NONDEPRECATED'],
                        ['name' => 'ALSONONDEPRECATED'],
                    ],
                    'omittedValues' => [
                        ['name' => 'NONDEPRECATED'],
                        ['name' => 'ALSONONDEPRECATED'],
                    ],
                ],
            ],
        ];
        self::assertEquals($expected, GraphQL::executeQuery($schema, $request)->toArray());
    }

    /**
     * @see it('fails as expected on the __type root field without an arg')
     */
    public function testFailsAsExpectedOnTheTypeRootFieldWithoutAnArg(): void
    {
        $TestType = new ObjectType([
            'name' => 'TestType',
            'fields' => [
                'testField' => [
                    'type' => Type::string(),
                ],
            ],
        ]);

        $schema = new Schema(['query' => $TestType]);
        $request = '
      {
        __type {
          name
        }
      }
    ';
        $expected = [
            'errors' => [
                ErrorHelper::create(
                    ProvidedRequiredArguments::missingFieldArgMessage('__type', 'name', 'String!'),
                    [new SourceLocation(3, 9)]
                ),
            ],
        ];
        self::assertArraySubset($expected, GraphQL::executeQuery($schema, $request)->toArray());
    }

    /**
     * @see it('exposes descriptions on types and fields')
     */
    public function testExposesDescriptionsOnTypesAndFields(): void
    {
        $QueryRoot = new ObjectType([
            'name' => 'QueryRoot',
            'fields' => ['a' => Type::string()],
        ]);

        $schema = new Schema(['query' => $QueryRoot]);
        $request = '
      {
        schemaType: __type(name: "__Schema") {
          name,
          description,
          fields {
            name,
            description
          }
        }
      }
        ';
        $expected = [
            'data' => [
                'schemaType' => [
                    'name' => '__Schema',
                    'description' => 'A GraphQL Schema defines the capabilities of a '
                        . 'GraphQL server. It exposes all available types and '
                        . 'directives on the server, as well as the entry '
                        . 'points for query, mutation, and subscription operations.',
                    'fields' => [
                        [
                            'name' => 'types',
                            'description' => 'A list of all types supported by this server.',
                        ],
                        [
                            'name' => 'queryType',
                            'description' => 'The type that query operations will be rooted at.',
                        ],
                        [
                            'name' => 'mutationType',
                            'description' => 'If this server supports mutation, the type that '
                                . 'mutation operations will be rooted at.',
                        ],
                        [
                            'name' => 'subscriptionType',
                            'description' => 'If this server support subscription, the type that subscription operations will be rooted at.',
                        ],
                        [
                            'name' => 'directives',
                            'description' => 'A list of all directives supported by this server.',
                        ],
                    ],
                ],
            ],
        ];
        self::assertEquals($expected, GraphQL::executeQuery($schema, $request)->toArray());
    }

    /**
     * @see it('exposes descriptions on enums')
     */
    public function testExposesDescriptionsOnEnums(): void
    {
        $QueryRoot = new ObjectType([
            'name' => 'QueryRoot',
            'fields' => ['a' => Type::string()],
        ]);

        $schema = new Schema(['query' => $QueryRoot]);
        $request = '
      {
        typeKindType: __type(name: "__TypeKind") {
          name,
          description,
          enumValues {
            name,
            description
          }
        }
      }
    ';
        $expected = [
            'data' => [
                'typeKindType' => [
                    'name' => '__TypeKind',
                    'description' => 'An enum describing what kind of type a given `__Type` is.',
                    'enumValues' => [
                        [
                            'description' => 'Indicates this type is a scalar.',
                            'name' => 'SCALAR',
                        ],
                        [
                            'description' => 'Indicates this type is an object. '
                                . '`fields` and `interfaces` are valid fields.',
                            'name' => 'OBJECT',
                        ],
                        [
                            'description' => 'Indicates this type is an interface. '
                                . '`fields`, `interfaces`, and `possibleTypes` are valid fields.',
                            'name' => 'INTERFACE',
                        ],
                        [
                            'description' => 'Indicates this type is a union. '
                                . '`possibleTypes` is a valid field.',
                            'name' => 'UNION',
                        ],
                        [
                            'description' => 'Indicates this type is an enum. '
                                . '`enumValues` is a valid field.',
                            'name' => 'ENUM',
                        ],
                        [
                            'description' => 'Indicates this type is an input object. '
                                . '`inputFields` is a valid field.',
                            'name' => 'INPUT_OBJECT',
                        ],
                        [
                            'description' => 'Indicates this type is a list. '
                                . '`ofType` is a valid field.',
                            'name' => 'LIST',
                        ],
                        [
                            'description' => 'Indicates this type is a non-null. '
                                . '`ofType` is a valid field.',
                            'name' => 'NON_NULL',
                        ],
                    ],
                ],
            ],
        ];

        self::assertEquals($expected, GraphQL::executeQuery($schema, $request)->toArray());
    }

    /**
     * @see it('executes an introspection query without calling global fieldResolver')
     */
    public function testExecutesAnIntrospectionQueryWithoutCallingGlobalFieldResolver(): void
    {
        $QueryRoot = new ObjectType([
            'name' => 'QueryRoot',
            'fields' => [
                'onlyField' => ['type' => Type::string()],
            ],
        ]);

        $schema = new Schema(['query' => $QueryRoot]);
        $source = Introspection::getIntrospectionQuery(['directiveIsRepeatable' => true]);

        $calledForFields = [];
<<<<<<< HEAD
        $fieldResolver = static function ($value, array $args, $context, ResolveInfo $info) use (&$calledForFields) {
=======
        $fieldResolver = static function ($value, array $_1, $_2, ResolveInfo $info) use (&$calledForFields) {
>>>>>>> 153a7258
            $calledForFields["{$info->parentType->name}::{$info->fieldName}"] = true;

            return $value;
        };

        GraphQL::executeQuery($schema, $source, null, null, null, null, $fieldResolver);
        self::assertEmpty($calledForFields);
    }
}<|MERGE_RESOLUTION|>--- conflicted
+++ resolved
@@ -1460,11 +1460,7 @@
         $source = Introspection::getIntrospectionQuery(['directiveIsRepeatable' => true]);
 
         $calledForFields = [];
-<<<<<<< HEAD
         $fieldResolver = static function ($value, array $args, $context, ResolveInfo $info) use (&$calledForFields) {
-=======
-        $fieldResolver = static function ($value, array $_1, $_2, ResolveInfo $info) use (&$calledForFields) {
->>>>>>> 153a7258
             $calledForFields["{$info->parentType->name}::{$info->fieldName}"] = true;
 
             return $value;
