--- conflicted
+++ resolved
@@ -298,301 +298,6 @@
         self::assertFalse($queryPlan->hasType('Test'));
     }
 
-    public function testQueryPlanWithTypeConditions() : void
-    {
-        $image = new ObjectType([
-            'name'   => 'Image',
-            'fields' => [
-                'url'    => ['type' => Type::string()],
-                'width'  => ['type' => Type::int()],
-                'height' => ['type' => Type::int()],
-            ],
-        ]);
-
-        $article = null;
-
-        $author = new ObjectType([
-            'name'   => 'Author',
-            'fields' => static function () use ($image, &$article) {
-                return [
-                    'id'            => ['type' => Type::string()],
-                    'name'          => ['type' => Type::string()],
-                    'pic'           => [
-                        'type' => $image,
-                        'args' => [
-                            'width'  => ['type' => Type::int()],
-                            'height' => ['type' => Type::int()],
-                        ],
-                    ],
-                    'recentArticle' => ['type' => $article],
-                ];
-            },
-        ]);
-
-        $reply = new ObjectType([
-            'name'   => 'Reply',
-            'fields' => [
-                'author' => ['type' => $author],
-                'body'   => ['type' => Type::string()],
-            ],
-        ]);
-
-        $article = new ObjectType([
-            'name'   => 'Article',
-            'fields' => [
-                'id'          => ['type' => Type::string()],
-                'isPublished' => ['type' => Type::boolean()],
-                'author'      => ['type' => $author],
-                'title'       => ['type' => Type::string()],
-                'body'        => ['type' => Type::string()],
-                'image'       => ['type' => $image],
-                'replies'     => ['type' => Type::listOf($reply)],
-            ],
-        ]);
-
-        $doc               = '
-      query Test {
-        article {
-            author {
-                name
-                pic(width: 100, height: 200) {
-                    url
-                    width
-                }
-            }
-            image {
-                width
-                height
-                ...MyImage
-            }
-            replies {
-                body
-                author {
-                    id
-                    name
-                    pic {
-                        url
-                        width
-                        ... on Image {
-                            height
-                        }
-                    }
-                    recentArticle {
-                        id
-                        title
-                        body
-                    }
-                }
-            }
-        }
-      }
-      fragment MyImage on Image {
-        url
-      }
-';
-        $expectedQueryPlan = [
-            'fields' => [
-                'author'  => [
-                    'type' => $author,
-                    'args' => [],
-                    'fields' => [
-                        'name' => [
-                            'type' => Type::string(),
-                            'args' => [],
-                            'fields' => [],
-                        ],
-                        'pic'  => [
-                            'type' => $image,
-                            'args' => [
-                                'width' => 100,
-                                'height' => 200,
-                            ],
-                            'fields' => [
-                                'url'   => [
-                                    'type' => Type::string(),
-                                    'args' => [],
-                                    'fields' => [],
-                                ],
-                                'width' => [
-                                    'type' => Type::int(),
-                                    'args' => [],
-                                    'fields' => [],
-                                ],
-                            ],
-                        ],
-                    ],
-                ],
-                'image'   => [
-                    'type' => $image,
-                    'args' => [],
-                    'fields' => [
-                        'width' => [
-                            'type' => Type::int(),
-                            'args' => [],
-                            'fields' => [],
-                        ],
-                        'height' => [
-                            'type' => Type::int(),
-                            'args' => [],
-                            'fields' => [],
-                        ],
-                    ],
-                    'typeConditions' => [
-                        'Image' => [
-                            'fields' => [
-                                'url'   => [
-                                    'type' => Type::string(),
-                                    'args' => [],
-                                    'fields' => [],
-                                ],
-                            ],
-                        ],
-                    ],
-                ],
-                'replies' => [
-                    'type' => Type::listOf($reply),
-                    'args' => [],
-                    'fields' => [
-                        'body'   => [
-                            'type' => Type::string(),
-                            'args' => [],
-                            'fields' => [],
-                        ],
-                        'author' => [
-                            'type' => $author,
-                            'args' => [],
-                            'fields' => [
-                                'id' => [
-                                    'type' => Type::string(),
-                                    'args' => [],
-                                    'fields' => [],
-                                ],
-                                'name' => [
-                                    'type' => Type::string(),
-                                    'args' => [],
-                                    'fields' => [],
-                                ],
-                                'pic'  => [
-                                    'type' => $image,
-                                    'args' => [],
-                                    'fields' => [
-                                        'url'   => [
-                                            'type' => Type::string(),
-                                            'args' => [],
-                                            'fields' => [],
-                                        ],
-                                        'width' => [
-                                            'type' => Type::int(),
-                                            'args' => [],
-                                            'fields' => [],
-                                        ],
-                                    ],
-                                    'typeConditions' => [
-                                        'Image' => [
-                                            'fields' => [
-                                                'height' => [
-                                                    'type' => Type::int(),
-                                                    'args' => [],
-                                                    'fields' => [],
-                                                ],
-                                            ],
-                                        ],
-                                    ],
-                                ],
-                                'recentArticle' => [
-                                    'type' => $article,
-                                    'args' => [],
-                                    'fields' => [
-                                        'id' => [
-                                            'type' => Type::string(),
-                                            'args' => [],
-                                            'fields' => [],
-                                        ],
-                                        'title' => [
-                                            'type' => Type::string(),
-                                            'args' => [],
-                                            'fields' => [],
-                                        ],
-                                        'body' => [
-                                            'type' => Type::string(),
-                                            'args' => [],
-                                            'fields' => [],
-                                        ],
-                                    ],
-                                ],
-                            ],
-                        ],
-                    ],
-                ],
-            ],
-        ];
-
-        $expectedReferencedTypes = [
-            'Image',
-            'Author',
-            'Article',
-            'Reply',
-        ];
-
-        $expectedReferencedFields = [
-            'url',
-            'width',
-            'height',
-            'name',
-            'pic',
-            'id',
-            'recentArticle',
-            'title',
-            'body',
-            'author',
-            'image',
-            'replies',
-        ];
-
-        $hasCalled = false;
-        /** @var QueryPlan $queryPlan */
-        $queryPlan = null;
-
-        $blogQuery = new ObjectType([
-            'name'   => 'Query',
-            'fields' => [
-                'article' => [
-                    'type'    => $article,
-                    'resolve' => static function (
-                        $value,
-                        $args,
-                        $context,
-                        ResolveInfo $info
-                    ) use (
-                        &$hasCalled,
-                        &$queryPlan
-                    ) {
-                        $hasCalled = true;
-                        $queryPlan = $info->lookAhead('with-type-conditions');
-
-                        return null;
-                    },
-                ],
-            ],
-        ]);
-
-        $schema = new Schema(['query' => $blogQuery]);
-        $result = GraphQL::executeQuery($schema, $doc)->toArray();
-
-        self::assertTrue($hasCalled);
-        self::assertEquals(['data' => ['article' => null]], $result);
-        self::assertEquals($expectedQueryPlan, $queryPlan->queryPlan());
-        self::assertEquals($expectedReferencedTypes, $queryPlan->getReferencedTypes());
-        self::assertEquals($expectedReferencedFields, $queryPlan->getReferencedFields());
-        self::assertEquals(['url', 'width', 'height'], $queryPlan->subFields('Image'));
-
-        self::assertTrue($queryPlan->hasField('url'));
-        self::assertFalse($queryPlan->hasField('test'));
-
-        self::assertTrue($queryPlan->hasType('Image'));
-        self::assertFalse($queryPlan->hasType('Test'));
-    }
-
     public function testQueryPlanOnInterface() : void
     {
         $petType = new InterfaceType([
@@ -670,125 +375,6 @@
 ) {
                         $hasCalled = true;
                         $queryPlan = $info->lookAhead();
-
-                        return [];
-                    },
-                ],
-            ],
-        ]);
-
-        $schema = new Schema([
-            'query' => $petsQuery,
-            'types'      => [$dogType],
-            'typeLoader' => static function ($name) use ($dogType, $petType) {
-                switch ($name) {
-                    case 'Dog':
-                        return $dogType;
-                    case 'Pet':
-                        return $petType;
-                }
-            },
-        ]);
-        GraphQL::executeQuery($schema, $query)->toArray();
-
-        self::assertTrue($hasCalled);
-        self::assertEquals($expectedQueryPlan, $queryPlan->queryPlan());
-        self::assertEquals($expectedReferencedTypes, $queryPlan->getReferencedTypes());
-        self::assertEquals($expectedReferencedFields, $queryPlan->getReferencedFields());
-        self::assertEquals(['woofs'], $queryPlan->subFields('Dog'));
-
-        self::assertTrue($queryPlan->hasField('name'));
-        self::assertFalse($queryPlan->hasField('test'));
-
-        self::assertTrue($queryPlan->hasType('Dog'));
-        self::assertFalse($queryPlan->hasType('Test'));
-    }
-
-    public function testQueryPlanOnInterfaceWithTypeConditions() : void
-    {
-        $petType = new InterfaceType([
-            'name'   => 'Pet',
-            'fields' => static function () {
-                return [
-                    'name' => ['type' => Type::string()],
-                ];
-            },
-        ]);
-
-        $dogType = new ObjectType([
-            'name'       => 'Dog',
-            'interfaces' => [$petType],
-            'isTypeOf'   => static function ($obj) {
-                return $obj instanceof Dog;
-            },
-            'fields' => static function () {
-                return [
-                    'name'  => ['type' => Type::string()],
-                    'woofs' => ['type' => Type::boolean()],
-                ];
-            },
-        ]);
-
-        $query = 'query Test {
-          pets {
-            name
-            ... on Dog {
-              woofs
-            }
-          }
-        }';
-
-        $expectedQueryPlan = [
-            'fields' => [
-                'name'   => [
-                    'type' => Type::string(),
-                    'args' => [],
-                    'fields' => [],
-                ],
-            ],
-            'typeConditions' => [
-                'Dog' => [
-                    'fields' => [
-                        'woofs' => [
-                            'type' => Type::boolean(),
-                            'fields' => [],
-                            'args' => [],
-                        ],
-                    ],
-                ],
-            ],
-        ];
-
-        $expectedReferencedTypes = [
-            'Dog',
-            'Pet',
-        ];
-
-        $expectedReferencedFields = [
-            'woofs',
-            'name',
-        ];
-
-        /** @var QueryPlan $queryPlan */
-        $queryPlan = null;
-        $hasCalled = false;
-
-        $petsQuery = new ObjectType([
-            'name'   => 'Query',
-            'fields' => [
-                'pets' => [
-                    'type'    => Type::listOf($petType),
-                    'resolve' => static function (
-                        $value,
-                        $args,
-                        $context,
-                        ResolveInfo $info
-                    ) use (
-                        &$hasCalled,
-                        &$queryPlan
-) {
-                        $hasCalled = true;
-                        $queryPlan = $info->lookAhead('with-type-conditions');
 
                         return [];
                     },
@@ -1114,274 +700,6 @@
         self::assertFalse($queryPlan->hasType('Test'));
     }
 
-<<<<<<< HEAD
-    public function testMergedFragmentsQueryPlanWithTypeConditions() : void
-    {
-        $image = new ObjectType([
-            'name'   => 'Image',
-            'fields' => [
-                'url'    => ['type' => Type::string()],
-                'width'  => ['type' => Type::int()],
-                'height' => ['type' => Type::int()],
-            ],
-        ]);
-
-        $article = null;
-
-        $author = new ObjectType([
-            'name'   => 'Author',
-            'fields' => static function () use ($image, &$article) {
-                return [
-                    'id'            => ['type' => Type::string()],
-                    'name'          => ['type' => Type::string()],
-                    'pic'           => [
-                        'type' => $image,
-                        'args' => [
-                            'width'  => ['type' => Type::int()],
-                            'height' => ['type' => Type::int()],
-                        ],
-                    ],
-                    'recentArticle' => ['type' => $article],
-                ];
-            },
-        ]);
-
-        $reply = new ObjectType([
-            'name'   => 'Reply',
-            'fields' => [
-                'author' => ['type' => $author],
-                'body'   => ['type' => Type::string()],
-            ],
-        ]);
-
-        $article = new ObjectType([
-            'name'   => 'Article',
-            'fields' => [
-                'id'          => ['type' => Type::string()],
-                'isPublished' => ['type' => Type::boolean()],
-                'author'      => ['type' => $author],
-                'title'       => ['type' => Type::string()],
-                'body'        => ['type' => Type::string()],
-                'image'       => ['type' => $image],
-                'replies'     => ['type' => Type::listOf($reply)],
-            ],
-        ]);
-
-        $doc = '
-      query Test {
-        article {
-            author {
-                name
-                pic(width: 100, height: 200) {
-                    url
-                    width
-                }
-            }
-            image {
-                width
-                height
-                ...MyImage
-            }
-            ...Replies01
-            ...Replies02
-        }
-      }
-      fragment MyImage on Image {
-        url
-      }
-
-      fragment Replies01 on Article {
-        _replies012: replies {
-            body
-        }
-      }
-      fragment Replies02 on Article {
-        _replies012: replies {
-            author {
-                id
-                name
-                pic {
-                    url
-                    width
-                    ... on Image {
-                        height
-                    }
-                }
-                recentArticle {
-                    id
-                    title
-                    body
-                }
-            }
-        }
-       }
-';
-
-        $expectedQueryPlan = [
-            'fields' => [
-                'author'  => [
-                    'type' => $author,
-                    'args' => [],
-                    'fields' => [
-                        'name' => [
-                            'type' => Type::string(),
-                            'args' => [],
-                            'fields' => [],
-                        ],
-                        'pic'  => [
-                            'type' => $image,
-                            'args' => [
-                                'width' => 100,
-                                'height' => 200,
-                            ],
-                            'fields' => [
-                                'url'   => [
-                                    'type' => Type::string(),
-                                    'args' => [],
-                                    'fields' => [],
-                                ],
-                                'width' => [
-                                    'type' => Type::int(),
-                                    'args' => [],
-                                    'fields' => [],
-                                ],
-                            ],
-                        ],
-                    ],
-                ],
-                'image'   => [
-                    'type' => $image,
-                    'args' => [],
-                    'fields' => [
-                        'width' => [
-                            'type' => Type::int(),
-                            'args' => [],
-                            'fields' => [],
-                        ],
-                        'height' => [
-                            'type' => Type::int(),
-                            'args' => [],
-                            'fields' => [],
-                        ],
-                    ],
-                    'typeConditions' => [
-                        'Image' => [
-                            'fields' => [
-                                'url' => [
-                                    'type' => Type::string(),
-                                    'args' => [],
-                                    'fields' => [],
-                                ],
-                            ],
-                        ],
-                    ],
-                ],
-            ],
-            'typeConditions' => [
-                'Article' => [
-                    'fields' => [
-                        'replies' => [
-                            'type' => Type::listOf($reply),
-                            'args' => [],
-                            'fields' => [
-                                'body' => [
-                                    'type' => Type::string(),
-                                    'args' => [],
-                                    'fields' => [],
-                                ],
-                                'author' => [
-                                    'type' => $author,
-                                    'args' => [],
-                                    'fields' => [
-                                        'id' => [
-                                            'type' => Type::string(),
-                                            'args' => [],
-                                            'fields' => [],
-                                        ],
-                                        'name' => [
-                                            'type' => Type::string(),
-                                            'args' => [],
-                                            'fields' => [],
-                                        ],
-                                        'pic' => [
-                                            'type' => $image,
-                                            'args' => [],
-                                            'fields' => [
-                                                'url' => [
-                                                    'type' => Type::string(),
-                                                    'args' => [],
-                                                    'fields' => [],
-                                                ],
-                                                'width' => [
-                                                    'type' => Type::int(),
-                                                    'args' => [],
-                                                    'fields' => [],
-                                                ],
-                                            ],
-                                            'typeConditions' => [
-                                                'Image' => [
-                                                    'fields' => [
-                                                        'height' => [
-                                                            'type' => Type::int(),
-                                                            'args' => [],
-                                                            'fields' => [],
-                                                        ],
-                                                    ],
-                                                ],
-                                            ],
-                                        ],
-                                        'recentArticle' => [
-                                            'type' => $article,
-                                            'args' => [],
-                                            'fields' => [
-                                                'id' => [
-                                                    'type' => Type::string(),
-                                                    'args' => [],
-                                                    'fields' => [],
-                                                ],
-                                                'title' => [
-                                                    'type' => Type::string(),
-                                                    'args' => [],
-                                                    'fields' => [],
-                                                ],
-                                                'body' => [
-                                                    'type' => Type::string(),
-                                                    'args' => [],
-                                                    'fields' => [],
-                                                ],
-                                            ],
-                                        ],
-                                    ],
-                                ],
-                            ],
-                        ],
-                    ],
-                ],
-            ],
-        ];
-
-        $expectedReferencedTypes = [
-            'Image',
-            'Author',
-            'Reply',
-            'Article',
-        ];
-
-        $expectedReferencedFields = [
-            'url',
-            'width',
-            'height',
-            'name',
-            'pic',
-            'id',
-            'recentArticle',
-            'body',
-            'author',
-            'replies',
-            'title',
-            'image',
-        ];
-=======
     public function testQueryPlanOnInterfaceGroupingImplementorFields() : void
     {
         $car = null;
@@ -1616,30 +934,11 @@
         $expectedReferencedFields = ['mark', 'model', 'city', 'address'];
 
         $expectedBuildingSubFields = ['city', 'address'];
->>>>>>> 6c5c4fc1
 
         $hasCalled = false;
         /** @var QueryPlan $queryPlan */
         $queryPlan = null;
 
-<<<<<<< HEAD
-        $blogQuery = new ObjectType([
-            'name'   => 'Query',
-            'fields' => [
-                'article' => [
-                    'type'    => $article,
-                    'resolve' => static function (
-                        $value,
-                        $args,
-                        $context,
-                        ResolveInfo $info
-                    ) use (
-                        &$hasCalled,
-                        &$queryPlan
-                    ) {
-                        $hasCalled = true;
-                        $queryPlan = $info->lookAhead('with-type-conditions');
-=======
         $root = new ObjectType([
             'name'   => 'Query',
             'fields' => [
@@ -1648,7 +947,6 @@
                     'resolve' => static function ($value, $args, $context, ResolveInfo $info) use (&$hasCalled, &$queryPlan) {
                         $hasCalled = true;
                         $queryPlan = $info->lookAhead(['group-implementor-fields']);
->>>>>>> 6c5c4fc1
 
                         return null;
                     },
@@ -1656,23 +954,6 @@
             ],
         ]);
 
-<<<<<<< HEAD
-        $schema = new Schema(['query' => $blogQuery]);
-        $result = GraphQL::executeQuery($schema, $doc)->toArray();
-
-        self::assertTrue($hasCalled);
-        self::assertEquals(['data' => ['article' => null]], $result);
-        self::assertEquals($expectedQueryPlan, $queryPlan->queryPlan());
-        self::assertEquals($expectedReferencedTypes, $queryPlan->getReferencedTypes());
-        self::assertEquals($expectedReferencedFields, $queryPlan->getReferencedFields());
-        self::assertEquals(['url', 'width', 'height'], $queryPlan->subFields('Image'));
-
-        self::assertTrue($queryPlan->hasField('url'));
-        self::assertFalse($queryPlan->hasField('test'));
-
-        self::assertTrue($queryPlan->hasType('Image'));
-        self::assertFalse($queryPlan->hasType('Test'));
-=======
         $schema = new Schema(['query' => $root]);
         $result = GraphQL::executeQuery($schema, $query)->toArray();
 
@@ -1682,6 +963,5 @@
         self::assertEquals($expectedReferencedTypes, $queryPlan->getReferencedTypes());
         self::assertEquals($expectedReferencedFields, $queryPlan->getReferencedFields());
         self::assertEquals($expectedBuildingSubFields, $queryPlan->subFields('Building'));
->>>>>>> 6c5c4fc1
     }
 }