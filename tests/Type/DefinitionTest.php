--- conflicted
+++ resolved
@@ -368,6 +368,19 @@
         $enumType->assertValid();
     }
 
+    public function testAcceptsACallableAsEnumValues(): void
+    {
+        $enumType = new EnumType([
+            'name'   => 'SomeEnum',
+            'values' => static function (): iterable {
+                yield 'FOO' => ['value' => 10];
+                yield 'BAR' => ['value' => 20];
+            },
+        ]);
+        self::assertEquals(10, $enumType->getValue('FOO')->value);
+        self::assertEquals(20, $enumType->getValue('BAR')->value);
+    }
+
     /**
      * @see it('defines an object type with deprecated field')
      */
@@ -1721,87 +1734,6 @@
     }
 
     /**
-<<<<<<< HEAD
-=======
-     * @see it('accepts a well defined Enum type with empty value definition')
-     */
-    public function testAcceptsAWellDefinedEnumTypeWithEmptyValueDefinition(): void
-    {
-        $enumType = new EnumType([
-            'name'   => 'SomeEnum',
-            'values' => [
-                'FOO' => [],
-                'BAR' => [],
-            ],
-        ]);
-        self::assertEquals('FOO', $enumType->getValue('FOO')->value);
-        self::assertEquals('BAR', $enumType->getValue('BAR')->value);
-    }
-
-    // Type System: Enum types must be well defined
-
-    /**
-     * @see it('accepts a well defined Enum type with internal value definition')
-     */
-    public function testAcceptsAWellDefinedEnumTypeWithInternalValueDefinition(): void
-    {
-        $enumType = new EnumType([
-            'name'   => 'SomeEnum',
-            'values' => [
-                'FOO' => ['value' => 10],
-                'BAR' => ['value' => 20],
-            ],
-        ]);
-        self::assertEquals(10, $enumType->getValue('FOO')->value);
-        self::assertEquals(20, $enumType->getValue('BAR')->value);
-    }
-
-    public function testAcceptsACallableAsEnumValues(): void
-    {
-        $enumType = new EnumType([
-            'name'   => 'SomeEnum',
-            'values' => static function (): iterable {
-                yield 'FOO' => ['value' => 10];
-                yield 'BAR' => ['value' => 20];
-            },
-        ]);
-        self::assertEquals(10, $enumType->getValue('FOO')->value);
-        self::assertEquals(20, $enumType->getValue('BAR')->value);
-    }
-
-    /**
-     * @see it('rejects an Enum type with incorrectly typed values')
-     */
-    public function testRejectsAnEnumTypeWithIncorrectlyTypedValues(): void
-    {
-        // @phpstan-ignore-next-line intentionally wrong
-        $enumType = new EnumType([
-            'name'   => 'SomeEnum',
-            'values' => [['FOO' => 10]],
-        ]);
-
-        $this->expectExceptionObject(new InvariantViolation(
-            'SomeEnum values must be an array with value names as keys or values.'
-        ));
-        $enumType->assertValid();
-    }
-
-    public function testRejectsAnEnumTypeWithIncorrectlyTypedValues2(): void
-    {
-        // @phpstan-ignore-next-line intentionally wrong
-        $enumType = new EnumType([
-            'name'   => 'SomeEnum',
-            'values' => 'FOO',
-        ]);
-
-        $this->expectExceptionObject(new InvariantViolation(
-            'SomeEnum values must be an iterable or callable, got: FOO'
-        ));
-        $enumType->assertValid();
-    }
-
-    /**
->>>>>>> 7cd74120
      * @see it('rejects a Schema which redefines a built-in type')
      */
     public function testRejectsASchemaWhichRedefinesABuiltInType(): void
