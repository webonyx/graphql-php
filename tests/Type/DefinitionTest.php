<?php

declare(strict_types=1);

namespace GraphQL\Tests\Type;

<<<<<<< HEAD
=======
use DMS\PHPUnitExtensions\ArraySubset\ArraySubsetAsserts;
>>>>>>> cc20f9ea
use Generator;
use GraphQL\Error\InvariantViolation;
use GraphQL\Tests\Type\TestClasses\MyCustomType;
use GraphQL\Tests\Type\TestClasses\OtherCustom;
use GraphQL\Type\Definition\CustomScalarType;
use GraphQL\Type\Definition\EnumType;
use GraphQL\Type\Definition\FieldDefinition;
use GraphQL\Type\Definition\InputObjectField;
use GraphQL\Type\Definition\InputObjectType;
use GraphQL\Type\Definition\InterfaceType;
use GraphQL\Type\Definition\IntType;
use GraphQL\Type\Definition\ListOfType;
use GraphQL\Type\Definition\NonNull;
use GraphQL\Type\Definition\ObjectType;
use GraphQL\Type\Definition\StringType;
use GraphQL\Type\Definition\Type;
use GraphQL\Type\Definition\UnionType;
use GraphQL\Type\Schema;
use PHPUnit\Framework\TestCase;
use RuntimeException;
use stdClass;

use function count;
use function json_encode;
use function sprintf;

class DefinitionTest extends TestCase
{
    use ArraySubsetAsserts;

    public ObjectType $blogImage;

    public ObjectType $blogArticle;

    public ObjectType $blogAuthor;

    public ObjectType $blogMutation;

    public ObjectType $blogQuery;

    public ObjectType $blogSubscription;

    public ObjectType $objectType;

    public ObjectType $objectWithIsTypeOf;

    public InterfaceType $interfaceType;

    public UnionType $unionType;

    public EnumType $enumType;

    public InputObjectType $inputObjectType;

    public CustomScalarType $scalarType;

    public function setUp(): void
    {
        $this->objectType      = new ObjectType(['name' => 'Object', 'fields' => ['tmp' => Type::string()]]);
        $this->interfaceType   = new InterfaceType(['name' => 'Interface']);
        $this->unionType       = new UnionType(['name' => 'Union', 'types' => [$this->objectType]]);
        $this->enumType        = new EnumType(['name' => 'Enum']);
        $this->inputObjectType = new InputObjectType(['name' => 'InputObject']);

        $this->objectWithIsTypeOf = new ObjectType([
            'name'   => 'ObjectWithIsTypeOf',
            'fields' => ['f' => ['type' => Type::string()]],
        ]);

        $this->scalarType = new CustomScalarType([
            'name'         => 'Scalar',
            'serialize'    => static function (): void {
            },
            'parseValue'   => static function (): void {
            },
            'parseLiteral' => static function (): void {
            },
        ]);

        $this->blogImage = new ObjectType([
            'name'   => 'Image',
            'fields' => [
                'url'    => ['type' => Type::string()],
                'width'  => ['type' => Type::int()],
                'height' => ['type' => Type::int()],
            ],
        ]);

        $this->blogAuthor = new ObjectType([
            'name'   => 'Author',
            'fields' => function (): array {
                return [
                    'id'            => ['type' => Type::string()],
                    'name'          => ['type' => Type::string()],
                    'pic'           => [
                        'type' => $this->blogImage,
                        'args' => [
                            'width'  => ['type' => Type::int()],
                            'height' => ['type' => Type::int()],
                        ],
                    ],
                    'recentArticle' => $this->blogArticle,
                ];
            },
        ]);

        $this->blogArticle = new ObjectType([
            'name'   => 'Article',
            'fields' => [
                'id'          => ['type' => Type::string()],
                'isPublished' => ['type' => Type::boolean()],
                'author'      => ['type' => $this->blogAuthor],
                'title'       => ['type' => Type::string()],
                'body'        => ['type' => Type::string()],
            ],
        ]);

        $this->blogQuery = new ObjectType([
            'name'   => 'Query',
            'fields' => [
                'article' => [
                    'type' => $this->blogArticle,
                    'args' => [
                        'id' => ['type' => Type::string()],
                    ],
                ],
                'feed'    => ['type' => new ListOfType($this->blogArticle)],
            ],
        ]);

        $this->blogMutation = new ObjectType([
            'name'   => 'Mutation',
            'fields' => [
                'writeArticle' => ['type' => $this->blogArticle],
            ],
        ]);

        $this->blogSubscription = new ObjectType([
            'name'   => 'Subscription',
            'fields' => [
                'articleSubscribe' => [
                    'args' => ['id' => ['type' => Type::string()]],
                    'type' => $this->blogArticle,
                ],
            ],
        ]);
    }

    // Type System: Example

    /**
     * @see it('defines a query only schema')
     */
    public function testDefinesAQueryOnlySchema(): void
    {
        $blogSchema = new Schema([
            'query' => $this->blogQuery,
        ]);

        self::assertSame($blogSchema->getQueryType(), $this->blogQuery);

        $articleField = $this->blogQuery->getField('article');
        self::assertSame($articleField->name, 'article');

        $articleFieldType = $articleField->getType();
        self::assertInstanceOf(ObjectType::class, $articleFieldType);
        self::assertSame($articleFieldType, $this->blogArticle);
        self::assertSame($articleFieldType->name, 'Article');

        $titleField = $articleFieldType->getField('title');
        self::assertSame('title', $titleField->name);
        self::assertSame(Type::string(), $titleField->getType());

        $authorField = $articleFieldType->getField('author');

        $authorFieldType = $authorField->getType();
        self::assertInstanceOf(ObjectType::class, $authorFieldType);
        self::assertSame($this->blogAuthor, $authorFieldType);

        $recentArticleField = $authorFieldType->getField('recentArticle');
        self::assertSame($this->blogArticle, $recentArticleField->getType());

        $feedField = $this->blogQuery->getField('feed');

        $feedFieldType = $feedField->getType();
        self::assertInstanceOf(ListOfType::class, $feedFieldType);
        self::assertSame($this->blogArticle, $feedFieldType->getWrappedType());
    }

    /**
     * @see it('defines a mutation schema')
     */
    public function testDefinesAMutationSchema(): void
    {
        $schema = new Schema([
            'query'    => $this->blogQuery,
            'mutation' => $this->blogMutation,
        ]);

        self::assertSame($this->blogMutation, $schema->getMutationType());

        $writeMutation = $this->blogMutation->getField('writeArticle');
        self::assertSame('writeArticle', $writeMutation->name);

        $writeMutationType = $writeMutation->getType();
        self::assertSame($this->blogArticle, $writeMutationType);
        self::assertSame('Article', $writeMutationType->name);
    }

    /**
     * @see it('defines a subscription schema')
     */
    public function testDefinesSubscriptionSchema(): void
    {
        $schema = new Schema([
            'query'        => $this->blogQuery,
            'subscription' => $this->blogSubscription,
        ]);

        self::assertEquals($this->blogSubscription, $schema->getSubscriptionType());

        $sub = $this->blogSubscription->getField('articleSubscribe');
        self::assertEquals($sub->getType(), $this->blogArticle);
        self::assertEquals($sub->getType()->name, 'Article');
        self::assertEquals($sub->name, 'articleSubscribe');
    }

    /**
     * @see it('defines an enum type with deprecated value')
     */
    public function testDefinesEnumTypeWithDeprecatedValue(): void
    {
        $enumTypeWithDeprecatedValue = new EnumType([
            'name'   => 'EnumWithDeprecatedValue',
            'values' => [
                'foo' => ['deprecationReason' => 'Just because'],
            ],
        ]);

        $value = $enumTypeWithDeprecatedValue->getValues()[0];

        self::assertArraySubset(
            [
                'name'              => 'foo',
                'description'       => null,
                'deprecationReason' => 'Just because',
                'value'             => 'foo',
                'astNode'           => null,
            ],
            (array) $value
        );

        self::assertEquals(true, $value->isDeprecated());
    }

    /**
     * @see it('defines an enum type with a value of `null` and `undefined`')
     */
    public function testDefinesAnEnumTypeWithAValueOfNullAndUndefined(): void
    {
        $EnumTypeWithNullishValue = new EnumType([
            'name'   => 'EnumWithNullishValue',
            'values' => [
                'NULL'      => ['value' => null],
                'UNDEFINED' => ['value' => null],
            ],
        ]);

        $expected = [
            [
                'name'              => 'NULL',
                'description'       => null,
                'deprecationReason' => null,
                'value'             => null,
                'astNode'           => null,
            ],
            [
                'name'              => 'UNDEFINED',
                'description'       => null,
                'deprecationReason' => null,
                'value'             => null,
                'astNode'           => null,
            ],
        ];

        $actual = $EnumTypeWithNullishValue->getValues();

        self::assertEquals(count($expected), count($actual));
        self::assertArraySubset($expected[0], (array) $actual[0]);
        self::assertArraySubset($expected[1], (array) $actual[1]);
    }

    /**
     * @see it('defines an object type with deprecated field')
     */
    public function testDefinesAnObjectTypeWithDeprecatedField(): void
    {
        $TypeWithDeprecatedField = new ObjectType([
            'name'   => 'foo',
            'fields' => [
                'bar' => [
                    'type'              => Type::string(),
                    'deprecationReason' => 'A terrible reason',
                ],
            ],
        ]);

        $field = $TypeWithDeprecatedField->getField('bar');

        self::assertEquals(Type::string(), $field->getType());
        self::assertEquals(true, $field->isDeprecated());
        self::assertEquals('A terrible reason', $field->deprecationReason);
        self::assertEquals('bar', $field->name);
        self::assertEquals([], $field->args);
    }

    /**
     * @see it('includes nested input objects in the map')
     */
    public function testIncludesNestedInputObjectInTheMap(): void
    {
        $nestedInputObject = new InputObjectType([
            'name'   => 'NestedInputObject',
            'fields' => ['value' => ['type' => Type::string()]],
        ]);
        $someInputObject   = new InputObjectType([
            'name'   => 'SomeInputObject',
            'fields' => ['nested' => ['type' => $nestedInputObject]],
        ]);
        $someMutation      = new ObjectType([
            'name'   => 'SomeMutation',
            'fields' => [
                'mutateSomething' => [
                    'type' => $this->blogArticle,
                    'args' => ['input' => ['type' => $someInputObject]],
                ],
            ],
        ]);

        $schema = new Schema([
            'query'    => $this->blogQuery,
            'mutation' => $someMutation,
        ]);
        self::assertSame($nestedInputObject, $schema->getType('NestedInputObject'));
    }

    /**
     * @see it('includes interface possible types in the type map')
     */
    public function testIncludesInterfaceSubtypesInTheTypeMap(): void
    {
        $someInterface = new InterfaceType([
            'name'   => 'SomeInterface',
            'fields' => [
                'f' => ['type' => Type::int()],
            ],
        ]);

        $someSubtype = new ObjectType([
            'name'       => 'SomeSubtype',
            'fields'     => [
                'f' => ['type' => Type::int()],
            ],
            'interfaces' => [$someInterface],
        ]);

        $schema = new Schema([
            'query' => new ObjectType([
                'name'   => 'Query',
                'fields' => [
                    'iface' => ['type' => $someInterface],
                ],
            ]),
            'types' => [$someSubtype],
        ]);
        self::assertSame($someSubtype, $schema->getType('SomeSubtype'));
    }

    /**
     * @see it('includes interfaces' thunk subtypes in the type map')
     */
    public function testIncludesInterfacesThunkSubtypesInTheTypeMap(): void
    {
        $someInterface = null;

        $someSubtype = new ObjectType([
            'name'       => 'SomeSubtype',
            'fields'     => [
                'f' => ['type' => Type::int()],
            ],
            'interfaces' => static function () use (&$someInterface): array {
                return [$someInterface];
            },
        ]);

        $someInterface = new InterfaceType([
            'name'   => 'SomeInterface',
            'fields' => [
                'f' => ['type' => Type::int()],
            ],
        ]);

        $schema = new Schema([
            'query' => new ObjectType([
                'name'   => 'Query',
                'fields' => [
                    'iface' => ['type' => $someInterface],
                ],
            ]),
            'types' => [$someSubtype],
        ]);

        self::assertSame($someSubtype, $schema->getType('SomeSubtype'));
    }

    /**
     * @see it('stringifies simple types')
     */
    public function testStringifiesSimpleTypes(): void
    {
        self::assertSame('Int', (string) Type::int());
        self::assertSame('Article', (string) $this->blogArticle);

        self::assertSame('Interface', (string) $this->interfaceType);
        self::assertSame('Union', (string) $this->unionType);
        self::assertSame('Enum', (string) $this->enumType);
        self::assertSame('InputObject', (string) $this->inputObjectType);
        self::assertSame('Object', (string) $this->objectType);

        self::assertSame('Int!', (string) new NonNull(Type::int()));
        self::assertSame('[Int]', (string) new ListOfType(Type::int()));
        self::assertSame('[Int]!', (string) new NonNull(new ListOfType(Type::int())));
        self::assertSame('[Int!]', (string) new ListOfType(new NonNull(Type::int())));
        self::assertSame('[[Int]]', (string) new ListOfType(new ListOfType(Type::int())));
    }

    /**
     * @see it('JSON stringifies simple types')
     */
    public function testJSONStringifiesSimpleTypes(): void
    {
        self::assertEquals('"Int"', json_encode(Type::int()));
        self::assertEquals('"Article"', json_encode($this->blogArticle));
        self::assertEquals('"Interface"', json_encode($this->interfaceType));
        self::assertEquals('"Union"', json_encode($this->unionType));
        self::assertEquals('"Enum"', json_encode($this->enumType));
        self::assertEquals('"InputObject"', json_encode($this->inputObjectType));
        self::assertEquals('"Int!"', json_encode(Type::nonNull(Type::int())));
        self::assertEquals('"[Int]"', json_encode(Type::listOf(Type::int())));
        self::assertEquals('"[Int]!"', json_encode(Type::nonNull(Type::listOf(Type::int()))));
        self::assertEquals('"[Int!]"', json_encode(Type::listOf(Type::nonNull(Type::int()))));
        self::assertEquals('"[[Int]]"', json_encode(Type::listOf(Type::listOf(Type::int()))));
    }

    /**
     * @see it('identifies input types')
     */
    public function testIdentifiesInputTypes(): void
    {
        $expected = [
            [Type::int(), true],
            [$this->objectType, false],
            [$this->interfaceType, false],
            [$this->unionType, false],
            [$this->enumType, true],
            [$this->inputObjectType, true],

            [Type::boolean(), true],
            [Type::float(),true ],
            [Type::id(), true],
            [Type::int(), true],
            [Type::listOf(Type::string()), true],
            [Type::listOf($this->objectType), false],
            [Type::nonNull(Type::string()), true],
            [Type::nonNull($this->objectType), false],
            [Type::string(), true],
        ];

        foreach ($expected as $index => $entry) {
            self::assertSame(
                $entry[1],
                Type::isInputType($entry[0]),
                sprintf('Type %s was detected incorrectly', $entry[0])
            );
        }
    }

    /**
     * @see it('identifies output types')
     */
    public function testIdentifiesOutputTypes(): void
    {
        $expected = [
            [Type::int(), true],
            [$this->objectType, true],
            [$this->interfaceType, true],
            [$this->unionType, true],
            [$this->enumType, true],
            [$this->inputObjectType, false],

            [Type::boolean(), true],
            [Type::float(),true ],
            [Type::id(), true],
            [Type::int(), true],
            [Type::listOf(Type::string()), true],
            [Type::listOf($this->objectType), true],
            [Type::nonNull(Type::string()), true],
            [Type::nonNull($this->objectType), true],
            [Type::string(), true],
        ];

        foreach ($expected as $index => $entry) {
            self::assertSame(
                $entry[1],
                Type::isOutputType($entry[0]),
                sprintf('Type %s was detected incorrectly', $entry[0])
            );
        }
    }

    /**
     * @see it('allows a thunk for Union member types')
     */
    public function testAllowsThunkForUnionTypes(): void
    {
        $union = new UnionType([
            'name'  => 'ThunkUnion',
            'types' => function (): array {
                return [$this->objectType];
            },
        ]);
        $types = $union->getTypes();

        self::assertCount(1, $types);
        self::assertSame($this->objectType, $types[0]);
    }

    public function testAllowsRecursiveDefinitions(): void
    {
        // See https://github.com/webonyx/graphql-php/issues/16
        $node = new InterfaceType([
            'name'   => 'Node',
            'fields' => [
                'id' => ['type' => Type::nonNull(Type::id())],
            ],
        ]);

        /** @var ObjectType|null $blog */
        $blog   = null;
        $called = false;

        $user = new ObjectType([
            'name'       => 'User',
            'fields'     => static function () use (&$blog, &$called): array {
                self::assertNotNull($blog, 'Blog type is expected to be defined at this point, but it is null');
                $called = true;

                return [
                    'id'    => ['type' => Type::nonNull(Type::id())],
                    'blogs' => ['type' => Type::nonNull(Type::listOf(Type::nonNull($blog)))],
                ];
            },
            'interfaces' => static function () use ($node): array {
                return [$node];
            },
        ]);

        $blog = new ObjectType([
            'name'       => 'Blog',
            'fields'     => static function () use ($user): array {
                return [
                    'id'    => ['type' => Type::nonNull(Type::id())],
                    'owner' => ['type' => Type::nonNull($user)],
                ];
            },
            'interfaces' => static function () use ($node): array {
                return [$node];
            },
        ]);

        $schema = new Schema([
            'query' => new ObjectType([
                'name'   => 'Query',
                'fields' => [
                    'node' => ['type' => $node],
                ],
            ]),
            'types' => [$user, $blog],
        ]);

        self::assertTrue($called);
        $schema->getType('Blog');

        self::assertSame([$node], $blog->getInterfaces());
        self::assertSame([$node], $user->getInterfaces());

        $blogFieldReturnType = $user->getField('blogs')->getType();
        self::assertInstanceOf(NonNull::class, $blogFieldReturnType);
        self::assertSame($blog, $blogFieldReturnType->getWrappedType(true));

        $ownerFieldReturnType = $blog->getField('owner')->getType();
        self::assertInstanceOf(NonNull::class, $ownerFieldReturnType);
        self::assertSame($user, $ownerFieldReturnType->getWrappedType(true));
    }

    public function testInputObjectTypeAllowsRecursiveDefinitions(): void
    {
        $called      = false;
        $inputObject = new InputObjectType([
            'name'   => 'InputObject',
            'fields' => static function () use (&$inputObject, &$called): array {
                $called = true;

                return [
                    'value'  => ['type' => Type::string()],
                    'nested' => ['type' => $inputObject],
                ];
            },
        ]);

        $someMutation = new ObjectType([
            'name'   => 'SomeMutation',
            'fields' => [
                'mutateSomething' => [
                    'type' => $this->blogArticle,
                    'args' => ['input' => ['type' => $inputObject]],
                ],
            ],
        ]);

        $schema = new Schema([
            'query'    => $this->blogQuery,
            'mutation' => $someMutation,
        ]);

        self::assertSame($inputObject, $schema->getType('InputObject'));
        self::assertTrue($called);
        self::assertEquals(count($inputObject->getFields()), 2);
        self::assertSame($inputObject->getField('nested')->getType(), $inputObject);
        self::assertSame($someMutation->getField('mutateSomething')->getArg('input')->getType(), $inputObject);
    }

    public function testInterfaceTypeAllowsRecursiveDefinitions(): void
    {
        $called    = false;
        $interface = new InterfaceType([
            'name'   => 'SomeInterface',
            'fields' => static function () use (&$interface, &$called): array {
                $called = true;

                return [
                    'value'  => ['type' => Type::string()],
                    'nested' => ['type' => $interface],
                ];
            },
        ]);

        $query = new ObjectType([
            'name'   => 'Query',
            'fields' => [
                'test' => ['type' => $interface],
            ],
        ]);

        $schema = new Schema(['query' => $query]);

        self::assertSame($interface, $schema->getType('SomeInterface'));
        self::assertTrue($called);
        self::assertEquals(count($interface->getFields()), 2);
        self::assertSame($interface->getField('nested')->getType(), $interface);
        self::assertSame($interface->getField('value')->getType(), Type::string());
    }

    public function testAllowsShorthandFieldDefinition(): void
    {
        $interface = new InterfaceType([
            'name'   => 'SomeInterface',
            'fields' => static function () use (&$interface): array {
                return [
                    'value'   => Type::string(),
                    'nested'  => $interface,
                    'withArg' => [
                        'type' => Type::string(),
                        'args' => [
                            'arg1' => Type::int(),
                        ],
                    ],
                ];
            },
        ]);

        $query = new ObjectType([
            'name'   => 'Query',
            'fields' => ['test' => $interface],
        ]);

        $schema = new Schema(['query' => $query]);

        /** @var InterfaceType $SomeInterface */
        $SomeInterface = $schema->getType('SomeInterface');

        $valueField = $SomeInterface->getField('value');
        self::assertEquals(Type::string(), $valueField->getType());

        $nestedField = $SomeInterface->getField('nested');
        self::assertEquals($interface, $nestedField->getType());

        $withArg = $SomeInterface->getField('withArg');
        self::assertEquals(Type::string(), $withArg->getType());

        self::assertEquals('arg1', $withArg->args[0]->name);
        self::assertEquals(Type::int(), $withArg->args[0]->getType());

        /** @var ObjectType $Query */
        $Query     = $schema->getType('Query');
        $testField = $Query->getField('test');
        self::assertEquals($interface, $testField->getType());
        self::assertEquals('test', $testField->name);
    }

    public function testInfersNameFromClassname(): void
    {
        $myObj = new MyCustomType();
        self::assertEquals('MyCustom', $myObj->name);

        $otherCustom = new OtherCustom();
        self::assertEquals('OtherCustom', $otherCustom->name);
    }

    public function testAllowsOverridingInternalTypes(): void
    {
        $idType = new CustomScalarType([
            'name'         => 'ID',
            'serialize'    => static function (): void {
            },
            'parseValue'   => static function (): void {
            },
            'parseLiteral' => static function (): void {
            },
        ]);

        $schema = new Schema([
            'query' => new ObjectType(['name' => 'Query', 'fields' => []]),
            'types' => [$idType],
        ]);

        self::assertSame($idType, $schema->getType('ID'));
    }

    // Field config must be object

    /**
     * @see it('accepts an Object type with a field function')
     */
    public function testAcceptsAnObjectTypeWithAFieldFunction(): void
    {
        $objType = new ObjectType([
            'name'   => 'SomeObject',
            'fields' => static function (): array {
                return [
                    'f' => ['type' => Type::string()],
                ];
            },
        ]);
        $objType->assertValid();
        self::assertSame(Type::string(), $objType->getField('f')->getType());
    }

    /**
     * @see it('rejects an Object type field with undefined config')
     */
    public function testRejectsAnObjectTypeFieldWithUndefinedConfig(): void
    {
        $objType = new ObjectType([
            'name'   => 'SomeObject',
            'fields' => ['f' => null],
        ]);
        $this->expectException(InvariantViolation::class);
        $this->expectExceptionMessage(
            'SomeObject.f field config must be an array, but got: null'
        );
        $objType->getFields();
    }

    /**
     * @see it('rejects an Object type with incorrectly typed fields')
     */
    public function testRejectsAnObjectTypeWithIncorrectlyTypedFields(): void
    {
        $objType = new ObjectType([
            'name'   => 'SomeObject',
            'fields' => [['field' => Type::string()]],
        ]);
        $this->expectException(InvariantViolation::class);
        $this->expectExceptionMessage(
            'SomeObject fields must be an associative array with field names as keys or a ' .
            'function which returns such an array.'
        );
        $objType->getFields();
    }

    /**
     * @see it('rejects an Object type with a field function that returns incorrect type')
     */
    public function testRejectsAnObjectTypeWithAFieldFunctionThatReturnsIncorrectType(): void
    {
        $objType = new ObjectType([
            'name'   => 'SomeObject',
            'fields' => static function (): array {
                return [['field' => Type::string()]];
            },
        ]);
        $this->expectException(InvariantViolation::class);
        $this->expectExceptionMessage(
            'SomeObject fields must be an associative array with field names as keys or a ' .
            'function which returns such an array.'
        );
        $objType->getFields();
    }

    // Field arg config must be object

    /**
     * @see it('accepts an Object type with field args')
     */
    public function testAcceptsAnObjectTypeWithFieldArgs(): void
    {
        $this->expectNotToPerformAssertions();
        $objType = new ObjectType([
            'name'   => 'SomeObject',
            'fields' => [
                'goodField' => [
                    'type' => Type::string(),
                    'args' => [
                        'goodArg' => ['type' => Type::string()],
                    ],
                ],
            ],
        ]);
        // Should not throw:
        $objType->assertValid();
    }

    // rejects an Object type with incorrectly typed field args

    /**
     * @see it('does not allow isDeprecated without deprecationReason on field')
     */
    public function testDoesNotAllowIsDeprecatedWithoutDeprecationReasonOnField(): void
    {
        $OldObject = new ObjectType([
            'name'   => 'OldObject',
            'fields' => [
                'field' => [
                    'type'         => Type::string(),
                    'isDeprecated' => true,
                ],
            ],
        ]);

        $this->expectException(InvariantViolation::class);
        $this->expectExceptionMessage(
            'OldObject.field should provide "deprecationReason" instead of "isDeprecated".'
        );
        $OldObject->assertValid();
    }

    // Object interfaces must be array

    /**
     * @see it('accepts an Object type with array interfaces')
     */
    public function testAcceptsAnObjectTypeWithArrayInterfaces(): void
    {
        $objType = new ObjectType([
            'name'       => 'SomeObject',
            'interfaces' => [$this->interfaceType],
            'fields'     => ['f' => ['type' => Type::string()]],
        ]);
        self::assertSame([$this->interfaceType], $objType->getInterfaces());
    }

    /**
     * @see it('accepts an Object type with interfaces as a function returning an array')
     */
    public function testAcceptsAnObjectTypeWithInterfacesAsAFunctionReturningAnArray(): void
    {
        $objType = new ObjectType([
            'name'       => 'SomeObject',
            'interfaces' => fn (): array => [$this->interfaceType],
            'fields'     => ['f' => ['type' => Type::string()]],
        ]);
        self::assertSame([$this->interfaceType], $objType->getInterfaces());
    }

    /**
     * @see it('rejects an Object type with incorrectly typed interfaces')
     */
    public function testRejectsAnObjectTypeWithIncorrectlyTypedInterfaces(): void
    {
        $objType = new ObjectType([
            'name'       => 'SomeObject',
            'interfaces' => new stdClass(),
            'fields'     => ['f' => ['type' => Type::string()]],
        ]);
        $this->expectException(InvariantViolation::class);
        $this->expectExceptionMessage(
            'SomeObject interfaces must be an Array or a callable which returns an Array.'
        );
        $objType->getInterfaces();
    }

    /**
     * @see it('rejects an Object type with interfaces as a function returning an incorrect type')
     */
    public function testRejectsAnObjectTypeWithInterfacesAsAFunctionReturningAnIncorrectType(): void
    {
        $objType = new ObjectType([
            'name'       => 'SomeObject',
            'interfaces' => static function (): stdClass {
                return new stdClass();
            },
            'fields'     => ['f' => ['type' => Type::string()]],
        ]);
        $this->expectException(InvariantViolation::class);
        $this->expectExceptionMessage(
            'SomeObject interfaces must be an Array or a callable which returns an Array.'
        );
        $objType->getInterfaces();
    }

    // Type System: Object fields must have valid resolve values

    /**
     * @see it('accepts a lambda as an Object field resolver')
     */
    public function testAcceptsALambdaAsAnObjectFieldResolver(): void
    {
        $this->expectNotToPerformAssertions();
        // should not throw:
        $this->schemaWithObjectWithFieldResolver(static function (): void {
        });
    }

    private function schemaWithObjectWithFieldResolver($resolveValue)
    {
        $BadResolverType = new ObjectType([
            'name'   => 'BadResolver',
            'fields' => [
                'badField' => [
                    'type'    => Type::string(),
                    'resolve' => $resolveValue,
                ],
            ],
        ]);

        $schema = new Schema([
            'query' => new ObjectType([
                'name'   => 'Query',
                'fields' => [
                    'f' => ['type' => $BadResolverType],
                ],
            ]),
        ]);
        $schema->assertValid();

        return $schema;
    }

    /**
     * @see it('rejects an empty Object field resolver')
     */
    public function testRejectsAnEmptyObjectFieldResolver(): void
    {
        $this->expectException(InvariantViolation::class);
        $this->expectExceptionMessage(
            'BadResolver.badField field resolver must be a function if provided, but got: []'
        );
        $this->schemaWithObjectWithFieldResolver([]);
    }

    /**
     * @see it('rejects a constant scalar value resolver')
     */
    public function testRejectsAConstantScalarValueResolver(): void
    {
        $this->expectException(InvariantViolation::class);
        $this->expectExceptionMessage(
            'BadResolver.badField field resolver must be a function if provided, but got: 0'
        );
        $this->schemaWithObjectWithFieldResolver(0);
    }

    // Type System: Interface types must be resolvable

    /**
     * @see it('accepts an Interface type defining resolveType')
     */
    public function testAcceptsAnInterfaceTypeDefiningResolveType(): void
    {
        $this->expectNotToPerformAssertions();
        $AnotherInterfaceType = new InterfaceType([
            'name'   => 'AnotherInterface',
            'fields' => ['f' => ['type' => Type::string()]],
        ]);

        // Should not throw:
        $this->schemaWithFieldType(
            new ObjectType([
                'name'       => 'SomeObject',
                'interfaces' => [$AnotherInterfaceType],
                'fields'     => ['f' => ['type' => Type::string()]],
            ])
        );
    }

    /**
     * @see it('accepts an Interface type with an array of interfaces')
     */
    public function testAcceptsAnInterfaceTypeWithAnArrayOfInterfaces(): void
    {
        $interfaceType = new InterfaceType([
            'name'   => 'AnotherInterface',
            'fields' => [],
            'interfaces' => [$this->interfaceType],
        ]);
        self::assertSame([$this->interfaceType], $interfaceType->getInterfaces());
    }

    /**
     * @see it('accepts an Interface type with interfaces as a function returning an array')
     */
    public function testAcceptsAnInterfaceTypeWithInterfacesAsAFunctionReturningAnArray(): void
    {
        $interfaceType = new InterfaceType([
            'name'   => 'AnotherInterface',
            'fields' => [],
            'interfaces' => fn (): array => [$this->interfaceType],
        ]);
        self::assertSame([$this->interfaceType], $interfaceType->getInterfaces());
    }

    /**
     * @see it('rejects an Interface type with incorrectly typed interfaces')
     */
    public function testRejectsAnInterfaceTypeWithIncorrectlyTypedInterfaces(): void
    {
        $objType = new InterfaceType([
            'name'       => 'AnotherInterface',
            'interfaces' => new stdClass(),
            'fields'     => [],
        ]);
        $this->expectException(InvariantViolation::class);
        $this->expectExceptionMessage(
            'AnotherInterface interfaces must be an Array or a callable which returns an Array.'
        );
        $objType->getInterfaces();
    }

    /**
     * @see it('rejects an Interface type with interfaces as a function returning an incorrect type')
     */
    public function testRejectsAnInterfaceTypeWithInterfacesAsAFunctionReturningAnIncorrectType(): void
    {
        $objType = new ObjectType([
            'name'       => 'AnotherInterface',
            'interfaces' => static function (): stdClass {
                return new stdClass();
            },
            'fields'     => [],
        ]);
        $this->expectException(InvariantViolation::class);
        $this->expectExceptionMessage(
            'AnotherInterface interfaces must be an Array or a callable which returns an Array.'
        );
        $objType->getInterfaces();
    }

    private function schemaWithFieldType($type)
    {
        $schema = new Schema([
            'query' => new ObjectType([
                'name'   => 'Query',
                'fields' => ['field' => ['type' => $type]],
            ]),
            'types' => [$type],
        ]);
        $schema->assertValid();

        return $schema;
    }

    /**
     * @see it('accepts an Interface with implementing type defining isTypeOf')
     */
    public function testAcceptsAnInterfaceWithImplementingTypeDefiningIsTypeOf(): void
    {
        $this->expectNotToPerformAssertions();
        $InterfaceTypeWithoutResolveType = new InterfaceType([
            'name'   => 'InterfaceTypeWithoutResolveType',
            'fields' => ['f' => ['type' => Type::string()]],
        ]);

        // Should not throw:
        $this->schemaWithFieldType(
            new ObjectType([
                'name'       => 'SomeObject',
                'interfaces' => [$InterfaceTypeWithoutResolveType],
                'fields'     => ['f' => ['type' => Type::string()]],
            ])
        );
    }

    /**
     * @see it('accepts an Interface type defining resolveType with implementing type defining isTypeOf')
     */
    public function testAcceptsAnInterfaceTypeDefiningResolveTypeWithImplementingTypeDefiningIsTypeOf(): void
    {
        $this->expectNotToPerformAssertions();
        $AnotherInterfaceType = new InterfaceType([
            'name'   => 'AnotherInterface',
            'fields' => ['f' => ['type' => Type::string()]],
        ]);

        // Should not throw:
        $this->schemaWithFieldType(
            new ObjectType([
                'name'       => 'SomeObject',
                'interfaces' => [$AnotherInterfaceType],
                'fields'     => ['f' => ['type' => Type::string()]],
            ])
        );
    }

    /**
     * @see it('rejects an Interface type with an incorrect type for resolveType')
     */
    public function testRejectsAnInterfaceTypeWithAnIncorrectTypeForResolveType(): void
    {
        $this->expectException(InvariantViolation::class);
        $this->expectExceptionMessage(
            'AnotherInterface must provide "resolveType" as a function, but got: instance of stdClass'
        );

        $type = new InterfaceType([
            'name'        => 'AnotherInterface',
            'resolveType' => new stdClass(),
            'fields'      => ['f' => ['type' => Type::string()]],
        ]);
        $type->assertValid();
    }

    // Type System: Union types must be resolvable

    /**
     * @see it('accepts a Union type defining resolveType')
     */
    public function testAcceptsAUnionTypeDefiningResolveType(): void
    {
        $this->expectNotToPerformAssertions();
        // Should not throw:
        $this->schemaWithFieldType(
            new UnionType([
                'name'  => 'SomeUnion',
                'types' => [$this->objectType],
            ])
        );
    }

    /**
     * @see it('accepts a Union of Object types defining isTypeOf')
     */
    public function testAcceptsAUnionOfObjectTypesDefiningIsTypeOf(): void
    {
        $this->expectNotToPerformAssertions();
        // Should not throw:
        $this->schemaWithFieldType(
            new UnionType([
                'name'  => 'SomeUnion',
                'types' => [$this->objectWithIsTypeOf],
            ])
        );
    }

    /**
     * @see it('accepts a Union type defining resolveType of Object types defining isTypeOf')
     */
    public function testAcceptsAUnionTypeDefiningResolveTypeOfObjectTypesDefiningIsTypeOf(): void
    {
        $this->expectNotToPerformAssertions();
        // Should not throw:
        $this->schemaWithFieldType(
            new UnionType([
                'name'  => 'SomeUnion',
                'types' => [$this->objectWithIsTypeOf],
            ])
        );
    }

    /**
     * @see it('rejects an Union type with an incorrect type for resolveType')
     */
    public function testRejectsAnUnionTypeWithAnIncorrectTypeForResolveType(): void
    {
        $this->expectException(InvariantViolation::class);
        $this->expectExceptionMessage(
            'SomeUnion must provide "resolveType" as a function, but got: instance of stdClass'
        );
        $this->schemaWithFieldType(
            new UnionType([
                'name'        => 'SomeUnion',
                'resolveType' => new stdClass(),
                'types'       => [$this->objectWithIsTypeOf],
            ])
        );
    }

    /**
     * @see it('accepts a Scalar type defining serialize')
     */
    public function testAcceptsAScalarTypeDefiningSerialize(): void
    {
        $this->expectNotToPerformAssertions();
        // Should not throw
        $this->schemaWithFieldType(
            new CustomScalarType([
                'name'      => 'SomeScalar',
                'serialize' => static function () {
                    return null;
                },
            ])
        );
    }

    // Type System: Scalar types must be serializable

    /**
     * @see it('rejects a Scalar type not defining serialize')
     */
    public function testRejectsAScalarTypeNotDefiningSerialize(): void
    {
        $this->expectException(InvariantViolation::class);
        $this->expectExceptionMessage(
            'SomeScalar must provide "serialize" function. If this custom Scalar ' .
            'is also used as an input type, ensure "parseValue" and "parseLiteral" ' .
            'functions are also provided.'
        );
        $this->schemaWithFieldType(
            new CustomScalarType(['name' => 'SomeScalar'])
        );
    }

    /**
     * @see it('rejects a Scalar type defining serialize with an incorrect type')
     */
    public function testRejectsAScalarTypeDefiningSerializeWithAnIncorrectType(): void
    {
        $this->expectException(InvariantViolation::class);
        $this->expectExceptionMessage(
            'SomeScalar must provide "serialize" function. If this custom Scalar ' .
            'is also used as an input type, ensure "parseValue" and "parseLiteral" ' .
            'functions are also provided.'
        );
        $this->schemaWithFieldType(
            new CustomScalarType([
                'name'      => 'SomeScalar',
                'serialize' => new stdClass(),
            ])
        );
    }

    /**
     * @see it('accepts a Scalar type defining parseValue and parseLiteral')
     */
    public function testAcceptsAScalarTypeDefiningParseValueAndParseLiteral(): void
    {
        $this->expectNotToPerformAssertions();
        // Should not throw:
        $this->schemaWithFieldType(
            new CustomScalarType([
                'name'         => 'SomeScalar',
                'serialize'    => static function (): void {
                },
                'parseValue'   => static function (): void {
                },
                'parseLiteral' => static function (): void {
                },
            ])
        );
    }

    /**
     * @see it('rejects a Scalar type defining parseValue but not parseLiteral')
     */
    public function testRejectsAScalarTypeDefiningParseValueButNotParseLiteral(): void
    {
        $this->expectException(InvariantViolation::class);
        $this->expectExceptionMessage(
            'SomeScalar must provide both "parseValue" and "parseLiteral" functions.'
        );
        $this->schemaWithFieldType(
            new CustomScalarType([
                'name'       => 'SomeScalar',
                'serialize'  => static function (): void {
                },
                'parseValue' => static function (): void {
                },
            ])
        );
    }

    /**
     * @see it('rejects a Scalar type defining parseLiteral but not parseValue')
     */
    public function testRejectsAScalarTypeDefiningParseLiteralButNotParseValue(): void
    {
        $this->expectException(InvariantViolation::class);
        $this->expectExceptionMessage(
            'SomeScalar must provide both "parseValue" and "parseLiteral" functions.'
        );
        $this->schemaWithFieldType(
            new CustomScalarType([
                'name'         => 'SomeScalar',
                'serialize'    => static function (): void {
                },
                'parseLiteral' => static function (): void {
                },
            ])
        );
    }

    /**
     * @see it('rejects a Scalar type defining parseValue and parseLiteral with an incorrect type')
     */
    public function testRejectsAScalarTypeDefiningParseValueAndParseLiteralWithAnIncorrectType(): void
    {
        $this->expectException(InvariantViolation::class);
        $this->expectExceptionMessage(
            'SomeScalar must provide both "parseValue" and "parseLiteral" functions.'
        );
        $this->schemaWithFieldType(
            new CustomScalarType([
                'name'         => 'SomeScalar',
                'serialize'    => static function (): void {
                },
                'parseValue'   => new stdClass(),
                'parseLiteral' => new stdClass(),
            ])
        );
    }

    /**
     * @see it('accepts an Object type with an isTypeOf function')
     */
    public function testAcceptsAnObjectTypeWithAnIsTypeOfFunction(): void
    {
        $this->expectNotToPerformAssertions();
        // Should not throw
        $this->schemaWithFieldType(
            new ObjectType([
                'name'   => 'AnotherObject',
                'fields' => ['f' => ['type' => Type::string()]],
            ])
        );
    }

    // Type System: Object types must be assertable

    /**
     * @see it('rejects an Object type with an incorrect type for isTypeOf')
     */
    public function testRejectsAnObjectTypeWithAnIncorrectTypeForIsTypeOf(): void
    {
        $this->expectException(InvariantViolation::class);
        $this->expectExceptionMessage(
            'AnotherObject must provide "isTypeOf" as a function, but got: instance of stdClass'
        );
        $this->schemaWithFieldType(
            new ObjectType([
                'name'     => 'AnotherObject',
                'isTypeOf' => new stdClass(),
                'fields'   => ['f' => ['type' => Type::string()]],
            ])
        );
    }

    /**
     * @see it('accepts a Union type with array types')
     */
    public function testAcceptsAUnionTypeWithArrayTypes(): void
    {
        $this->expectNotToPerformAssertions();
        // Should not throw:
        $this->schemaWithFieldType(
            new UnionType([
                'name'  => 'SomeUnion',
                'types' => [$this->objectType],
            ])
        );
    }

    // Type System: Union types must be array

    /**
     * @see it('accepts a Union type with function returning an array of types')
     */
    public function testAcceptsAUnionTypeWithFunctionReturningAnArrayOfTypes(): void
    {
        $this->expectNotToPerformAssertions();
        $this->schemaWithFieldType(
            new UnionType([
                'name'  => 'SomeUnion',
                'types' => function (): array {
                    return [$this->objectType];
                },
            ])
        );
    }

    /**
     * @see it('rejects a Union type without types')
     */
    public function testRejectsAUnionTypeWithoutTypes(): void
    {
        $this->expectException(InvariantViolation::class);
        $this->expectExceptionMessage(
            'Must provide Array of types or a callable which returns such an array for Union SomeUnion'
        );
        $this->schemaWithFieldType(
            new UnionType(['name' => 'SomeUnion'])
        );
    }

    /**
     * @see it('rejects a Union type with incorrectly typed types')
     */
    public function testRejectsAUnionTypeWithIncorrectlyTypedTypes(): void
    {
        $this->expectException(InvariantViolation::class);
        $this->expectExceptionMessage(
            'Must provide Array of types or a callable which returns such an array for Union SomeUnion'
        );
        $this->schemaWithFieldType(
            new UnionType([
                'name'  => 'SomeUnion',
                'types' => (object) ['test' => $this->objectType],
            ])
        );
    }

    // Type System: Input Objects must have fields

    /**
     * @see it('accepts an Input Object type with fields')
     */
    public function testAcceptsAnInputObjectTypeWithFields(): void
    {
        $fieldName    = 'f';
        $inputObjType = new InputObjectType([
            'name'   => 'SomeInputObject',
            'fields' => [
                $fieldName => [
                    'type' => Type::string(),
                ],
            ],
        ]);

        $inputObjType->assertValid();
        self::assertSame(Type::string(), $inputObjType->getField($fieldName)->getType());
    }

    /**
     * @see it('accepts an Input Object type with a field function')
     */
    public function testAcceptsAnInputObjectTypeWithAFieldFunction(): void
    {
        $fieldName    = 'f';
        $inputObjType = new InputObjectType([
            'name'   => 'SomeInputObject',
            'fields' => static fn (): array => [
                $fieldName => [
                    'type' => Type::string(),
                ],
            ],
        ]);

        $inputObjType->assertValid();
        self::assertSame(Type::string(), $inputObjType->getField($fieldName)->getType());
    }

    /**
     * @see it('accepts an Input Object type with a field type function')
     */
    public function testAcceptsAnInputObjectTypeWithAFieldTypeFunction(): void
    {
        $fieldName    = 'f';
        $inputObjType = new InputObjectType([
            'name'   => 'SomeInputObject',
            'fields' => [
                $fieldName => static function (): Type {
                    return Type::string();
                },
            ],
        ]);

        $inputObjType->assertValid();
        self::assertSame(Type::string(), $inputObjType->getField($fieldName)->getType());
    }

    /**
     * @see it('rejects an Input Object type with incorrect fields')
     */
    public function testRejectsAnInputObjectTypeWithIncorrectFields(): void
    {
        $inputObjType = new InputObjectType([
            'name'   => 'SomeInputObject',
            'fields' => [],
        ]);

        $this->expectException(InvariantViolation::class);
        $this->expectExceptionMessage(
            'SomeInputObject fields must be an associative array with field names as keys or a callable ' .
            'which returns such an array.'
        );
        $inputObjType->assertValid();
    }

    /**
     * @see it('rejects an Input Object type with fields function that returns incorrect type')
     */
    public function testRejectsAnInputObjectTypeWithFieldsFunctionThatReturnsIncorrectType(): void
    {
        $inputObjType = new InputObjectType([
            'name'   => 'SomeInputObject',
            'fields' => static function (): array {
                return [];
            },
        ]);

        $this->expectException(InvariantViolation::class);
        $this->expectExceptionMessage(
            'SomeInputObject fields must be an associative array with field names as keys or a ' .
            'callable which returns such an array.'
        );
        $inputObjType->assertValid();
    }

    /**
     * @see it('rejects an Input Object type with resolvers')
     */
    public function testRejectsAnInputObjectTypeWithResolvers(): void
    {
        $inputObjType = new InputObjectType([
            'name'   => 'SomeInputObject',
            'fields' => [
                'f' => [
                    'type'    => Type::string(),
                    'resolve' => static function (): int {
                        return 0;
                    },
                ],
            ],
        ]);

        $this->expectException(InvariantViolation::class);
        $this->expectExceptionMessage(
            'SomeInputObject.f field has a resolve property, ' .
            'but Input Types cannot define resolvers.'
        );
        $inputObjType->assertValid();
    }

    public function testAcceptsAnInputObjectTypeWithCallableReturningAConfigArray(): void
    {
        $fieldName    = 'f';
        $inputObjType = new InputObjectType([
            'name'   => 'SomeInputObject',
            'fields' => [
                $fieldName => static fn (): array => [
                    'type' => Type::string(),
                ],
            ],
        ]);

        $inputObjType->assertValid();
        self::assertSame(Type::string(), $inputObjType->getField($fieldName)->getType());
    }

    public function testInputObjectKnowsItsFields(): void
    {
        $fieldName    = 'f';
        $inputObjType = new InputObjectType([
            'name'   => 'SomeInputObject',
            'fields' => [
                $fieldName => Type::string(),
            ],
        ]);

        self::assertTrue($inputObjType->hasField($fieldName));
        self::assertFalse($inputObjType->hasField('unknown'));

        self::assertInstanceOf(InputObjectField::class, $inputObjType->findField($fieldName));
        self::assertNull($inputObjType->findField('unknown'));

        self::expectExceptionObject(new InvariantViolation('Field "unknown" is not defined for type "SomeInputObject"'));
        $inputObjType->getField('unknown');
    }

    public function testAllowsAnInputObjectTypeWithInputObjectField(): void
    {
        $fieldName = 'f';
        $objType   = new InputObjectType([
            'name'   => 'SomeInputObject',
            'fields' => [
                new InputObjectField([
                    'name' => $fieldName,
                    'type' => Type::string(),
                ]),
            ],
        ]);

        $objType->assertValid();
        self::assertSame(Type::string(), $objType->getField($fieldName)->getType());
    }

    public function testRejectsAnInputObjectTypeWithIncorrectlyTypedFields(): void
    {
        $objType = new InputObjectType([
            'name'   => 'SomeInputObject',
            'fields' => [
                [
                    'type' => Type::string(),
                ],
            ],
        ]);

        $this->expectException(InvariantViolation::class);
        $this->expectExceptionMessage(
            'SomeInputObject fields must be an associative array with field names as keys, an array of arrays with a name attribute, or a callable which returns one of those.'
        );
        $objType->assertValid();
    }

    // Type System: Input Object fields must not have resolvers

    /**
     * @see it('rejects an Input Object type with resolver constant')
     */
    public function testRejectsAnInputObjectTypeWithResolverConstant(): void
    {
        $inputObjType = new InputObjectType([
            'name'   => 'SomeInputObject',
            'fields' => [
                'f' => [
                    'type'    => Type::string(),
                    'resolve' => new stdClass(),
                ],
            ],
        ]);
        $this->expectException(InvariantViolation::class);
        $this->expectExceptionMessage(
            'SomeInputObject.f field has a resolve property, ' .
            'but Input Types cannot define resolvers.'
        );
        $inputObjType->assertValid();
    }

    /**
     * @see it('accepts a well defined Enum type with empty value definition')
     */
    public function testAcceptsAWellDefinedEnumTypeWithEmptyValueDefinition(): void
    {
        $enumType = new EnumType([
            'name'   => 'SomeEnum',
            'values' => [
                'FOO' => [],
                'BAR' => [],
            ],
        ]);
        self::assertEquals('FOO', $enumType->getValue('FOO')->value);
        self::assertEquals('BAR', $enumType->getValue('BAR')->value);
    }

    // Type System: Enum types must be well defined

    /**
     * @see it('accepts a well defined Enum type with internal value definition')
     */
    public function testAcceptsAWellDefinedEnumTypeWithInternalValueDefinition(): void
    {
        $enumType = new EnumType([
            'name'   => 'SomeEnum',
            'values' => [
                'FOO' => ['value' => 10],
                'BAR' => ['value' => 20],
            ],
        ]);
        self::assertEquals(10, $enumType->getValue('FOO')->value);
        self::assertEquals(20, $enumType->getValue('BAR')->value);
    }

    /**
     * @see it('rejects an Enum type with incorrectly typed values')
     */
    public function testRejectsAnEnumTypeWithIncorrectlyTypedValues(): void
    {
        $enumType = new EnumType([
            'name'   => 'SomeEnum',
            'values' => [['FOO' => 10]],
        ]);

        $this->expectExceptionObject(new InvariantViolation(
            'SomeEnum values must be an array with value names as keys or values.'
        ));
        $enumType->assertValid();
    }

    /**
     * @see it('does not allow isDeprecated without deprecationReason on enum')
     */
    public function testDoesNotAllowIsDeprecatedWithoutDeprecationReasonOnEnum(): void
    {
        $enumType = new EnumType([
            'name'   => 'SomeEnum',
            'values' => [
                'FOO' => ['isDeprecated' => true],
            ],
        ]);
        $this->expectException(InvariantViolation::class);
        $this->expectExceptionMessage(
            'SomeEnum.FOO should provide "deprecationReason" instead ' .
            'of "isDeprecated".'
        );
        $enumType->assertValid();
    }

    /**
     * @see it('rejects a Schema which redefines a built-in type')
     */
    public function testRejectsASchemaWhichRedefinesABuiltInType(): void
    {
        $FakeString = new CustomScalarType([
            'name'      => 'String',
            'serialize' => static function (): void {
            },
        ]);

        $QueryType = new ObjectType([
            'name'   => 'Query',
            'fields' => [
                'normal' => ['type' => Type::string()],
                'fake'   => ['type' => $FakeString],
            ],
        ]);

        $this->expectException(InvariantViolation::class);
        $this->expectExceptionMessage(
            'Schema must contain unique named types but contains multiple types named "String" ' .
            '(see https://webonyx.github.io/graphql-php/type-definitions/#type-registry).'
        );
        $schema = new Schema(['query' => $QueryType]);
        $schema->assertValid();
    }

    // Type System: A Schema must contain uniquely named types

    /**
     * @see it('rejects a Schema which defines an object type twice')
     */
    public function testRejectsASchemaWhichDefinesAnObjectTypeTwice(): void
    {
        $A = new ObjectType([
            'name'   => 'SameName',
            'fields' => ['f' => ['type' => Type::string()]],
        ]);

        $B = new ObjectType([
            'name'   => 'SameName',
            'fields' => ['f' => ['type' => Type::string()]],
        ]);

        $QueryType = new ObjectType([
            'name'   => 'Query',
            'fields' => [
                'a' => ['type' => $A],
                'b' => ['type' => $B],
            ],
        ]);
        $this->expectException(InvariantViolation::class);
        $this->expectExceptionMessage(
            'Schema must contain unique named types but contains multiple types named "SameName" ' .
            '(see https://webonyx.github.io/graphql-php/type-definitions/#type-registry).'
        );
        $schema = new Schema(['query' => $QueryType]);
        $schema->assertValid();
    }

    /**
     * @see it('rejects a Schema which have same named objects implementing an interface')
     */
    public function testRejectsASchemaWhichHaveSameNamedObjectsImplementingAnInterface(): void
    {
        $AnotherInterface = new InterfaceType([
            'name'   => 'AnotherInterface',
            'fields' => ['f' => ['type' => Type::string()]],
        ]);

        $FirstBadObject = new ObjectType([
            'name'       => 'BadObject',
            'interfaces' => [$AnotherInterface],
            'fields'     => ['f' => ['type' => Type::string()]],
        ]);

        $SecondBadObject = new ObjectType([
            'name'       => 'BadObject',
            'interfaces' => [$AnotherInterface],
            'fields'     => ['f' => ['type' => Type::string()]],
        ]);

        $QueryType = new ObjectType([
            'name'   => 'Query',
            'fields' => [
                'iface' => ['type' => $AnotherInterface],
            ],
        ]);

        $this->expectException(InvariantViolation::class);
        $this->expectExceptionMessage(
            'Schema must contain unique named types but contains multiple types named "BadObject" ' .
            '(see https://webonyx.github.io/graphql-php/type-definitions/#type-registry).'
        );
        $schema = new Schema([
            'query' => $QueryType,
            'types' => [$FirstBadObject, $SecondBadObject],
        ]);
        $schema->assertValid();
    }

    // Lazy Fields

    /**
     * @see it('allows a type to define its fields as closure returning array field definition to be lazy loaded')
     */
<<<<<<< HEAD
    public function testAllowsTypeWhichDefinesItFieldsAsClosureReturningFieldDefinitionAsArray() : void
=======
    public function testAllowsTypeWhichDefinesItFieldsAsClosureReturningFieldDefinitionAsArray(): void
>>>>>>> cc20f9ea
    {
        $objType = new ObjectType([
            'name'   => 'SomeObject',
            'fields' => [
<<<<<<< HEAD
                'f' => static function () : array {
                    return ['type' => Type::string()];
                },
            ],
        ]);

        $objType->assertValid();

        self::assertSame(Type::string(), $objType->getField('f')->getType());
    }

    /**
     * @see it('allows a type to define its fields as closure returning object field definition to be lazy loaded')
     */
    public function testAllowsTypeWhichDefinesItFieldsAsClosureReturningFieldDefinitionAsObject() : void
    {
        $objType = new ObjectType([
            'name'   => 'SomeObject',
            'fields' => [
                'f' => static function () : FieldDefinition {
                    return FieldDefinition::create(['name' => 'f', 'type' => Type::string()]);
                },
            ],
        ]);

        $objType->assertValid();

        self::assertSame(Type::string(), $objType->getField('f')->getType());
    }

    /**
     * @see it('allows a type to define its fields as invokable class returning array field definition to be lazy loaded')
     */
    public function testAllowsTypeWhichDefinesItFieldsAsInvokableClassReturningFieldDefinitionAsArray() : void
    {
        $objType = new ObjectType([
            'name'   => 'SomeObject',
            'fields' => [
                'f' => new class {
                    /** @return array<string, mixed> */
                    public function __invoke() : array
                    {
                        return ['type' => Type::string()];
                    }
                },
            ],
        ]);

        $objType->assertValid();

        self::assertSame(Type::string(), $objType->getField('f')->getType());
    }

    /**
     * @see it('does not resolve field definitions if they are not accessed')
     */
    public function testFieldClosureNotExecutedIfNotAccessed() : void
    {
        $resolvedCount = 0;
        $fieldCallback = static function () use (&$resolvedCount) : array {
            $resolvedCount++;

            return ['type' => Type::string()];
        };

        $objType = new ObjectType([
            'name'   => 'SomeObject',
            'fields' => [
                'f' => $fieldCallback,
                'b' => static function () : void {
                    throw new RuntimeException('Would not expect this to be called!');
                },
            ],
        ]);

        self::assertSame(Type::string(), $objType->getField('f')->getType());
        self::assertSame(1, $resolvedCount);
    }

    /**
     * @see it('does resolve all field definitions when validating the type')
     */
    public function testAllUnresolvedFieldsAreResolvedWhenValidatingType() : void
    {
        $resolvedCount = 0;
        $fieldCallback = static function () use (&$resolvedCount) : array {
            $resolvedCount++;

            return ['type' => Type::string()];
        };

        $objType = new ObjectType([
            'name'   => 'SomeObject',
            'fields' => [
                'f' => $fieldCallback,
                'o' => $fieldCallback,
            ],
        ]);
        $objType->assertValid();

        self::assertSame(Type::string(), $objType->getField('f')->getType());
        self::assertSame(2, $resolvedCount);
    }

    /**
     * @see it('does throw when lazy loaded array field definition changes its name')
     */
    public function testThrowsWhenLazyLoadedArrayFieldDefinitionChangesItsName() : void
    {
        $objType = new ObjectType([
            'name'   => 'SomeObject',
            'fields' => [
                'f' => static function () : array {
                    return ['name' => 'foo', 'type' => Type::string()];
                },
            ],
        ]);

        $this->expectException(InvariantViolation::class);
        $this->expectExceptionMessage(
            'SomeObject.f should not dynamically change its name when resolved lazily.'
        );

        $objType->assertValid();
    }

    /**
     * @see it('does throw when lazy loaded object field definition changes its name')
     */
    public function testThrowsWhenLazyLoadedObjectFieldDefinitionChangesItsName() : void
    {
        $objType = new ObjectType([
            'name'   => 'SomeObject',
            'fields' => [
                'f' => static function () : FieldDefinition {
                    return FieldDefinition::create(['name' => 'foo', 'type' => Type::string()]);
                },
            ],
        ]);

        $this->expectException(InvariantViolation::class);
        $this->expectExceptionMessage(
            'SomeObject.f should not dynamically change its name when resolved lazily.'
        );

        $objType->assertValid();
    }

    /**
     * @see it('does throw when lazy loaded field definition has no keys for field names')
     */
    public function testThrowsWhenLazyLoadedFieldDefinitionHasNoKeysForFieldNames() : void
    {
        $objType = new ObjectType([
            'name'   => 'SomeObject',
            'fields' => [
                static function () : array {
                    return ['type' => Type::string()];
                },
            ],
        ]);

        $this->expectException(InvariantViolation::class);
        $this->expectExceptionMessage(
            'SomeObject lazy fields must be an associative array with field names as keys.'
        );

        $objType->assertValid();
    }

    /**
     * @see it('does throw when lazy loaded field definition has invalid args')
     */
    public function testThrowsWhenLazyLoadedFieldHasInvalidArgs() : void
    {
        $objType = new ObjectType([
            'name'   => 'SomeObject',
            'fields' => [
                'f' => static function () : array {
                    return ['args' => 'invalid', 'type' => Type::string()];
                },
            ],
        ]);

=======
                'f' => static function (): array {
                    return ['type' => Type::string()];
                },
            ],
        ]);

        $objType->assertValid();

        self::assertSame(Type::string(), $objType->getField('f')->getType());
    }

    /**
     * @see it('allows a type to define its fields as closure returning object field definition to be lazy loaded')
     */
    public function testAllowsTypeWhichDefinesItFieldsAsClosureReturningFieldDefinitionAsObject(): void
    {
        $objType = new ObjectType([
            'name'   => 'SomeObject',
            'fields' => [
                'f' => static function (): FieldDefinition {
                    return FieldDefinition::create(['name' => 'f', 'type' => Type::string()]);
                },
            ],
        ]);

        $objType->assertValid();

        self::assertSame(Type::string(), $objType->getField('f')->getType());
    }

    /**
     * @see it('allows a type to define its fields as invokable class returning array field definition to be lazy loaded')
     */
    public function testAllowsTypeWhichDefinesItFieldsAsInvokableClassReturningFieldDefinitionAsArray(): void
    {
        $objType = new ObjectType([
            'name'   => 'SomeObject',
            'fields' => [
                'f' => new class {
                    public function __invoke(): array
                    {
                        return ['type' => Type::string()];
                    }
                },
            ],
        ]);

        $objType->assertValid();

        self::assertSame(Type::string(), $objType->getField('f')->getType());
    }

    /**
     * @see it('does not resolve field definitions if they are not accessed')
     */
    public function testFieldClosureNotExecutedIfNotAccessed(): void
    {
        $resolvedCount = 0;
        $fieldCallback = static function () use (&$resolvedCount): array {
            $resolvedCount++;

            return ['type' => Type::string()];
        };

        $objType = new ObjectType([
            'name'   => 'SomeObject',
            'fields' => [
                'f' => $fieldCallback,
                'b' => static function (): void {
                    throw new RuntimeException('Would not expect this to be called!');
                },
            ],
        ]);

        self::assertSame(Type::string(), $objType->getField('f')->getType());
        self::assertSame(1, $resolvedCount);
    }

    /**
     * @see it('does resolve all field definitions when validating the type')
     */
    public function testAllUnresolvedFieldsAreResolvedWhenValidatingType(): void
    {
        $resolvedCount = 0;
        $fieldCallback = static function () use (&$resolvedCount): array {
            $resolvedCount++;

            return ['type' => Type::string()];
        };

        $objType = new ObjectType([
            'name'   => 'SomeObject',
            'fields' => [
                'f' => $fieldCallback,
                'o' => $fieldCallback,
            ],
        ]);
        $objType->assertValid();

        self::assertSame(Type::string(), $objType->getField('f')->getType());
        self::assertSame(2, $resolvedCount);
    }

    /**
     * @see it('does throw when lazy loaded array field definition changes its name')
     */
    public function testThrowsWhenLazyLoadedArrayFieldDefinitionChangesItsName(): void
    {
        $objType = new ObjectType([
            'name'   => 'SomeObject',
            'fields' => [
                'f' => static function (): array {
                    return ['name' => 'foo', 'type' => Type::string()];
                },
            ],
        ]);

        $this->expectException(InvariantViolation::class);
        $this->expectExceptionMessage(
            'SomeObject.f should not dynamically change its name when resolved lazily.'
        );

        $objType->assertValid();
    }

    /**
     * @see it('does throw when lazy loaded object field definition changes its name')
     */
    public function testThrowsWhenLazyLoadedObjectFieldDefinitionChangesItsName(): void
    {
        $objType = new ObjectType([
            'name'   => 'SomeObject',
            'fields' => [
                'f' => static function (): FieldDefinition {
                    return FieldDefinition::create(['name' => 'foo', 'type' => Type::string()]);
                },
            ],
        ]);

        $this->expectException(InvariantViolation::class);
        $this->expectExceptionMessage(
            'SomeObject.f should not dynamically change its name when resolved lazily.'
        );

        $objType->assertValid();
    }

    /**
     * @see it('does throw when lazy loaded field definition has no keys for field names')
     */
    public function testThrowsWhenLazyLoadedFieldDefinitionHasNoKeysForFieldNames(): void
    {
        $objType = new ObjectType([
            'name'   => 'SomeObject',
            'fields' => [
                static function (): array {
                    return ['type' => Type::string()];
                },
            ],
        ]);

        $this->expectException(InvariantViolation::class);
        $this->expectExceptionMessage(
            'SomeObject lazy fields must be an associative array with field names as keys.'
        );

        $objType->assertValid();
    }

    /**
     * @see it('does throw when lazy loaded field definition has invalid args')
     */
    public function testThrowsWhenLazyLoadedFieldHasInvalidArgs(): void
    {
        $objType = new ObjectType([
            'name'   => 'SomeObject',
            'fields' => [
                'f' => static function (): array {
                    return ['args' => 'invalid', 'type' => Type::string()];
                },
            ],
        ]);

>>>>>>> cc20f9ea
        $this->expectException(InvariantViolation::class);
        $this->expectExceptionMessage(
            'SomeObject.f args must be an array.'
        );

        $objType->assertValid();
    }

    public function testReturningFieldsUsingYield()
    {
        $type = new ObjectType([
            'name'   => 'Query',
<<<<<<< HEAD
            'fields' => static function () : Generator {
=======
            'fields' => static function (): Generator {
>>>>>>> cc20f9ea
                yield 'url'    => ['type' => Type::string()];
                yield 'width'  => ['type' => Type::int()];
            },
        ]);

        $blogSchema = new Schema(['query' => $type]);

        self::assertSame($blogSchema->getQueryType(), $type);

        $field = $type->getField('url');
        self::assertSame($field->name, 'url');
        self::assertInstanceOf(StringType::class, $field->getType());

        $field = $type->getField('width');
        self::assertSame($field->name, 'width');
        self::assertInstanceOf(IntType::class, $field->getType());
    }
}<|MERGE_RESOLUTION|>--- conflicted
+++ resolved
@@ -4,10 +4,7 @@
 
 namespace GraphQL\Tests\Type;
 
-<<<<<<< HEAD
-=======
 use DMS\PHPUnitExtensions\ArraySubset\ArraySubsetAsserts;
->>>>>>> cc20f9ea
 use Generator;
 use GraphQL\Error\InvariantViolation;
 use GraphQL\Tests\Type\TestClasses\MyCustomType;
@@ -1851,201 +1848,11 @@
     /**
      * @see it('allows a type to define its fields as closure returning array field definition to be lazy loaded')
      */
-<<<<<<< HEAD
-    public function testAllowsTypeWhichDefinesItFieldsAsClosureReturningFieldDefinitionAsArray() : void
-=======
     public function testAllowsTypeWhichDefinesItFieldsAsClosureReturningFieldDefinitionAsArray(): void
->>>>>>> cc20f9ea
     {
         $objType = new ObjectType([
             'name'   => 'SomeObject',
             'fields' => [
-<<<<<<< HEAD
-                'f' => static function () : array {
-                    return ['type' => Type::string()];
-                },
-            ],
-        ]);
-
-        $objType->assertValid();
-
-        self::assertSame(Type::string(), $objType->getField('f')->getType());
-    }
-
-    /**
-     * @see it('allows a type to define its fields as closure returning object field definition to be lazy loaded')
-     */
-    public function testAllowsTypeWhichDefinesItFieldsAsClosureReturningFieldDefinitionAsObject() : void
-    {
-        $objType = new ObjectType([
-            'name'   => 'SomeObject',
-            'fields' => [
-                'f' => static function () : FieldDefinition {
-                    return FieldDefinition::create(['name' => 'f', 'type' => Type::string()]);
-                },
-            ],
-        ]);
-
-        $objType->assertValid();
-
-        self::assertSame(Type::string(), $objType->getField('f')->getType());
-    }
-
-    /**
-     * @see it('allows a type to define its fields as invokable class returning array field definition to be lazy loaded')
-     */
-    public function testAllowsTypeWhichDefinesItFieldsAsInvokableClassReturningFieldDefinitionAsArray() : void
-    {
-        $objType = new ObjectType([
-            'name'   => 'SomeObject',
-            'fields' => [
-                'f' => new class {
-                    /** @return array<string, mixed> */
-                    public function __invoke() : array
-                    {
-                        return ['type' => Type::string()];
-                    }
-                },
-            ],
-        ]);
-
-        $objType->assertValid();
-
-        self::assertSame(Type::string(), $objType->getField('f')->getType());
-    }
-
-    /**
-     * @see it('does not resolve field definitions if they are not accessed')
-     */
-    public function testFieldClosureNotExecutedIfNotAccessed() : void
-    {
-        $resolvedCount = 0;
-        $fieldCallback = static function () use (&$resolvedCount) : array {
-            $resolvedCount++;
-
-            return ['type' => Type::string()];
-        };
-
-        $objType = new ObjectType([
-            'name'   => 'SomeObject',
-            'fields' => [
-                'f' => $fieldCallback,
-                'b' => static function () : void {
-                    throw new RuntimeException('Would not expect this to be called!');
-                },
-            ],
-        ]);
-
-        self::assertSame(Type::string(), $objType->getField('f')->getType());
-        self::assertSame(1, $resolvedCount);
-    }
-
-    /**
-     * @see it('does resolve all field definitions when validating the type')
-     */
-    public function testAllUnresolvedFieldsAreResolvedWhenValidatingType() : void
-    {
-        $resolvedCount = 0;
-        $fieldCallback = static function () use (&$resolvedCount) : array {
-            $resolvedCount++;
-
-            return ['type' => Type::string()];
-        };
-
-        $objType = new ObjectType([
-            'name'   => 'SomeObject',
-            'fields' => [
-                'f' => $fieldCallback,
-                'o' => $fieldCallback,
-            ],
-        ]);
-        $objType->assertValid();
-
-        self::assertSame(Type::string(), $objType->getField('f')->getType());
-        self::assertSame(2, $resolvedCount);
-    }
-
-    /**
-     * @see it('does throw when lazy loaded array field definition changes its name')
-     */
-    public function testThrowsWhenLazyLoadedArrayFieldDefinitionChangesItsName() : void
-    {
-        $objType = new ObjectType([
-            'name'   => 'SomeObject',
-            'fields' => [
-                'f' => static function () : array {
-                    return ['name' => 'foo', 'type' => Type::string()];
-                },
-            ],
-        ]);
-
-        $this->expectException(InvariantViolation::class);
-        $this->expectExceptionMessage(
-            'SomeObject.f should not dynamically change its name when resolved lazily.'
-        );
-
-        $objType->assertValid();
-    }
-
-    /**
-     * @see it('does throw when lazy loaded object field definition changes its name')
-     */
-    public function testThrowsWhenLazyLoadedObjectFieldDefinitionChangesItsName() : void
-    {
-        $objType = new ObjectType([
-            'name'   => 'SomeObject',
-            'fields' => [
-                'f' => static function () : FieldDefinition {
-                    return FieldDefinition::create(['name' => 'foo', 'type' => Type::string()]);
-                },
-            ],
-        ]);
-
-        $this->expectException(InvariantViolation::class);
-        $this->expectExceptionMessage(
-            'SomeObject.f should not dynamically change its name when resolved lazily.'
-        );
-
-        $objType->assertValid();
-    }
-
-    /**
-     * @see it('does throw when lazy loaded field definition has no keys for field names')
-     */
-    public function testThrowsWhenLazyLoadedFieldDefinitionHasNoKeysForFieldNames() : void
-    {
-        $objType = new ObjectType([
-            'name'   => 'SomeObject',
-            'fields' => [
-                static function () : array {
-                    return ['type' => Type::string()];
-                },
-            ],
-        ]);
-
-        $this->expectException(InvariantViolation::class);
-        $this->expectExceptionMessage(
-            'SomeObject lazy fields must be an associative array with field names as keys.'
-        );
-
-        $objType->assertValid();
-    }
-
-    /**
-     * @see it('does throw when lazy loaded field definition has invalid args')
-     */
-    public function testThrowsWhenLazyLoadedFieldHasInvalidArgs() : void
-    {
-        $objType = new ObjectType([
-            'name'   => 'SomeObject',
-            'fields' => [
-                'f' => static function () : array {
-                    return ['args' => 'invalid', 'type' => Type::string()];
-                },
-            ],
-        ]);
-
-=======
                 'f' => static function (): array {
                     return ['type' => Type::string()];
                 },
@@ -2229,7 +2036,6 @@
             ],
         ]);
 
->>>>>>> cc20f9ea
         $this->expectException(InvariantViolation::class);
         $this->expectExceptionMessage(
             'SomeObject.f args must be an array.'
@@ -2242,11 +2048,7 @@
     {
         $type = new ObjectType([
             'name'   => 'Query',
-<<<<<<< HEAD
-            'fields' => static function () : Generator {
-=======
             'fields' => static function (): Generator {
->>>>>>> cc20f9ea
                 yield 'url'    => ['type' => Type::string()];
                 yield 'width'  => ['type' => Type::int()];
             },
