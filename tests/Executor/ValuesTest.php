--- conflicted
+++ resolved
@@ -77,14 +77,7 @@
         return self::$schema;
     }
 
-<<<<<<< HEAD
-    private static function getVariableDefinitionNodes() : NodeList
-=======
-    /**
-     * @return VariableDefinitionNode[]
-     */
-    private static function getVariableDefinitionNodes(): array
->>>>>>> f93879b5
+    private static function getVariableDefinitionNodes(): NodeList
     {
         $idInputDefinition     = new VariableDefinitionNode([
             'variable' => new VariableNode(['name' => new NameNode(['value' => 'idInput'])]),
