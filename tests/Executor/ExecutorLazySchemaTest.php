<?php declare(strict_types=1);

namespace GraphQL\Tests\Executor;

use GraphQL\Error\DebugFlag;
use GraphQL\Error\Error;
use GraphQL\Error\InvariantViolation;
use GraphQL\Error\Warning;
use GraphQL\Executor\ExecutionResult;
use GraphQL\Executor\Executor;
use GraphQL\Language\Parser;
use GraphQL\Tests\Executor\TestClasses\Cat;
use GraphQL\Tests\Executor\TestClasses\Dog;
use GraphQL\Type\Definition\CustomScalarType;
use GraphQL\Type\Definition\EnumType;
use GraphQL\Type\Definition\InputObjectType;
use GraphQL\Type\Definition\InterfaceType;
use GraphQL\Type\Definition\NamedType;
use GraphQL\Type\Definition\ObjectType;
use GraphQL\Type\Definition\ScalarType;
use GraphQL\Type\Definition\Type;
use GraphQL\Type\Definition\UnionType;
use GraphQL\Type\Schema;
use PHPUnit\Framework\TestCase;

final class ExecutorLazySchemaTest extends TestCase
{
    public ScalarType $someScalarType;

    public ObjectType $someObjectType;

    public ObjectType $otherObjectType;

    public ObjectType $deeperObjectType;

    public UnionType $someUnionType;

    public InterfaceType $someInterfaceType;

    public EnumType $someEnumType;

    public InputObjectType $someInputObjectType;

    public ObjectType $queryType;

    /** @var array<int, string> */
    public array $calls = [];

    /** @var array<string, true> */
    public array $loadedTypes = [];

    public function testWarnsAboutSlowIsTypeOfForLazySchema(): void
    {
        // isTypeOf used to resolve runtime type for Interface
        $petType = new InterfaceType([
            'name' => 'Pet',
            'fields' => static fn (): array => [
                'name' => [
                    'type' => Type::string(),
                ],
            ],
        ]);

        // Added to interface type when defined
        $dogType = new ObjectType([
            'name' => 'Dog',
            'interfaces' => [$petType],
            'isTypeOf' => static fn ($obj): bool => $obj instanceof Dog,
            'fields' => static fn (): array => [
                'name' => ['type' => Type::string()],
                'woofs' => ['type' => Type::boolean()],
            ],
        ]);

        $catType = new ObjectType([
            'name' => 'Cat',
            'interfaces' => [$petType],
            'isTypeOf' => static fn ($obj): bool => $obj instanceof Cat,
            'fields' => static fn (): array => [
                'name' => ['type' => Type::string()],
                'meows' => ['type' => Type::boolean()],
            ],
        ]);

        $schema = new Schema([
            'query' => new ObjectType([
                'name' => 'Query',
                'fields' => [
                    'pets' => [
                        'type' => Type::listOf($petType),
                        'resolve' => static fn (): array => [
                            new Dog('Odie', true),
                            new Cat('Garfield', false),
                        ],
                    ],
                ],
            ]),
            'types' => [$catType, $dogType],
            'typeLoader' => static function ($name) use ($dogType, $petType, $catType): ?Type {
                switch ($name) {
                    case 'Dog': return $dogType;
                    case 'Pet': return $petType;
                    case 'Cat': return $catType;
                    default: return null;
                }
            },
        ]);

        $query = '{
          pets {
            name
            ... on Dog {
              woofs
            }
            ... on Cat {
              meows
            }
          }
        }';

        $expected = new ExecutionResult([
            'pets' => [
                ['name' => 'Odie', 'woofs' => true],
                ['name' => 'Garfield', 'meows' => false],
            ],
        ]);

        Warning::suppress(Warning::WARNING_FULL_SCHEMA_SCAN);
        $result = Executor::execute($schema, Parser::parse($query));
        self::assertEquals($expected, $result);

        $warnings = [];
        Warning::setWarningHandler(function ($warning) use (&$warnings): void {
            $warnings[]= $warning;
        });
        Warning::enable(Warning::WARNING_FULL_SCHEMA_SCAN);
        $result = Executor::execute($schema, Parser::parse($query));
<<<<<<< HEAD
        self::assertEquals($expected, $result);

        self::assertSame([
=======
        self::markTestIncomplete('No longer works with PHPUnit 10, reintroduce with https://github.com/webonyx/graphql-php/pull/1393');
        self::assertCount(1, $result->errors);
        $error = $result->errors[0] ?? null;
        self::assertInstanceOf(Error::class, $error);
        self::assertSame(
>>>>>>> 9736eeac
            'GraphQL Interface Type `Pet` returned `null` from its `resolveType` function for value: instance of GraphQL\Tests\Executor\TestClasses\Dog. Switching to slow resolution method using `isTypeOf` of all possible implementations. It requires full schema scan and degrades query performance significantly. Make sure your `resolveType` function always returns a valid implementation or throws.',
        ], $warnings);
    }

    public function testHintsOnConflictingTypeInstancesInDefinitions(): void
    {
        $calls = [];
        $typeLoader = static function ($name) use (&$calls): ?ObjectType {
            $calls[] = $name;
            switch ($name) {
                case 'Test': return new ObjectType([
                    'name' => 'Test',
                    'fields' => static fn (): array => [
                        'test' => Type::string(),
                    ],
                ]);
                default: return null;
            }
        };

        $query = new ObjectType([
            'name' => 'Query',
            'fields' => static fn (): array => [
                'test' => $typeLoader('Test'),
            ],
        ]);

        $schema = new Schema([
            'query' => $query,
            'typeLoader' => $typeLoader,
        ]);

        $query = '
            {
                test {
                    test
                }
            }
        ';

        self::assertSame([], $calls);
        $result = Executor::execute($schema, Parser::parse($query), ['test' => ['test' => 'value']]);
        self::assertSame(['Test', 'Test'], $calls); // @phpstan-ignore-line side-effects

        $error = $result->errors[0] ?? null;
        self::assertInstanceOf(Error::class, $error);
        self::assertStringContainsString(
            'Found duplicate type in schema at Query.test: Test. Ensure the type loader returns the same instance. See https://webonyx.github.io/graphql-php/type-definitions/#type-registry.',
            $error->getMessage()
        );
    }

    public function testSimpleQuery(): void
    {
        $Query = $this->loadType('Query');
        assert($Query instanceof ObjectType);

        $schema = new Schema([
            'query' => $Query,
            'typeLoader' => fn (string $name): ?Type => $this->loadType($name, true),
        ]);

        $query = '{ object { string } }';
        $result = Executor::execute(
            $schema,
            Parser::parse($query),
            ['object' => ['string' => 'test']]
        );

        $expected = [
            'data' => ['object' => ['string' => 'test']],
        ];
        $expectedExecutorCalls = [
            'Query.fields',
            'SomeObject',
            'SomeObject.fields',
        ];
        self::assertSame($expected, $result->toArray(DebugFlag::INCLUDE_DEBUG_MESSAGE));
        self::assertSame($expectedExecutorCalls, $this->calls);
    }

    /**
     * @throws InvariantViolation
     *
     * @return (Type&NamedType)|null
     */
    public function loadType(string $name, bool $isExecutorCall = false): ?Type
    {
        if ($isExecutorCall) {
            $this->calls[] = $name;
        }

        $this->loadedTypes[$name] = true;

        switch ($name) {
            case 'Query':
                return $this->queryType ??= new ObjectType([
                    'name' => 'Query',
                    'fields' => function (): array {
                        $this->calls[] = 'Query.fields';

                        return [
                            'object' => ['type' => $this->loadType('SomeObject')],
                            'other' => ['type' => $this->loadType('OtherObject')],
                        ];
                    },
                ]);

            case 'SomeObject':
                return $this->someObjectType ??= new ObjectType([
                    'name' => 'SomeObject',
                    'fields' => function (): array {
                        $this->calls[] = 'SomeObject.fields';

                        return [
                            'string' => ['type' => Type::string()],
                            'object' => ['type' => $this->someObjectType],
                        ];
                    },
                    'interfaces' => function (): array {
                        $this->calls[] = 'SomeObject.interfaces';

                        $someInterface = $this->loadType('SomeInterface');
                        assert($someInterface instanceof InterfaceType);

                        return [
                            $someInterface,
                        ];
                    },
                ]);

            case 'OtherObject':
                return $this->otherObjectType ??= new ObjectType([
                    'name' => 'OtherObject',
                    'fields' => function (): array {
                        $this->calls[] = 'OtherObject.fields';

                        $someUnion = $this->loadType('SomeUnion');
                        assert($someUnion instanceof UnionType);

                        $someInterface = $this->loadType('SomeInterface');
                        assert($someInterface instanceof InterfaceType);

                        return [
                            'union' => ['type' => $someUnion],
                            'iface' => ['type' => Type::nonNull($someInterface)],
                        ];
                    },
                ]);

            case 'DeeperObject':
                return $this->deeperObjectType ??= new ObjectType([
                    'name' => 'DeeperObject',
                    'fields' => fn (): array => [
                        'scalar' => ['type' => $this->loadType('SomeScalar')],
                    ],
                ]);

            case 'SomeScalar':
                return $this->someScalarType ??= new CustomScalarType([
                    'name' => 'SomeScalar',
                    'serialize' => static fn ($value) => $value,
                    'parseValue' => static fn ($value) => $value,
                    'parseLiteral' => static fn () => null,
                ]);

            case 'SomeUnion':
                return $this->someUnionType ??= new UnionType([
                    'name' => 'SomeUnion',
                    'resolveType' => function () {
                        $this->calls[] = 'SomeUnion.resolveType';

                        $deeperObject = $this->loadType('DeeperObject');
                        assert($deeperObject instanceof ObjectType);

                        return $deeperObject;
                    },
                    'types' => function (): array {
                        $this->calls[] = 'SomeUnion.types';

                        $deeperObject = $this->loadType('DeeperObject');
                        assert($deeperObject instanceof ObjectType);

                        return [$deeperObject];
                    },
                ]);

            case 'SomeInterface':
                return $this->someInterfaceType ??= new InterfaceType([
                    'name' => 'SomeInterface',
                    'resolveType' => function () {
                        $this->calls[] = 'SomeInterface.resolveType';

                        $someObject = $this->loadType('SomeObject');
                        assert($someObject instanceof ObjectType);

                        return $someObject;
                    },
                    'fields' => function (): array {
                        $this->calls[] = 'SomeInterface.fields';

                        return [
                            'string' => [
                                'type' => Type::string(),
                            ],
                        ];
                    },
                ]);

            default:
                return null;
        }
    }

    public function testDeepQuery(): void
    {
        $Query = $this->loadType('Query');
        assert($Query instanceof ObjectType);

        $schema = new Schema([
            'query' => $Query,
            'typeLoader' => fn (string $name): ?Type => $this->loadType($name, true),
        ]);

        $query = '{ object { object { object { string } } } }';
        $rootValue = ['object' => ['object' => ['object' => ['string' => 'test']]]];

        $result = Executor::execute(
            $schema,
            Parser::parse($query),
            $rootValue
        );

        self::assertSame(
            ['data' => $rootValue],
            $result->toArray(DebugFlag::INCLUDE_DEBUG_MESSAGE)
        );
        self::assertEquals(
            [
                'Query' => true,
                'SomeObject' => true,
                'OtherObject' => true,
            ],
            $this->loadedTypes
        );
        self::assertSame(
            [
                'Query.fields',
                'SomeObject',
                'SomeObject.fields',
            ],
            $this->calls
        );
    }

    public function testResolveUnion(): void
    {
        $Query = $this->loadType('Query');
        assert($Query instanceof ObjectType);

        $schema = new Schema([
            'query' => $Query,
            'typeLoader' => fn (string $name): ?Type => $this->loadType($name, true),
        ]);

        $query = '
            { 
                other { 
                    union {
                        scalar 
                    } 
                } 
            }
        ';
        $result = Executor::execute(
            $schema,
            Parser::parse($query),
            ['other' => ['union' => ['scalar' => 'test']]]
        );

        $expected = [
            'data' => ['other' => ['union' => ['scalar' => 'test']]],
        ];
        $expectedLoadedTypes = [
            'Query' => true,
            'SomeObject' => true,
            'OtherObject' => true,
            'SomeUnion' => true,
            'SomeInterface' => true,
            'DeeperObject' => true,
            'SomeScalar' => true,
        ];

        self::assertSame($expected, $result->toArray(DebugFlag::INCLUDE_DEBUG_MESSAGE));
        self::assertEquals($expectedLoadedTypes, $this->loadedTypes);

        $expectedCalls = [
            'Query.fields',
            'OtherObject',
            'OtherObject.fields',
            'SomeUnion',
            'SomeUnion.resolveType',
            'SomeUnion.types',
            'DeeperObject',
            'SomeScalar',
        ];
        self::assertSame($expectedCalls, $this->calls);
    }

    public function testSchemaWithConcreteTypeWithPhpFunctionName(): void
    {
        $interface = new InterfaceType([
            'name' => 'Foo',
            'resolveType' => static fn (): string => 'count',
            'fields' => static fn (): array => [
                'bar' => [
                    'type' => Type::string(),
                ],
            ],
        ]);

        $namedLikePhpFunction = new ObjectType([
            'name' => 'count',
            'interfaces' => [$interface],
            'isTypeOf' => static fn ($obj): bool => $obj instanceof \stdClass,
            'fields' => static fn (): array => [
                'bar' => ['type' => Type::string()],
                'baz' => ['type' => Type::string()],
            ],
        ]);

        $schema = new Schema([
            'query' => new ObjectType([
                'name' => 'Query',
                'fields' => [
                    'foo' => [
                        'type' => Type::listOf($interface),
                        'resolve' => static fn (): array => [
                            new \stdClass(),
                        ],
                    ],
                ],
            ]),
            'types' => [$namedLikePhpFunction],
            'typeLoader' => static function ($name) use ($interface, $namedLikePhpFunction): ?Type {
                switch ($name) {
                    case 'Foo': return $interface;
                    case 'count': return $namedLikePhpFunction;
                    default: return null;
                }
            },
        ]);

        $query = '{
          foo {
            bar
            ... on count {
              baz
            }
          }
        }';

        $result = Executor::execute($schema, Parser::parse($query));

        self::assertSame([], $result->errors);
    }
}<|MERGE_RESOLUTION|>--- conflicted
+++ resolved
@@ -135,17 +135,10 @@
         });
         Warning::enable(Warning::WARNING_FULL_SCHEMA_SCAN);
         $result = Executor::execute($schema, Parser::parse($query));
-<<<<<<< HEAD
+        self::markTestIncomplete('No longer works with PHPUnit 10, reintroduce with https://github.com/webonyx/graphql-php/pull/1393');
         self::assertEquals($expected, $result);
 
         self::assertSame([
-=======
-        self::markTestIncomplete('No longer works with PHPUnit 10, reintroduce with https://github.com/webonyx/graphql-php/pull/1393');
-        self::assertCount(1, $result->errors);
-        $error = $result->errors[0] ?? null;
-        self::assertInstanceOf(Error::class, $error);
-        self::assertSame(
->>>>>>> 9736eeac
             'GraphQL Interface Type `Pet` returned `null` from its `resolveType` function for value: instance of GraphQL\Tests\Executor\TestClasses\Dog. Switching to slow resolution method using `isTypeOf` of all possible implementations. It requires full schema scan and degrades query performance significantly. Make sure your `resolveType` function always returns a valid implementation or throws.',
         ], $warnings);
     }
