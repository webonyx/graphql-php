<?php declare(strict_types=1);

namespace GraphQL\Tests\Executor;

use GraphQL\Error\DebugFlag;
use GraphQL\Error\Warning;
use GraphQL\Executor\ExecutionResult;
use GraphQL\Executor\Executor;
use GraphQL\Language\Parser;
use GraphQL\Tests\Executor\TestClasses\Cat;
use GraphQL\Tests\Executor\TestClasses\Dog;
use GraphQL\Type\Definition\CustomScalarType;
use GraphQL\Type\Definition\EnumType;
use GraphQL\Type\Definition\InputObjectType;
use GraphQL\Type\Definition\InterfaceType;
use GraphQL\Type\Definition\NamedType;
use GraphQL\Type\Definition\ObjectType;
use GraphQL\Type\Definition\ScalarType;
use GraphQL\Type\Definition\Type;
use GraphQL\Type\Definition\UnionType;
use GraphQL\Type\Schema;
use PHPUnit\Framework\Error\Error;
use PHPUnit\Framework\TestCase;
use stdClass;

final class ExecutorLazySchemaTest extends TestCase
{
    public ScalarType $someScalarType;

    public ObjectType $someObjectType;

    public ObjectType $otherObjectType;

    public ObjectType $deeperObjectType;

    public UnionType $someUnionType;

    public InterfaceType $someInterfaceType;

    public EnumType $someEnumType;

    public InputObjectType $someInputObjectType;

    public ObjectType $queryType;

    /** @var array<int, string> */
    public array $calls = [];

    /** @var array<string, true> */
    public array $loadedTypes = [];

    public function testWarnsAboutSlowIsTypeOfForLazySchema(): void
    {
        // isTypeOf used to resolve runtime type for Interface
        $petType = new InterfaceType([
            'name' => 'Pet',
            'fields' => static fn (): array => [
                'name' => [
                    'type' => Type::string(),
                ],
            ],
        ]);

        // Added to interface type when defined
        $dogType = new ObjectType([
            'name' => 'Dog',
            'interfaces' => [$petType],
            'isTypeOf' => static fn ($obj): bool => $obj instanceof Dog,
            'fields' => static fn (): array => [
                'name' => ['type' => Type::string()],
                'woofs' => ['type' => Type::boolean()],
            ],
        ]);

        $catType = new ObjectType([
            'name' => 'Cat',
            'interfaces' => [$petType],
            'isTypeOf' => static fn ($obj): bool => $obj instanceof Cat,
            'fields' => static fn (): array => [
                'name' => ['type' => Type::string()],
                'meows' => ['type' => Type::boolean()],
            ],
        ]);

        $schema = new Schema([
            'query' => new ObjectType([
                'name' => 'Query',
                'fields' => [
                    'pets' => [
                        'type' => Type::listOf($petType),
                        'resolve' => static fn (): array => [
                            new Dog('Odie', true),
                            new Cat('Garfield', false),
                        ],
                    ],
                ],
            ]),
            'types' => [$catType, $dogType],
            'typeLoader' => static function ($name) use ($dogType, $petType, $catType): ?Type {
                switch ($name) {
                    case 'Dog': return $dogType;
                    case 'Pet': return $petType;
                    case 'Cat': return $catType;
                    default: return null;
                }
            },
        ]);

        $query = '{
          pets {
            name
            ... on Dog {
              woofs
            }
            ... on Cat {
              meows
            }
          }
        }';

        $expected = new ExecutionResult([
            'pets' => [
                ['name' => 'Odie', 'woofs' => true],
                ['name' => 'Garfield', 'meows' => false],
            ],
        ]);

        Warning::suppress(Warning::WARNING_FULL_SCHEMA_SCAN);
        $result = Executor::execute($schema, Parser::parse($query));
        self::assertEquals($expected, $result);

        Warning::enable(Warning::WARNING_FULL_SCHEMA_SCAN);
        $result = Executor::execute($schema, Parser::parse($query));
        self::assertCount(1, $result->errors);
        self::assertInstanceOf(Error::class, $result->errors[0]->getPrevious());

        self::assertSame(
            'GraphQL Interface Type `Pet` returned `null` from its `resolveType` function for value: instance of GraphQL\Tests\Executor\TestClasses\Dog. Switching to slow resolution method using `isTypeOf` of all possible implementations. It requires full schema scan and degrades query performance significantly. Make sure your `resolveType` function always returns a valid implementation or throws.',
            $result->errors[0]->getMessage()
        );
    }

    public function testSimpleQuery(): void
    {
<<<<<<< HEAD
        $query = $this->loadType('Query');
        self::assertInstanceOf(ObjectType::class, $query);
=======
        $calls = [];
        $typeLoader = static function ($name) use (&$calls): ?ObjectType {
            $calls[] = $name;
            switch ($name) {
                case 'Test': return new ObjectType([
                    'name' => 'Test',
                    'fields' => static fn (): array => [
                        'test' => Type::string(),
                    ],
                ]);
                default: return null;
            }
        };

        $query = new ObjectType([
            'name' => 'Query',
            'fields' => static fn (): array => [
                'test' => $typeLoader('Test'),
            ],
        ]);
>>>>>>> 153a7258

        $schema = new Schema([
            'query' => $query,
            'typeLoader' => fn (string $name) => $this->loadType($name, true),
        ]);

        $query = '
        {
            object {
                string
            }
        }
        ';
<<<<<<< HEAD
        $data = [
            'object' => [
                'string' => 'test',
            ],
        ];
=======

        self::assertEquals([], $calls);
        $result = Executor::execute($schema, Parser::parse($query), ['test' => ['test' => 'value']]);
        self::assertEquals(['Test', 'Test'], $calls);

        self::assertEquals(
            'Found duplicate type in schema: Test. Ensure the type loader returns the same instance as defined in Query.test. See https://webonyx.github.io/graphql-php/type-definitions/#type-registry.',
            $result->errors[0]->getMessage()
        );
        self::assertInstanceOf(
            InvariantViolation::class,
            $result->errors[0]->getPrevious()
        );
    }

    public function testSimpleQuery(): void
    {
        $schema = new Schema([
            'query' => $this->loadType('Query'),
            'typeLoader' => fn (string $name): ?Type => $this->loadType($name, true),
        ]);

        $query = '{ object { string } }';
>>>>>>> 153a7258
        $result = Executor::execute(
            $schema,
            Parser::parse($query),
            $data
        );

        self::assertEquals(
            [
                'data' => $data,
            ],
            $result->toArray(DebugFlag::INCLUDE_DEBUG_MESSAGE)
        );
        self::assertEquals(
            [
                'Query',
                'Query.fields',
                'SomeObject',
                'SomeObject.fields',
            ],
            $this->calls
        );
    }

    /**
     * @return (Type&NamedType)|null
     */
    public function loadType(string $name): ?Type
    {
        $this->calls[] = $name;

        $this->loadedTypes[$name] = true;

        switch ($name) {
            case 'Query':
                return $this->queryType ??= new ObjectType([
                    'name' => 'Query',
                    'fields' => function (): array {
                        $this->calls[] = 'Query.fields';

                        return [
                            'object' => fn () => $this->loadType('SomeObject'),
                            'other' => fn () => $this->loadType('OtherObject'),
                        ];
                    },
                ]);

            case 'SomeObject':
                return $this->someObjectType ??= new ObjectType([
                    'name' => 'SomeObject',
                    'fields' => function (): array {
                        $this->calls[] = 'SomeObject.fields';

                        return [
                            'string' => fn () => Type::string(),
                            'object' => fn () => $this->someObjectType,
                        ];
                    },
                    'interfaces' => function (): array {
                        $this->calls[] = 'SomeObject.interfaces';

                        $someInterface = $this->loadType('SomeInterface');
                        assert($someInterface instanceof InterfaceType);

                        return [
                            $someInterface,
                        ];
                    },
                ]);

            case 'OtherObject':
                return $this->otherObjectType ??= new ObjectType([
                    'name' => 'OtherObject',
                    'fields' => function (): array {
                        $this->calls[] = 'OtherObject.fields';

<<<<<<< HEAD
=======
                        $someUnion = $this->loadType('SomeUnion');
                        assert($someUnion instanceof UnionType);

                        $someInterface = $this->loadType('SomeInterface');
                        assert($someInterface instanceof InterfaceType);

>>>>>>> 153a7258
                        return [
                            'union' => fn () => $this->loadType('SomeUnion'),
                            'iface' => fn () => Type::nonNull($this->loadType('SomeInterface')),
                        ];
                    },
                ]);

            case 'DeeperObject':
                return $this->deeperObjectType ??= new ObjectType([
                    'name' => 'DeeperObject',
                    'fields' => function (): array {
                        $this->calls[] = 'DeeperObject.fields';

                        return [
                            'scalar' => fn () => $this->loadType('SomeScalar'),
                        ];
                    },
                ]);

            case 'SomeScalar':
                return $this->someScalarType ??= new CustomScalarType([
                    'name' => 'SomeScalar',
                    'serialize' => static fn ($value) => $value,
                    'parseValue' => static fn ($value) => $value,
                    'parseLiteral' => static fn () => null,
                ]);

            case 'SomeUnion':
                return $this->someUnionType ??= new UnionType([
                    'name' => 'SomeUnion',
                    'resolveType' => function (): ObjectType {
                        $this->calls[] = 'SomeUnion.resolveType';

                        $deeperObject = $this->loadType('DeeperObject');
                        assert($deeperObject instanceof ObjectType);

                        return $deeperObject;
                    },
                    'types' => function (): array {
                        $this->calls[] = 'SomeUnion.types';

                        $deeperObject = $this->loadType('DeeperObject');
                        assert($deeperObject instanceof ObjectType);

                        return [$deeperObject];
                    },
                ]);

            case 'SomeInterface':
                return $this->someInterfaceType ??= new InterfaceType([
                    'name' => 'SomeInterface',
                    'resolveType' => function (): ObjectType {
                        $this->calls[] = 'SomeInterface.resolveType';

                        $someObject = $this->loadType('SomeObject');
                        assert($someObject instanceof ObjectType);

                        return $someObject;
                    },
                    'fields' => function (): array {
                        $this->calls[] = 'SomeInterface.fields';

                        return [
<<<<<<< HEAD
                            'string' => static fn () => Type::string(),
=======
                            'string' => [
                                'type' => Type::string(),
                            ],
>>>>>>> 153a7258
                        ];
                    },
                ]);

            default:
                return null;
        }
    }

    public function testDeepQuery(): void
    {
        $query = $this->loadType('Query');
        self::assertInstanceOf(ObjectType::class, $query);

        $schema = new Schema([
            'query' => $query,
            'typeLoader' => fn (string $name): ?Type => $this->loadType($name),
        ]);

        $query = '{ object { object { object { string } } } }';
        $data = ['object' => ['object' => ['object' => ['string' => 'test']]]];

        $result = Executor::execute(
            $schema,
            Parser::parse($query),
            $data
        );

        self::assertEquals(
            ['data' => $data],
            $result->toArray(DebugFlag::INCLUDE_DEBUG_MESSAGE)
        );
        self::assertEquals(
            [
                'Query' => true,
                'SomeObject' => true,
            ],
            $this->loadedTypes
        );
        self::assertEquals(
            [
                'Query',
                'Query.fields',
                'SomeObject',
                'SomeObject.fields',
            ],
            $this->calls
        );
    }

    public function testResolveUnion(): void
    {
        $query = $this->loadType('Query');
        self::assertInstanceOf(ObjectType::class, $query);

        $schema = new Schema([
<<<<<<< HEAD
            'query' => $query,
            'typeLoader' => fn (string $name) => $this->loadType($name, true),
=======
            'query' => $this->loadType('Query'),
            'typeLoader' => fn (string $name): ?Type => $this->loadType($name, true),
>>>>>>> 153a7258
        ]);

        $query = '
            { 
                other { 
                    union {
                        scalar 
                    } 
                } 
            }
        ';
        $result = Executor::execute(
            $schema,
            Parser::parse($query),
            ['other' => ['union' => ['scalar' => 'test']]]
        );

        $expected = [
            'data' => ['other' => ['union' => ['scalar' => 'test']]],
        ];
        $expectedLoadedTypes = [
            'Query' => true,
            'OtherObject' => true,
            'SomeUnion' => true,
            'DeeperObject' => true,
            'SomeScalar' => true,
        ];

        self::assertEquals($expected, $result->toArray(DebugFlag::INCLUDE_DEBUG_MESSAGE));
        self::assertEquals($expectedLoadedTypes, $this->loadedTypes);

        $expectedCalls = [
            'Query',
            'Query.fields',
            'OtherObject',
            'OtherObject.fields',
            'SomeUnion',
            'SomeUnion.resolveType',
            'DeeperObject',
            'SomeUnion.types',
            'DeeperObject',
            'DeeperObject.fields',
            'SomeScalar',
        ];
        self::assertEquals($expectedCalls, $this->calls);
    }

    public function testSchemaWithConcreteTypeWithPhpFunctionName(): void
    {
        $interface = new InterfaceType([
            'name' => 'Foo',
            'resolveType' => static fn (): string => 'count',
            'fields' => static fn (): array => [
                'bar' => [
                    'type' => Type::string(),
                ],
            ],
        ]);

        $namedLikePhpFunction = new ObjectType([
            'name' => 'count',
            'interfaces' => [$interface],
            'isTypeOf' => static fn ($obj): bool => $obj instanceof stdClass,
            'fields' => static fn (): array => [
                'bar' => ['type' => Type::string()],
                'baz' => ['type' => Type::string()],
            ],
        ]);

        $schema = new Schema([
            'query' => new ObjectType([
                'name' => 'Query',
                'fields' => [
                    'foo' => [
                        'type' => Type::listOf($interface),
                        'resolve' => static fn (): array => [
                            new stdClass(),
                        ],
                    ],
                ],
            ]),
            'types' => [$namedLikePhpFunction],
            'typeLoader' => static function ($name) use ($interface, $namedLikePhpFunction): ?Type {
                switch ($name) {
                    case 'Foo': return $interface;
                    case 'count': return $namedLikePhpFunction;
                    default: return null;
                }
            },
        ]);

        $query = '{
          foo {
            bar
            ... on count {
              baz
            }
          }
        }';

        $result = Executor::execute($schema, Parser::parse($query));

        self::assertSame([], $result->errors);
    }
}<|MERGE_RESOLUTION|>--- conflicted
+++ resolved
@@ -3,6 +3,7 @@
 namespace GraphQL\Tests\Executor;
 
 use GraphQL\Error\DebugFlag;
+use GraphQL\Error\InvariantViolation;
 use GraphQL\Error\Warning;
 use GraphQL\Executor\ExecutionResult;
 use GraphQL\Executor\Executor;
@@ -13,7 +14,6 @@
 use GraphQL\Type\Definition\EnumType;
 use GraphQL\Type\Definition\InputObjectType;
 use GraphQL\Type\Definition\InterfaceType;
-use GraphQL\Type\Definition\NamedType;
 use GraphQL\Type\Definition\ObjectType;
 use GraphQL\Type\Definition\ScalarType;
 use GraphQL\Type\Definition\Type;
@@ -140,12 +140,8 @@
         );
     }
 
-    public function testSimpleQuery(): void
-    {
-<<<<<<< HEAD
-        $query = $this->loadType('Query');
-        self::assertInstanceOf(ObjectType::class, $query);
-=======
+    public function testHintsOnConflictingTypeInstancesInDefinitions(): void
+    {
         $calls = [];
         $typeLoader = static function ($name) use (&$calls): ?ObjectType {
             $calls[] = $name;
@@ -166,27 +162,19 @@
                 'test' => $typeLoader('Test'),
             ],
         ]);
->>>>>>> 153a7258
 
         $schema = new Schema([
             'query' => $query,
-            'typeLoader' => fn (string $name) => $this->loadType($name, true),
+            'typeLoader' => $typeLoader,
         ]);
 
         $query = '
-        {
-            object {
-                string
-            }
-        }
+            {
+                test {
+                    test
+                }
+            }
         ';
-<<<<<<< HEAD
-        $data = [
-            'object' => [
-                'string' => 'test',
-            ],
-        ];
-=======
 
         self::assertEquals([], $calls);
         $result = Executor::execute($schema, Parser::parse($query), ['test' => ['test' => 'value']]);
@@ -210,36 +198,29 @@
         ]);
 
         $query = '{ object { string } }';
->>>>>>> 153a7258
         $result = Executor::execute(
             $schema,
             Parser::parse($query),
-            $data
-        );
-
-        self::assertEquals(
-            [
-                'data' => $data,
-            ],
-            $result->toArray(DebugFlag::INCLUDE_DEBUG_MESSAGE)
-        );
-        self::assertEquals(
-            [
-                'Query',
-                'Query.fields',
-                'SomeObject',
-                'SomeObject.fields',
-            ],
-            $this->calls
-        );
-    }
-
-    /**
-     * @return (Type&NamedType)|null
-     */
-    public function loadType(string $name): ?Type
-    {
-        $this->calls[] = $name;
+            ['object' => ['string' => 'test']]
+        );
+
+        $expected = [
+            'data' => ['object' => ['string' => 'test']],
+        ];
+        $expectedExecutorCalls = [
+            'Query.fields',
+            'SomeObject',
+            'SomeObject.fields',
+        ];
+        self::assertEquals($expected, $result->toArray(DebugFlag::INCLUDE_DEBUG_MESSAGE));
+        self::assertEquals($expectedExecutorCalls, $this->calls);
+    }
+
+    public function loadType(string $name, bool $isExecutorCall = false): ?Type
+    {
+        if ($isExecutorCall) {
+            $this->calls[] = $name;
+        }
 
         $this->loadedTypes[$name] = true;
 
@@ -251,8 +232,8 @@
                         $this->calls[] = 'Query.fields';
 
                         return [
-                            'object' => fn () => $this->loadType('SomeObject'),
-                            'other' => fn () => $this->loadType('OtherObject'),
+                            'object' => ['type' => $this->loadType('SomeObject')],
+                            'other' => ['type' => $this->loadType('OtherObject')],
                         ];
                     },
                 ]);
@@ -264,8 +245,8 @@
                         $this->calls[] = 'SomeObject.fields';
 
                         return [
-                            'string' => fn () => Type::string(),
-                            'object' => fn () => $this->someObjectType,
+                            'string' => ['type' => Type::string()],
+                            'object' => ['type' => $this->someObjectType],
                         ];
                     },
                     'interfaces' => function (): array {
@@ -286,18 +267,15 @@
                     'fields' => function (): array {
                         $this->calls[] = 'OtherObject.fields';
 
-<<<<<<< HEAD
-=======
                         $someUnion = $this->loadType('SomeUnion');
                         assert($someUnion instanceof UnionType);
 
                         $someInterface = $this->loadType('SomeInterface');
                         assert($someInterface instanceof InterfaceType);
 
->>>>>>> 153a7258
                         return [
-                            'union' => fn () => $this->loadType('SomeUnion'),
-                            'iface' => fn () => Type::nonNull($this->loadType('SomeInterface')),
+                            'union' => ['type' => $someUnion],
+                            'iface' => ['type' => Type::nonNull($someInterface)],
                         ];
                     },
                 ]);
@@ -305,13 +283,9 @@
             case 'DeeperObject':
                 return $this->deeperObjectType ??= new ObjectType([
                     'name' => 'DeeperObject',
-                    'fields' => function (): array {
-                        $this->calls[] = 'DeeperObject.fields';
-
-                        return [
-                            'scalar' => fn () => $this->loadType('SomeScalar'),
-                        ];
-                    },
+                    'fields' => fn (): array => [
+                        'scalar' => ['type' => $this->loadType('SomeScalar')],
+                    ],
                 ]);
 
             case 'SomeScalar':
@@ -325,7 +299,7 @@
             case 'SomeUnion':
                 return $this->someUnionType ??= new UnionType([
                     'name' => 'SomeUnion',
-                    'resolveType' => function (): ObjectType {
+                    'resolveType' => function () {
                         $this->calls[] = 'SomeUnion.resolveType';
 
                         $deeperObject = $this->loadType('DeeperObject');
@@ -346,7 +320,7 @@
             case 'SomeInterface':
                 return $this->someInterfaceType ??= new InterfaceType([
                     'name' => 'SomeInterface',
-                    'resolveType' => function (): ObjectType {
+                    'resolveType' => function () {
                         $this->calls[] = 'SomeInterface.resolveType';
 
                         $someObject = $this->loadType('SomeObject');
@@ -358,13 +332,9 @@
                         $this->calls[] = 'SomeInterface.fields';
 
                         return [
-<<<<<<< HEAD
-                            'string' => static fn () => Type::string(),
-=======
                             'string' => [
                                 'type' => Type::string(),
                             ],
->>>>>>> 153a7258
                         ];
                     },
                 ]);
@@ -376,37 +346,34 @@
 
     public function testDeepQuery(): void
     {
-        $query = $this->loadType('Query');
-        self::assertInstanceOf(ObjectType::class, $query);
-
-        $schema = new Schema([
-            'query' => $query,
-            'typeLoader' => fn (string $name): ?Type => $this->loadType($name),
+        $schema = new Schema([
+            'query' => $this->loadType('Query'),
+            'typeLoader' => fn (string $name): ?Type => $this->loadType($name, true),
         ]);
 
         $query = '{ object { object { object { string } } } }';
-        $data = ['object' => ['object' => ['object' => ['string' => 'test']]]];
+        $rootValue = ['object' => ['object' => ['object' => ['string' => 'test']]]];
 
         $result = Executor::execute(
             $schema,
             Parser::parse($query),
-            $data
+            $rootValue
         );
 
         self::assertEquals(
-            ['data' => $data],
+            ['data' => $rootValue],
             $result->toArray(DebugFlag::INCLUDE_DEBUG_MESSAGE)
         );
         self::assertEquals(
             [
                 'Query' => true,
                 'SomeObject' => true,
+                'OtherObject' => true,
             ],
             $this->loadedTypes
         );
         self::assertEquals(
             [
-                'Query',
                 'Query.fields',
                 'SomeObject',
                 'SomeObject.fields',
@@ -417,17 +384,9 @@
 
     public function testResolveUnion(): void
     {
-        $query = $this->loadType('Query');
-        self::assertInstanceOf(ObjectType::class, $query);
-
-        $schema = new Schema([
-<<<<<<< HEAD
-            'query' => $query,
-            'typeLoader' => fn (string $name) => $this->loadType($name, true),
-=======
+        $schema = new Schema([
             'query' => $this->loadType('Query'),
             'typeLoader' => fn (string $name): ?Type => $this->loadType($name, true),
->>>>>>> 153a7258
         ]);
 
         $query = '
@@ -450,8 +409,10 @@
         ];
         $expectedLoadedTypes = [
             'Query' => true,
+            'SomeObject' => true,
             'OtherObject' => true,
             'SomeUnion' => true,
+            'SomeInterface' => true,
             'DeeperObject' => true,
             'SomeScalar' => true,
         ];
@@ -460,16 +421,13 @@
         self::assertEquals($expectedLoadedTypes, $this->loadedTypes);
 
         $expectedCalls = [
-            'Query',
             'Query.fields',
             'OtherObject',
             'OtherObject.fields',
             'SomeUnion',
             'SomeUnion.resolveType',
-            'DeeperObject',
             'SomeUnion.types',
             'DeeperObject',
-            'DeeperObject.fields',
             'SomeScalar',
         ];
         self::assertEquals($expectedCalls, $this->calls);
