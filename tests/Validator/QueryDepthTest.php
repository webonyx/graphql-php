--- conflicted
+++ resolved
@@ -93,32 +93,6 @@
         $this->assertTypeNameMetaFieldQuery(1);
     }
 
-<<<<<<< HEAD
-    /** @return array<int, array{0: int, 1?: int, 2?: array<int, array<string, mixed>>}> */
-    public static function queryDataProvider(): array
-    {
-        return [
-            [1], // Valid because depth under default limit (7)
-            [2],
-            [3],
-            [4],
-            [5],
-            [6],
-            [7],
-            [8, 9], // Valid because depth under new limit (9)
-            [10, 0], // Valid because 0 depth disable limit
-            [
-                10,
-                8,
-                [self::createFormattedError(8, 10)],
-            ], // failed because depth over limit (8)
-            [
-                20,
-                15,
-                [self::createFormattedError(15, 20)],
-            ], // failed because depth over limit (15)
-        ];
-=======
     /** @return iterable<array{0: int, 1?: int, 2?: array<int, array<string, mixed>>}> */
     public static function queryDataProvider(): iterable
     {
@@ -141,7 +115,6 @@
             15,
             [self::createFormattedError(15, 20)],
         ]; // failed because depth over limit (15)
->>>>>>> 5c0180dc
     }
 
     protected static function getErrorMessage(int $max, int $count): string
