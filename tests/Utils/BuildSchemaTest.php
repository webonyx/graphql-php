<?php declare(strict_types=1);

namespace GraphQL\Tests\Utils;

use function array_keys;
use Closure;
use DMS\PHPUnitExtensions\ArraySubset\ArraySubsetAsserts;
use GraphQL\Error\DebugFlag;
use GraphQL\Error\Error;
use GraphQL\GraphQL;
<<<<<<< HEAD
use GraphQL\Language\AST\DocumentNode;
=======
use GraphQL\Language\AST\DirectiveDefinitionNode;
>>>>>>> cf0c6939
use GraphQL\Language\AST\EnumTypeDefinitionNode;
use GraphQL\Language\AST\InputObjectTypeDefinitionNode;
use GraphQL\Language\AST\InterfaceTypeDefinitionNode;
use GraphQL\Language\AST\NodeList;
use GraphQL\Language\AST\ObjectTypeDefinitionNode;
use GraphQL\Language\AST\ScalarTypeDefinitionNode;
use GraphQL\Language\AST\SchemaDefinitionNode;
use GraphQL\Language\AST\UnionTypeDefinitionNode;
use GraphQL\Language\Parser;
use GraphQL\Language\Printer;
use GraphQL\Tests\TestCaseBase;
use GraphQL\Type\Definition\Directive;
use GraphQL\Type\Definition\EnumType;
use GraphQL\Type\Definition\EnumValueDefinition;
use GraphQL\Type\Definition\InputObjectType;
use GraphQL\Type\Definition\InterfaceType;
use GraphQL\Type\Definition\NamedType;
use GraphQL\Type\Definition\ObjectType;
use GraphQL\Type\Definition\ScalarType;
use GraphQL\Type\Definition\Type;
use GraphQL\Type\Definition\UnionType;
use GraphQL\Type\Introspection;
use GraphQL\Type\Schema;
use GraphQL\Utils\BuildSchema;
use GraphQL\Utils\SchemaPrinter;
<<<<<<< HEAD
use GraphQL\Utils\Utils;
use PHPUnit\Framework\TestCase;
use function preg_match;
use function preg_replace;
use function property_exists;
use function trim;
=======
>>>>>>> cf0c6939

/**
 * @phpstan-import-type BuildSchemaOptions from BuildSchema
 */
class BuildSchemaTest extends TestCaseBase
{
    use ArraySubsetAsserts;

    protected function dedent(string $str): string
    {
        $trimmedStr = trim($str, "\n");
        $trimmedStr = preg_replace('/[ \t]*$/', '', $trimmedStr);

        preg_match('/^[ \t]*/', $trimmedStr, $indentMatch);
        $indent = $indentMatch[0];

        return preg_replace('/^' . $indent . '/m', '', $trimmedStr);
    }

    /**
     * This function does a full cycle of going from a string with the contents of
     * the SDL, parsed in a schema AST, materializing that schema AST into an
     * in-memory GraphQLSchema, and then finally printing that object into the SDL.
     *
     * @phpstan-param BuildSchemaOptions $options
     */
    private function cycleSDL(string $sdl, array $options = []): string
    {
        $ast = Parser::parse($sdl);
        $schema = BuildSchema::buildAST($ast, null, $options);

        return "\n" . SchemaPrinter::doPrint($schema);
    }

    private function printASTNode($obj): string
    {
        Utils::invariant($obj !== null && property_exists($obj, 'astNode') && $obj->astNode !== null);

        return Printer::doPrint($obj->astNode);
    }

    /**
     * @param ScalarType|ObjectType|InterfaceType|UnionType|EnumType|InputObjectType $obj
     */
    private function printAllASTNodes(NamedType $obj): string
    {
        Utils::invariant(property_exists($obj, 'astNode') && property_exists($obj, 'extensionASTNodes') && $obj->extensionASTNodes !== null);

        return Printer::doPrint(new DocumentNode([
            'definitions' => new NodeList([
                $obj->astNode,
                ...$obj->extensionASTNodes,
            ]),
        ]));
    }

    // Describe: Schema Builder

    /**
     * @see it('can use built schema for limited execution')
     */
    public function testUseBuiltSchemaForLimitedExecution(): void
    {
        $schema = BuildSchema::buildAST(Parser::parse('
            type Query {
                str: String
            }
        '));

        $data = ['str' => 123];

        self::assertEquals(
            [
                'data' => $data,
            ],
            GraphQL::executeQuery($schema, '{ str }', $data)->toArray()
        );
    }

    /**
     * @see it('can build a schema directly from the source')
     */
    public function testBuildSchemaDirectlyFromSource(): void
    {
        $schema = BuildSchema::build('
            type Query {
                add(x: Int, y: Int): Int
            }
        ');

        $root = [
            'add' => static function ($rootValue, $args) {
                return $args['x'] + $args['y'];
            },
        ];

        $result = GraphQL::executeQuery(
            $schema,
            '{ add(x: 34, y: 55) }',
            $root
        );
        self::assertEquals(['data' => ['add' => 89]], $result->toArray(DebugFlag::INCLUDE_DEBUG_MESSAGE));
    }

    /**
     * @see it('Ignores non-type system definitions')
     */
    public function testIgnoresNonTypeSystemDefinitions(): void
    {
        $sdl = '
            type Query {
              str: String
            }
            
            fragment SomeFragment on Query {
              str
            }
        ';
        // Should not throw
        BuildSchema::build($sdl);
        self::assertTrue(true);
    }

    /**
     * @see it('Match order of default types and directives')
     */
    public function testMatchOrderOfDefaultTypesAndDirectives(): void
    {
        $schema = new Schema([]);
        $sdlSchema = BuildSchema::buildAST(
            new DocumentNode(['definitions' => new NodeList([])])
        );

        self::assertEquals($schema->getDirectives(), $sdlSchema->getDirectives());
        self::assertEquals($schema->getTypeMap(), $sdlSchema->getTypeMap());
    }

    /**
     * @see it('Empty Type')
     */
    public function testEmptyType(): void
    {
        $sdl = $this->dedent('
            type EmptyType
        ');
        $output = $this->cycleSDL($sdl);
        self::assertEquals($sdl, $output);
    }

    /**
     * @see it('Simple Type')
     */
    public function testSimpleType(): void
    {
        $sdl = $this->dedent('
            type Query {
              str: String
              int: Int
              float: Float
              id: ID
              bool: Boolean
            }
        ');
        $output = $this->cycleSDL($sdl);
        self::assertEquals($sdl, $output);

        $schema = BuildSchema::build($sdl);
        // Built-ins are used
        self::assertSame(Type::int(), $schema->getType('Int'));
        self::assertSame(Type::float(), $schema->getType('Float'));
        self::assertSame(Type::string(), $schema->getType('String'));
        self::assertSame(Type::boolean(), $schema->getType('Boolean'));
        self::assertSame(Type::id(), $schema->getType('ID'));
    }

    /**
     * @see it('include standard type only if it is used')
     */
    public function testIncludeStandardTypeOnlyIfItIsUsed(): void
    {
        $schema = BuildSchema::build('type Query');

        // String and Boolean are always included through introspection types
        $typeMap = $schema->getTypeMap();
        self::assertArrayNotHasKey('Int', $typeMap);
        self::assertArrayNotHasKey('Float', $typeMap);
        self::assertArrayNotHasKey('ID', $typeMap);

        self::markTestIncomplete('TODO we differ from graphql-js due to lazy loading, see https://github.com/webonyx/graphql-php/issues/964#issuecomment-945969162');
        self::assertNull($schema->getType('Int'));
        self::assertNull($schema->getType('Float'));
        self::assertNull($schema->getType('ID'));
    }

    /**
     * @see it('With directives')
     */
    public function testWithDirectives(): void
    {
        $sdl = $this->dedent('
            directive @foo(arg: Int) on FIELD
            
            directive @repeatableFoo(arg: Int) repeatable on FIELD
        ');
        $output = $this->cycleSDL($sdl);
        self::assertEquals($sdl, $output);
    }

    /**
     * @see it('Supports descriptions')
     */
    public function testSupportsDescriptions(): void
    {
        $sdl = $this->dedent('
            """Do you agree that this is the most creative schema ever?"""
            schema {
              query: Query
            }

            """This is a directive"""
            directive @foo(
              """It has an argument"""
              arg: Int
            ) on FIELD
            
            """Who knows what inside this scalar?"""
            scalar MysteryScalar
            
            """This is a input object type"""
            input FooInput {
              """It has a field"""
              field: Int
            }
            
            """This is a interface type"""
            interface Energy {
              """It also has a field"""
              str: String
            }
            
            """There is nothing inside!"""
            union BlackHole

            """With an enum"""
            enum Color {
              RED
            
              """Not a creative color"""
              GREEN
              BLUE
            }
            
            """What a great type"""
            type Query {
              """And a field to boot"""
              str: String
            }
        ');
        $output = $this->cycleSDL($sdl);
        self::assertEquals($sdl, $output);
    }

    /**
     * @see it('Maintains @skip, @skip & @specifiedBy')
     */
    public function testMaintainsSkipAndInclude(): void
    {
        $schema = BuildSchema::buildAST(Parser::parse('type Query'));

        self::assertCount(4, $schema->getDirectives());
        self::assertEquals(Directive::skipDirective(), $schema->getDirective('skip'));
        self::assertEquals(Directive::includeDirective(), $schema->getDirective('include'));
        self::assertEquals(Directive::deprecatedDirective(), $schema->getDirective('deprecated'));
        self::assertEquals(Directive::specifiedByDirective(), $schema->getDirective('specifiedBy'));
    }

    /**
     * @see it('Overriding directives excludes specified')
     */
    public function testOverridingDirectivesExcludesSpecified(): void
    {
        $schema = BuildSchema::buildAST(Parser::parse('
            directive @skip on FIELD
            directive @include on FIELD
            directive @deprecated on FIELD_DEFINITION
            directive @specifiedBy on FIELD_DEFINITION
        '));
        self::assertCount(4, $schema->getDirectives());
        self::assertNotEquals(Directive::skipDirective(), $schema->getDirective('skip'));
        self::assertNotEquals(Directive::includeDirective(), $schema->getDirective('include'));
        self::assertNotEquals(Directive::deprecatedDirective(), $schema->getDirective('deprecated'));
        self::assertNotEquals(Directive::specifiedByDirective(), $schema->getDirective('specifiedBy'));
    }

    /**
     * @see it('Adding directives maintains @skip, @skip & @specifiedBy')
     */
    public function testAddingDirectivesMaintainsSkipAndInclude(): void
    {
        $sdl = $this->dedent('
            directive @foo(arg: Int) on FIELD
        ');
        $schema = BuildSchema::buildAST(Parser::parse($sdl));
        self::assertCount(5, $schema->getDirectives());
        self::assertNotEquals(null, $schema->getDirective('skip'));
        self::assertNotEquals(null, $schema->getDirective('include'));
        self::assertNotEquals(null, $schema->getDirective('deprecated'));
        self::assertNotEquals(null, $schema->getDirective('specifiedBy'));
    }

    /**
     * @see it('Type modifiers')
     */
    public function testTypeModifiers(): void
    {
        $sdl = $this->dedent('
            type Query {
              nonNullStr: String!
              listOfStrings: [String]
              listOfNonNullStrings: [String!]
              nonNullListOfStrings: [String]!
              nonNullListOfNonNullStrings: [String!]!
            }
        ');
        $output = $this->cycleSDL($sdl);
        self::assertEquals($sdl, $output);
    }

    /**
     * @see it('Recursive type')
     */
    public function testRecursiveType(): void
    {
        $sdl = $this->dedent('
            type Query {
              str: String
              recurse: Query
            }
        ');
        $output = $this->cycleSDL($sdl);
        self::assertEquals($sdl, $output);
    }

    /**
     * @see it('Two types circular')
     */
    public function testTwoTypesCircular(): void
    {
        $sdl = $this->dedent('
            type TypeOne {
              str: String
              typeTwo: TypeTwo
            }
            
            type TypeTwo {
              str: String
              typeOne: TypeOne
            }
        ');
        $output = $this->cycleSDL($sdl);
        self::assertEquals($sdl, $output);
    }

    /**
     * @see it('Single argument field')
     */
    public function testSingleArgumentField(): void
    {
        $sdl = $this->dedent('
            type Query {
              str(int: Int): String
              floatToStr(float: Float): String
              idToStr(id: ID): String
              booleanToStr(bool: Boolean): String
              strToStr(bool: String): String
            }
        ');
        $output = $this->cycleSDL($sdl);
        self::assertEquals($sdl, $output);
    }

    /**
     * @see it('Simple type with multiple arguments')
     */
    public function testSimpleTypeWithMultipleArguments(): void
    {
        $sdl = $this->dedent('
            type Query {
              str(int: Int, bool: Boolean): String
            }
        ');
        $output = $this->cycleSDL($sdl);
        self::assertEquals($sdl, $output);
    }

    /**
     * @see it('Empty interface')
     */
    public function testEmptyInterface(): void
    {
        $sdl = $this->dedent('
            interface EmptyInterface
        ');

        /** @var InterfaceTypeDefinitionNode $definition */
        $definition = Parser::parse($sdl)->definitions[0];
        self::assertCount(0, $definition->interfaces, 'The interfaces property must be an empty list.');

        $output = $this->cycleSDL($sdl);
        self::assertEquals($sdl, $output);
    }

    /**
     * @see it('Simple type with interface')
     */
    public function testSimpleTypeWithInterface(): void
    {
        $sdl = $this->dedent('
            type Query implements WorldInterface {
              str: String
            }
            
            interface WorldInterface {
              str: String
            }
        ');
        $output = $this->cycleSDL($sdl);
        self::assertEquals($sdl, $output);
    }

    /**
     * @see it('Simple interface hierarchy')
     */
    public function testSimpleInterfaceHierarchy(): void
    {
        // `graphql-js` has `query: Child` but that's incorrect as `query` has to be Object type
        $sdl = $this->dedent('
            schema {
              query: Hello
            }
            
            interface Child implements Parent {
              str: String
            }
            
            type Hello implements Parent & Child {
              str: String
            }
            
            interface Parent {
              str: String
            }
        ');
        $output = $this->cycleSDL($sdl);
        self::assertEquals($sdl, $output);
    }

    /**
     * @see it('Empty enum')
     */
    public function testEmptyEnum(): void
    {
        $sdl = $this->dedent('
            enum EmptyEnum
        ');
        $output = $this->cycleSDL($sdl);
        self::assertEquals($sdl, $output);
    }

    /**
     * @see it('Simple output enum')
     */
    public function testSimpleOutputEnum(): void
    {
        $sdl = $this->dedent('
            enum Hello {
              WORLD
            }
            
            type Query {
              hello: Hello
            }
        ');
        $output = $this->cycleSDL($sdl);
        self::assertEquals($sdl, $output);
    }

    /**
     * @see it('Simple input enum')
     */
    public function testSimpleInputEnum(): void
    {
        $sdl = $this->dedent('
            enum Hello {
              WORLD
            }
            
            type Query {
              str(hello: Hello): String
            }
        ');
        $output = $this->cycleSDL($sdl);
        self::assertEquals($sdl, $output);
    }

    /**
     * @see it('Multiple value enum')
     */
    public function testMultipleValueEnum(): void
    {
        $sdl = $this->dedent('
            enum Hello {
              WO
              RLD
            }
            
            type Query {
              hello: Hello
            }
        ');
        $output = $this->cycleSDL($sdl);
        self::assertEquals($sdl, $output);
    }

    /**
     * @see it('Empty union')
     */
    public function testEmptyUnion(): void
    {
        $sdl = $this->dedent('
            union EmptyUnion
        ');
        $output = $this->cycleSDL($sdl);
        self::assertEquals($sdl, $output);
    }

    /**
     * @see it('Simple Union')
     */
    public function testSimpleUnion(): void
    {
        $sdl = $this->dedent('
            union Hello = World
            
            type Query {
              hello: Hello
            }
            
            type World {
              str: String
            }
        ');
        $output = $this->cycleSDL($sdl);
        self::assertEquals($sdl, $output);
    }

    /**
     * @see it('Multiple Union')
     */
    public function testMultipleUnion(): void
    {
        $sdl = $this->dedent('
            union Hello = WorldOne | WorldTwo
            
            type Query {
              hello: Hello
            }
            
            type WorldOne {
              str: String
            }
            
            type WorldTwo {
              str: String
            }
        ');
        $output = $this->cycleSDL($sdl);
        self::assertEquals($sdl, $output);
    }

    /**
     * @see it('Can build recursive Union')
     */
    public function testCanBuildRecursiveUnion(): void
    {
        $schema = BuildSchema::build('
            union Hello = Hello
            
            type Query {
              hello: Hello
            }
        ');
        $errors = $schema->validate();
        self::assertNotEmpty($errors);
    }

    /**
     * @see it('Custom Scalar')
     */
    public function testCustomScalar(): void
    {
        $sdl = $this->dedent('
            scalar CustomScalar
            
            type Query {
              customScalar: CustomScalar
            }
        ');
        $output = $this->cycleSDL($sdl);
        self::assertEquals($sdl, $output);
    }

    /**
     * @see it('Empty Input Object')
     */
    public function testEmptyInputObject(): void
    {
        $sdl = $this->dedent('
            input EmptyInputObject
        ');
        $output = $this->cycleSDL($sdl);
        self::assertEquals($sdl, $output);
    }

    /**
     * @see it('Input Object')
     */
    public function testInputObject(): void
    {
        $sdl = $this->dedent('
            input Input {
              int: Int
            }
            
            type Query {
              field(in: Input): String
            }
        ');
        $output = $this->cycleSDL($sdl);
        self::assertEquals($sdl, $output);
    }

    /**
     * @see it('Simple argument field with default')
     */
    public function testSimpleArgumentFieldWithDefault(): void
    {
        $sdl = $this->dedent('
            type Query {
              str(int: Int = 2): String
            }
        ');
        $output = $this->cycleSDL($sdl);
        self::assertEquals($sdl, $output);
    }

    /**
     * @see it('Custom scalar argument field with default')
     */
    public function testCustomScalarArgumentFieldWithDefault(): void
    {
        $sdl = $this->dedent('
            scalar CustomScalar
            
            type Query {
              str(int: CustomScalar = 2): String
            }
        ');
        $output = $this->cycleSDL($sdl);
        self::assertEquals($sdl, $output);
    }

    /**
     * @see it('Simple type with mutation')
     */
    public function testSimpleTypeWithMutation(): void
    {
        $sdl = $this->dedent('
            schema {
              query: HelloScalars
              mutation: Mutation
            }
            
            type HelloScalars {
              str: String
              int: Int
              bool: Boolean
            }
            
            type Mutation {
              addHelloScalars(str: String, int: Int, bool: Boolean): HelloScalars
            }
        ');
        $output = $this->cycleSDL($sdl);
        self::assertEquals($sdl, $output);
    }

    /**
     * @see it('Simple type with subscription')
     */
    public function testSimpleTypeWithSubscription(): void
    {
        $sdl = $this->dedent('
            schema {
              query: HelloScalars
              subscription: Subscription
            }
            
            type HelloScalars {
              str: String
              int: Int
              bool: Boolean
            }
            
            type Subscription {
              subscribeHelloScalars(str: String, int: Int, bool: Boolean): HelloScalars
            }
        ');
        $output = $this->cycleSDL($sdl);
        self::assertEquals($sdl, $output);
    }

    /**
     * @see it('Unreferenced type implementing referenced interface')
     */
    public function testUnreferencedTypeImplementingReferencedInterface(): void
    {
        $sdl = $this->dedent('
            type Concrete implements Interface {
              key: String
            }
            
            interface Interface {
              key: String
            }
            
            type Query {
              interface: Interface
            }
        ');
        $output = $this->cycleSDL($sdl);
        self::assertEquals($sdl, $output);
    }

    /**
     * @see it('Unreferenced interface implementing referenced interface')
     */
    public function testUnreferencedInterfaceImplementingReferencedInterface(): void
    {
        $sdl = $this->dedent('
            interface Child implements Parent {
              key: String
            }
            
            interface Parent {
              key: String
            }
            
            type Query {
              iface: Parent
            }
        ');
        $output = $this->cycleSDL($sdl);
        self::assertEquals($sdl, $output);
    }

    /**
     * @see it('Unreferenced type implementing referenced union')
     */
    public function testUnreferencedTypeImplementingReferencedUnion(): void
    {
        $sdl = $this->dedent('
            type Concrete {
              key: String
            }
            
            type Query {
              union: Union
            }
            
            union Union = Concrete
        ');
        $output = $this->cycleSDL($sdl);
        self::assertEquals($sdl, $output);
    }

    /**
     * @see it('Supports @deprecated')
     */
    public function testSupportsDeprecated(): void
    {
        $sdl = $this->dedent('
            enum MyEnum {
              VALUE
              OLD_VALUE @deprecated
              OTHER_VALUE @deprecated(reason: "Terrible reasons")
            }

            input MyInput {
              oldInput: String @deprecated
              otherInput: String @deprecated(reason: "Use newInput")
              newInput: String
            }
            
            type Query {
              field1: String @deprecated
              field2: Int @deprecated(reason: "Because I said so")
              enum: MyEnum
              field3(oldArg: String @deprecated, arg: String): String
              field4(oldArg: String @deprecated(reason: "Why not?"), arg: String): String
              field5(arg: MyInput): String
            }
        ');

        $output = $this->cycleSDL($sdl);
        self::assertEquals($sdl, $output);

        $ast = Parser::parse($sdl);
        $schema = BuildSchema::buildAST($ast);

        /** @var EnumType $myEnum */
        $myEnum = $schema->getType('MyEnum');

        $value = $myEnum->getValue('VALUE');
        self::assertInstanceOf(EnumValueDefinition::class, $value);
        self::assertFalse($value->isDeprecated());

        $oldValue = $myEnum->getValue('OLD_VALUE');
        self::assertInstanceOf(EnumValueDefinition::class, $oldValue);
        self::assertTrue($oldValue->isDeprecated());
        self::assertEquals('No longer supported', $oldValue->deprecationReason);

        $otherValue = $myEnum->getValue('OTHER_VALUE');
        self::assertInstanceOf(EnumValueDefinition::class, $otherValue);
        self::assertTrue($otherValue->isDeprecated());
        self::assertEquals('Terrible reasons', $otherValue->deprecationReason);

        $queryType = $schema->getType('Query');
        self::assertInstanceOf(ObjectType::class, $queryType);

        $rootFields = $queryType->getFields();
        self::assertEquals(true, $rootFields['field1']->isDeprecated());
        self::assertEquals('No longer supported', $rootFields['field1']->deprecationReason);

        self::assertEquals(true, $rootFields['field2']->isDeprecated());
        self::assertEquals('Because I said so', $rootFields['field2']->deprecationReason);

        /** @var InputObjectType $type */
        $type = $schema->getType('MyInput');
        $inputFields = $type->getFields();
        self::assertEquals(null, $inputFields['newInput']->deprecationReason);
        self::assertEquals('No longer supported', $inputFields['oldInput']->deprecationReason);
        self::assertEquals('Use newInput', $inputFields['otherInput']->deprecationReason);

        self::assertEquals('No longer supported', $rootFields['field3']->args[0]->deprecationReason);
        self::assertEquals('Why not?', $rootFields['field4']->args[0]->deprecationReason);
    }

    /**
     * @see it('Supports @specifiedBy')
     */
    public function testSupportsSpecifiedBy(): void
    {
        $sdl = $this->dedent('
            scalar Foo @specifiedBy(url: "https://example.com/foo_spec")
            
            type Query {
              foo: Foo @deprecated
            }
        ');

        $output = $this->cycleSDL($sdl);
        self::assertEquals($sdl, $output);

        $schema = BuildSchema::build($sdl);

        self::assertEquals('https://example.com/foo_spec', $schema->getType('Foo')->specifiedByURL);
    }

    /**
     * @see it('Correctly extend scalar type')
     */
    public function testCorrectlyExtendScalarType(): void
    {
        $scalarSDL = $this->dedent('
            scalar SomeScalar
            
            extend scalar SomeScalar @foo
            
            extend scalar SomeScalar @bar
        ');

        $schema = BuildSchema::build("
            ${scalarSDL}
            directive @foo on SCALAR
            directive @bar on SCALAR
        ");

        /** @var ScalarType $someScalar */
        $someScalar = $schema->getType('SomeScalar');

        $expectedSomeScalarSDL = $this->dedent('
            scalar SomeScalar
        ');

        self::assertEquals($expectedSomeScalarSDL, SchemaPrinter::printType($someScalar) . "\n");
        self::assertEquals($scalarSDL, $this->printAllASTNodes($someScalar));
    }

    /**
     * @see it('Correctly extend object type')
     */
    public function testCorrectlyExtendObjectType(): void
    {
        $objectSDL = $this->dedent('
            type SomeObject implements Foo {
              first: String
            }
            
            extend type SomeObject implements Bar {
              second: Int
            }
            
            extend type SomeObject implements Baz {
              third: Float
            }
        ');

        $schema = BuildSchema::build("
            ${objectSDL}
            interface Foo
            interface Bar
            interface Baz
        ");

        /** @var ObjectType $someObject */
        $someObject = $schema->getType('SomeObject');

        $expectedSomeObjectSDL = $this->dedent('
            type SomeObject implements Foo & Bar & Baz {
              first: String
              second: Int
              third: Float
            }
        ');

        self::assertEquals($expectedSomeObjectSDL, SchemaPrinter::printType($someObject) . "\n");
        self::assertEquals($objectSDL, $this->printAllASTNodes($someObject));
    }

    /**
     * @see it('Correctly extend interface type')
     */
    public function testCorrectlyExtendInterfaceType(): void
    {
        $interfaceSDL = $this->dedent('
            interface SomeInterface {
              first: String
            }
            
            extend interface SomeInterface {
              second: Int
            }
            
            extend interface SomeInterface {
              third: Float
            }
        ');

        $schema = BuildSchema::build($interfaceSDL);

        /** @var InterfaceType $someInterface */
        $someInterface = $schema->getType('SomeInterface');

        $expectedSomeInterfaceSDL = $this->dedent('
            interface SomeInterface {
              first: String
              second: Int
              third: Float
            }
        ');

        self::assertEquals($expectedSomeInterfaceSDL, SchemaPrinter::printType($someInterface) . "\n");
        self::assertEquals($interfaceSDL, $this->printAllASTNodes($someInterface));
    }

    /**
     * @see it('Correctly extend union type')
     */
    public function testCorrectlyExtendUnionType(): void
    {
        $unionSDL = $this->dedent('
            union SomeUnion = FirstType
            
            extend union SomeUnion = SecondType
            
            extend union SomeUnion = ThirdType
        ');

        $schema = BuildSchema::build("
            ${unionSDL}
            type FirstType
            type SecondType
            type ThirdType
        ");

        /** @var UnionType $someUnion */
        $someUnion = $schema->getType('SomeUnion');

        $expectedSomeUnionSDL = $this->dedent('
            union SomeUnion = FirstType | SecondType | ThirdType
        ');

        self::assertEquals($expectedSomeUnionSDL, SchemaPrinter::printType($someUnion) . "\n");
        self::assertEquals($unionSDL, $this->printAllASTNodes($someUnion));
    }

    /**
     * @see it('Correctly extend enum type')
     */
    public function testCorrectlyExtendEnumType(): void
    {
        $enumSDL = $this->dedent('
            enum SomeEnum {
              FIRST
            }
            
            extend enum SomeEnum {
              SECOND
            }
            
            extend enum SomeEnum {
              THIRD
            }
        ');

        $schema = BuildSchema::build($enumSDL);

        /** @var EnumType $someEnum */
        $someEnum = $schema->getType('SomeEnum');

        $expectedSomeEnumSDL = $this->dedent('
            enum SomeEnum {
              FIRST
              SECOND
              THIRD
            }
        ');

        self::assertEquals($expectedSomeEnumSDL, SchemaPrinter::printType($someEnum) . "\n");
        self::assertEquals($enumSDL, $this->printAllASTNodes($someEnum));
    }

    /**
     * @see it('Correctly extend input object type')
     */
    public function testCorrectlyExtendInputObjectType(): void
    {
        $inputSDL = $this->dedent('
            input SomeInput {
              first: String
            }
            
            extend input SomeInput {
              second: Int
            }
            
            extend input SomeInput {
              third: Float
            }
        ');

        $schema = BuildSchema::build($inputSDL);

        /** @var InputObjectType $someInput */
        $someInput = $schema->getType('SomeInput');

        $expectedSomeInputSDL = $this->dedent('
            input SomeInput {
              first: String
              second: Int
              third: Float
            }
        ');

        self::assertEquals($expectedSomeInputSDL, SchemaPrinter::printType($someInput) . "\n");
        self::assertEquals($inputSDL, $this->printAllASTNodes($someInput));
    }

    /**
     * @see it('Correctly assign AST nodes')
     */
    public function testCorrectlyAssignASTNodes(): void
    {
        $sdl = '
            schema {
              query: Query
            }
            
            type Query {
              testField(testArg: TestInput): TestUnion
            }
            
            input TestInput {
              testInputField: TestEnum
            }
            
            enum TestEnum {
              TEST_VALUE
            }
            
            union TestUnion = TestType
            
            interface TestInterface {
              interfaceField: String
            }
            
            type TestType implements TestInterface {
              interfaceField: String
            }
            
            scalar TestScalar
            
            directive @test(arg: TestScalar) on FIELD
        ';

        $ast = Parser::parse($sdl, ['noLocation' => true]);

<<<<<<< HEAD
        $schema = BuildSchema::buildAST($ast);
        /** @var ObjectType $query */
=======
>>>>>>> cf0c6939
        $query = $schema->getType('Query');
        self::assertInstanceOf(ObjectType::class, $query);

        $testInput = $schema->getType('TestInput');
        self::assertInstanceOf(InputObjectType::class, $testInput);

        $testEnum = $schema->getType('TestEnum');
        self::assertInstanceOf(EnumType::class, $testEnum);

        $testUnion = $schema->getType('TestUnion');
        self::assertInstanceOf(UnionType::class, $testUnion);

        $testInterface = $schema->getType('TestInterface');
        self::assertInstanceOf(InterfaceType::class, $testInterface);

        $testType = $schema->getType('TestType');
        self::assertInstanceOf(ObjectType::class, $testType);

        $testScalar = $schema->getType('TestScalar');
        self::assertInstanceOf(ScalarType::class, $testScalar);

        $testDirective = $schema->getDirective('test');
        self::assertInstanceOf(Directive::class, $testDirective);

        $schemaAst = $schema->getAstNode();
        self::assertInstanceOf(SchemaDefinitionNode::class, $schemaAst);

        $queryAst = $query->astNode;
        self::assertInstanceOf(ObjectTypeDefinitionNode::class, $queryAst);

        $testInputAst = $testInput->astNode;
        self::assertInstanceOf(InputObjectTypeDefinitionNode::class, $testInputAst);

        $testEnumAst = $testEnum->astNode;
        self::assertInstanceOf(EnumTypeDefinitionNode::class, $testEnumAst);

        $testUnionAst = $testUnion->astNode;
        self::assertInstanceOf(UnionTypeDefinitionNode::class, $testUnionAst);

        $testInterfaceAst = $testInterface->astNode;
        self::assertInstanceOf(InterfaceTypeDefinitionNode::class, $testInterfaceAst);

        $testTypeAst = $testType->astNode;
        self::assertInstanceOf(ObjectTypeDefinitionNode::class, $testTypeAst);

<<<<<<< HEAD
        $schemaASTDefinitions = new NodeList([
            $schema->getAstNode(),
            $query->astNode,
            $testInput->astNode,
            $testEnum->astNode,
            $testUnion->astNode,
            $testInterface->astNode,
            $testType->astNode,
            $testScalar->astNode,
            $testDirective->astNode,
        ]);
=======
        $testScalarAst = $testScalar->astNode;
        self::assertInstanceOf(ScalarTypeDefinitionNode::class, $testScalarAst);

        $testDirectiveAst = $testDirective->astNode;
        self::assertInstanceOf(DirectiveDefinitionNode::class, $testDirectiveAst);

        $inner = Printer::doPrint($schemaAst) . "\n"
            . Printer::doPrint($queryAst) . "\n"
            . Printer::doPrint($testInputAst) . "\n"
            . Printer::doPrint($testEnumAst) . "\n"
            . Printer::doPrint($testUnionAst) . "\n"
            . Printer::doPrint($testInterfaceAst) . "\n"
            . Printer::doPrint($testTypeAst) . "\n"
            . Printer::doPrint($testScalarAst) . "\n"
            . Printer::doPrint($testDirectiveAst);
>>>>>>> cf0c6939

        self::assertEquals($schemaASTDefinitions, $ast->definitions);

        $testField = $query->getField('testField');
<<<<<<< HEAD
        self::assertEquals('testField(testArg: TestInput): TestUnion', $this->printASTNode($testField));
        self::assertEquals('testArg: TestInput', $this->printASTNode($testField->args[0]));
        self::assertEquals(
            'testInputField: TestEnum',
            $this->printASTNode($testInput->getField('testInputField'))
        );
        self::assertEquals('TEST_VALUE', $this->printASTNode($testEnum->getValue('TEST_VALUE')));
        self::assertEquals(
            'interfaceField: String',
            $this->printASTNode($testInterface->getField('interfaceField'))
        );
        self::assertEquals('interfaceField: String', $this->printASTNode($testType->getField('interfaceField')));
        self::assertEquals('arg: TestScalar', $this->printASTNode($testDirective->args[0]));
=======
        self::assertASTMatches('testField(testArg: TestInput): TestUnion', $testField->astNode);
        self::assertASTMatches('testArg: TestInput', $testField->args[0]->astNode);
        self::assertASTMatches('testInputField: TestEnum', $testInput->getField('testInputField')->astNode);
        self::assertASTMatches('TEST_VALUE', $testEnum->getValue('TEST_VALUE')->astNode ?? null);
        self::assertASTMatches('interfaceField: String', $testInterface->getField('interfaceField')->astNode);
        self::assertASTMatches('interfaceField: String', $testType->getField('interfaceField')->astNode);
        self::assertASTMatches('arg: TestScalar', $testDirective->args[0]->astNode);
>>>>>>> cf0c6939
    }

    /**
     * @see it('Root operation types with custom names')
     */
    public function testRootOperationTypesWithCustomNames(): void
    {
        $schema = BuildSchema::build('
            schema {
              query: SomeQuery
              mutation: SomeMutation
              subscription: SomeSubscription
            }
            type SomeQuery
            type SomeMutation
            type SomeSubscription
        ');

        $query = $schema->getQueryType();
        self::assertInstanceOf(ObjectType::class, $query);
        self::assertEquals('SomeQuery', $query->name);

        $mutation = $schema->getMutationType();
        self::assertInstanceOf(ObjectType::class, $mutation);
        self::assertEquals('SomeMutation', $mutation->name);

        $subscription = $schema->getSubscriptionType();
        self::assertInstanceOf(ObjectType::class, $subscription);
        self::assertEquals('SomeSubscription', $subscription->name);
    }

    /**
     * @see it('Default root operation type names')
     */
    public function testDefaultRootOperationTypeNames(): void
    {
        $schema = BuildSchema::build('
            type Query
            type Mutation
            type Subscription
        ');

<<<<<<< HEAD
        self::assertEquals('Query', $schema->getQueryType()->name);
        self::assertEquals('Mutation', $schema->getMutationType()->name);
        self::assertEquals('Subscription', $schema->getSubscriptionType()->name);
=======
        $query = $schema->getQueryType();
        self::assertInstanceOf(ObjectType::class, $query);
        self::assertEquals('Query', $query->name);

        $mutation = $schema->getMutationType();
        self::assertInstanceOf(ObjectType::class, $mutation);
        self::assertEquals('Mutation', $mutation->name);

        $subscription = $schema->getSubscriptionType();
        self::assertInstanceOf(ObjectType::class, $subscription);
        self::assertEquals('Subscription', $subscription->name);
>>>>>>> cf0c6939
    }

    /**
     * @see it('can build invalid schema')
     */
    public function testCanBuildInvalidSchema(): void
    {
        // Invalid schema, because it is missing query root type
        $schema = BuildSchema::build('type Mutation');
        $errors = $schema->validate();
        self::assertNotEmpty($errors);
    }

    /**
     * @see it('Do not override standard types')
     */
    public function testDoNotOverrideStandardTypes(): void
    {
        // NOTE: not sure it's desired behaviour to just silently ignore override
        // attempts so just documenting it here.

        $schema = BuildSchema::build('
            scalar ID
            
            scalar __Schema
        ');

        self::assertSame(Type::id(), $schema->getType('ID'));
        self::assertSame(Introspection::_schema(), $schema->getType('__Schema'));
    }

    /**
     * @see it('Allows to reference introspection types')
     */
    public function testAllowsToReferenceIntrospectionTypes(): void
    {
        $schema = BuildSchema::build('
            type Query {
              introspectionField: __EnumValue
            }
        ');

        $queryType = $schema->getQueryType();
        self::assertEquals('__EnumValue', $queryType->getField('introspectionField')->getType()->name);
        self::assertSame(Introspection::_enumValue(), $schema->getType('__EnumValue'));
    }

    /**
     * @see it('Rejects invalid SDL')
     */
    public function testRejectsInvalidSDL(): void
    {
        $doc = Parser::parse('
            type Query {
              foo: String @unknown
            }
        ');
        $this->expectException(Error::class);
        $this->expectExceptionMessage('Unknown directive "@unknown".');
        BuildSchema::build($doc);
    }

    /**
     * @see it('Allows to disable SDL validation')
     */
    public function testAllowsToDisableSDLValidation(): void
    {
        $sdl = '
            type Query {
              foo: String @unknown
            }
        ';

        $schema = BuildSchema::build($sdl, null, ['assumeValid' => true]);
        self::assertCount(1, $schema->validate());

        $schema = BuildSchema::build($sdl, null, ['assumeValidSDL' => true]);
        self::assertCount(1, $schema->validate());
    }

    /**
     * @see it('Throws on unknown types')
     */
    public function testThrowsOnUnknownTypes(): void
    {
        $this->expectException(Error::class);
        $this->expectExceptionObject(new Error('Unknown type: "UnknownType".'));
        $sdl = '
            type Query {
              unknown: UnknownType
            }
        ';
        BuildSchema::build($sdl, null, ['assumeValidSDL' => true])->assertValid();
    }

    /**
     * @see https://github.com/webonyx/graphql-php/issues/997
     */
    public function testBuiltSchemaReturnsNullForNonexistentType(): void
    {
        $schema = BuildSchema::build('type KnownType');
        self::assertNull($schema->getType('UnknownType'));
    }

    public function testSupportsTypeConfigDecorator(): void
    {
        $sdl = '
            schema {
              query: Query
            }
            
            type Query {
              str: String
              color: Color
              hello: Hello
            }
            
            enum Color {
              RED
              GREEN
              BLUE
            }
            
            interface Hello {
              world: String
            }
        ';
        $doc = Parser::parse($sdl);

        $decorated = [];
        $calls = [];

        $typeConfigDecorator = static function ($defaultConfig, $node, $allNodesMap) use (&$decorated, &$calls) {
            $decorated[] = $defaultConfig['name'];
            $calls[] = [$defaultConfig, $node, $allNodesMap];

            return ['description' => 'My description of ' . $node->name->value] + $defaultConfig;
        };

        $schema = BuildSchema::buildAST($doc, $typeConfigDecorator);
        $schema->getTypeMap();
        self::assertEquals(['Query', 'Color', 'Hello'], $decorated);

        [$defaultConfig, $node, $allNodesMap] = $calls[0];
        self::assertInstanceOf(ObjectTypeDefinitionNode::class, $node);
        self::assertEquals('Query', $defaultConfig['name']);
        self::assertInstanceOf(Closure::class, $defaultConfig['fields']);
        self::assertInstanceOf(Closure::class, $defaultConfig['interfaces']);
        self::assertArrayHasKey('description', $defaultConfig);
        self::assertCount(5, $defaultConfig);
<<<<<<< HEAD
        self::assertEquals(['Query', 'Color', 'Hello'], array_keys($allNodesMap));
        self::assertEquals('My description of Query', $schema->getType('Query')->description);
=======
        self::assertEquals(array_keys($allNodesMap), ['Query', 'Color', 'Hello']);

        $query = $schema->getType('Query');
        self::assertInstanceOf(ObjectType::class, $query);
        self::assertEquals('My description of Query', $query->description);
>>>>>>> cf0c6939

        [$defaultConfig, $node, $allNodesMap] = $calls[1];
        self::assertInstanceOf(EnumTypeDefinitionNode::class, $node);
        self::assertEquals('Color', $defaultConfig['name']);
        $enumValue = [
            'description' => '',
            'deprecationReason' => '',
        ];
        self::assertArraySubset(
            [
                'RED' => $enumValue,
                'GREEN' => $enumValue,
                'BLUE' => $enumValue,
            ],
            $defaultConfig['values']
        );
        self::assertCount(4, $defaultConfig); // 3 + astNode
<<<<<<< HEAD
        self::assertEquals(['Query', 'Color', 'Hello'], array_keys($allNodesMap));
        self::assertEquals('My description of Color', $schema->getType('Color')->description);
=======
        self::assertEquals(array_keys($allNodesMap), ['Query', 'Color', 'Hello']);

        $color = $schema->getType('Color');
        self::assertInstanceOf(EnumType::class, $color);
        self::assertEquals('My description of Color', $color->description);
>>>>>>> cf0c6939

        [$defaultConfig, $node, $allNodesMap] = $calls[2];
        self::assertInstanceOf(InterfaceTypeDefinitionNode::class, $node);
        self::assertEquals('Hello', $defaultConfig['name']);
        self::assertInstanceOf(Closure::class, $defaultConfig['fields']);
        self::assertArrayHasKey('description', $defaultConfig);
        self::assertArrayHasKey('interfaces', $defaultConfig);
        self::assertCount(5, $defaultConfig);
<<<<<<< HEAD
        self::assertEquals(['Query', 'Color', 'Hello'], array_keys($allNodesMap));
        self::assertEquals('My description of Hello', $schema->getType('Hello')->description);
=======
        self::assertEquals(array_keys($allNodesMap), ['Query', 'Color', 'Hello']);

        $hello = $schema->getType('Hello');
        self::assertInstanceOf(InterfaceType::class, $hello);
        self::assertEquals('My description of Hello', $hello->description);
>>>>>>> cf0c6939
    }

    public function testCreatesTypesLazily(): void
    {
        $sdl = '
            schema {
              query: Query
            }
            
            type Query {
              str: String
              color: Color
              hello: Hello
            }
            
            enum Color {
              RED
              GREEN
              BLUE
            }
            
            interface Hello {
              world: String
            }
            
            type World implements Hello {
              world: String
            }
        ';
        $doc = Parser::parse($sdl);
        $created = [];

        $typeConfigDecorator = static function ($config, $node) use (&$created) {
            $created[] = $node->name->value;

            return $config;
        };

        $schema = BuildSchema::buildAST($doc, $typeConfigDecorator);
        self::assertEquals(['Query'], $created);

        $schema->getType('Color');
        self::assertEquals(['Query', 'Color'], $created);

        $schema->getType('Hello');
        self::assertEquals(['Query', 'Color', 'Hello'], $created);

        $types = $schema->getTypeMap();
        self::assertEquals(['Query', 'Color', 'Hello', 'World'], $created);
        self::assertArrayHasKey('Query', $types);
        self::assertArrayHasKey('Color', $types);
        self::assertArrayHasKey('Hello', $types);
        self::assertArrayHasKey('World', $types);
    }
}<|MERGE_RESOLUTION|>--- conflicted
+++ resolved
@@ -8,11 +8,8 @@
 use GraphQL\Error\DebugFlag;
 use GraphQL\Error\Error;
 use GraphQL\GraphQL;
-<<<<<<< HEAD
+use GraphQL\Language\AST\DirectiveDefinitionNode;
 use GraphQL\Language\AST\DocumentNode;
-=======
-use GraphQL\Language\AST\DirectiveDefinitionNode;
->>>>>>> cf0c6939
 use GraphQL\Language\AST\EnumTypeDefinitionNode;
 use GraphQL\Language\AST\InputObjectTypeDefinitionNode;
 use GraphQL\Language\AST\InterfaceTypeDefinitionNode;
@@ -38,15 +35,12 @@
 use GraphQL\Type\Schema;
 use GraphQL\Utils\BuildSchema;
 use GraphQL\Utils\SchemaPrinter;
-<<<<<<< HEAD
 use GraphQL\Utils\Utils;
 use PHPUnit\Framework\TestCase;
 use function preg_match;
 use function preg_replace;
 use function property_exists;
 use function trim;
-=======
->>>>>>> cf0c6939
 
 /**
  * @phpstan-import-type BuildSchemaOptions from BuildSchema
@@ -1175,11 +1169,8 @@
 
         $ast = Parser::parse($sdl, ['noLocation' => true]);
 
-<<<<<<< HEAD
         $schema = BuildSchema::buildAST($ast);
-        /** @var ObjectType $query */
-=======
->>>>>>> cf0c6939
+
         $query = $schema->getType('Query');
         self::assertInstanceOf(ObjectType::class, $query);
 
@@ -1225,54 +1216,27 @@
         $testTypeAst = $testType->astNode;
         self::assertInstanceOf(ObjectTypeDefinitionNode::class, $testTypeAst);
 
-<<<<<<< HEAD
-        $schemaASTDefinitions = new NodeList([
-            $schema->getAstNode(),
-            $query->astNode,
-            $testInput->astNode,
-            $testEnum->astNode,
-            $testUnion->astNode,
-            $testInterface->astNode,
-            $testType->astNode,
-            $testScalar->astNode,
-            $testDirective->astNode,
-        ]);
-=======
         $testScalarAst = $testScalar->astNode;
         self::assertInstanceOf(ScalarTypeDefinitionNode::class, $testScalarAst);
 
         $testDirectiveAst = $testDirective->astNode;
         self::assertInstanceOf(DirectiveDefinitionNode::class, $testDirectiveAst);
 
-        $inner = Printer::doPrint($schemaAst) . "\n"
-            . Printer::doPrint($queryAst) . "\n"
-            . Printer::doPrint($testInputAst) . "\n"
-            . Printer::doPrint($testEnumAst) . "\n"
-            . Printer::doPrint($testUnionAst) . "\n"
-            . Printer::doPrint($testInterfaceAst) . "\n"
-            . Printer::doPrint($testTypeAst) . "\n"
-            . Printer::doPrint($testScalarAst) . "\n"
-            . Printer::doPrint($testDirectiveAst);
->>>>>>> cf0c6939
+        $schemaASTDefinitions = new NodeList([
+            $schemaAst,
+            $queryAst,
+            $testInputAst,
+            $testEnumAst,
+            $testUnionAst,
+            $testInterfaceAst,
+            $testTypeAst,
+            $testScalarAst,
+            $testDirectiveAst,
+        ]);
 
         self::assertEquals($schemaASTDefinitions, $ast->definitions);
 
         $testField = $query->getField('testField');
-<<<<<<< HEAD
-        self::assertEquals('testField(testArg: TestInput): TestUnion', $this->printASTNode($testField));
-        self::assertEquals('testArg: TestInput', $this->printASTNode($testField->args[0]));
-        self::assertEquals(
-            'testInputField: TestEnum',
-            $this->printASTNode($testInput->getField('testInputField'))
-        );
-        self::assertEquals('TEST_VALUE', $this->printASTNode($testEnum->getValue('TEST_VALUE')));
-        self::assertEquals(
-            'interfaceField: String',
-            $this->printASTNode($testInterface->getField('interfaceField'))
-        );
-        self::assertEquals('interfaceField: String', $this->printASTNode($testType->getField('interfaceField')));
-        self::assertEquals('arg: TestScalar', $this->printASTNode($testDirective->args[0]));
-=======
         self::assertASTMatches('testField(testArg: TestInput): TestUnion', $testField->astNode);
         self::assertASTMatches('testArg: TestInput', $testField->args[0]->astNode);
         self::assertASTMatches('testInputField: TestEnum', $testInput->getField('testInputField')->astNode);
@@ -1280,7 +1244,6 @@
         self::assertASTMatches('interfaceField: String', $testInterface->getField('interfaceField')->astNode);
         self::assertASTMatches('interfaceField: String', $testType->getField('interfaceField')->astNode);
         self::assertASTMatches('arg: TestScalar', $testDirective->args[0]->astNode);
->>>>>>> cf0c6939
     }
 
     /**
@@ -1323,11 +1286,6 @@
             type Subscription
         ');
 
-<<<<<<< HEAD
-        self::assertEquals('Query', $schema->getQueryType()->name);
-        self::assertEquals('Mutation', $schema->getMutationType()->name);
-        self::assertEquals('Subscription', $schema->getSubscriptionType()->name);
-=======
         $query = $schema->getQueryType();
         self::assertInstanceOf(ObjectType::class, $query);
         self::assertEquals('Query', $query->name);
@@ -1339,7 +1297,6 @@
         $subscription = $schema->getSubscriptionType();
         self::assertInstanceOf(ObjectType::class, $subscription);
         self::assertEquals('Subscription', $subscription->name);
->>>>>>> cf0c6939
     }
 
     /**
@@ -1490,16 +1447,11 @@
         self::assertInstanceOf(Closure::class, $defaultConfig['interfaces']);
         self::assertArrayHasKey('description', $defaultConfig);
         self::assertCount(5, $defaultConfig);
-<<<<<<< HEAD
         self::assertEquals(['Query', 'Color', 'Hello'], array_keys($allNodesMap));
-        self::assertEquals('My description of Query', $schema->getType('Query')->description);
-=======
-        self::assertEquals(array_keys($allNodesMap), ['Query', 'Color', 'Hello']);
 
         $query = $schema->getType('Query');
         self::assertInstanceOf(ObjectType::class, $query);
         self::assertEquals('My description of Query', $query->description);
->>>>>>> cf0c6939
 
         [$defaultConfig, $node, $allNodesMap] = $calls[1];
         self::assertInstanceOf(EnumTypeDefinitionNode::class, $node);
@@ -1517,16 +1469,11 @@
             $defaultConfig['values']
         );
         self::assertCount(4, $defaultConfig); // 3 + astNode
-<<<<<<< HEAD
         self::assertEquals(['Query', 'Color', 'Hello'], array_keys($allNodesMap));
-        self::assertEquals('My description of Color', $schema->getType('Color')->description);
-=======
-        self::assertEquals(array_keys($allNodesMap), ['Query', 'Color', 'Hello']);
 
         $color = $schema->getType('Color');
         self::assertInstanceOf(EnumType::class, $color);
         self::assertEquals('My description of Color', $color->description);
->>>>>>> cf0c6939
 
         [$defaultConfig, $node, $allNodesMap] = $calls[2];
         self::assertInstanceOf(InterfaceTypeDefinitionNode::class, $node);
@@ -1535,16 +1482,11 @@
         self::assertArrayHasKey('description', $defaultConfig);
         self::assertArrayHasKey('interfaces', $defaultConfig);
         self::assertCount(5, $defaultConfig);
-<<<<<<< HEAD
         self::assertEquals(['Query', 'Color', 'Hello'], array_keys($allNodesMap));
-        self::assertEquals('My description of Hello', $schema->getType('Hello')->description);
-=======
-        self::assertEquals(array_keys($allNodesMap), ['Query', 'Color', 'Hello']);
 
         $hello = $schema->getType('Hello');
         self::assertInstanceOf(InterfaceType::class, $hello);
         self::assertEquals('My description of Hello', $hello->description);
->>>>>>> cf0c6939
     }
 
     public function testCreatesTypesLazily(): void
