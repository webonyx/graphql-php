--- conflicted
+++ resolved
@@ -60,6 +60,8 @@
      * This function does a full cycle of going from a string with the contents of
      * the SDL, parsed in a schema AST, materializing that schema AST into an
      * in-memory GraphQLSchema, and then finally printing that object into the SDL
+     *
+     * @phpstan-param BuildSchemaOptions $options
      */
     private function cycleSDL(string $sdl, $options = []): string
     {
@@ -223,20 +225,6 @@
         self::assertNull($schema->getType('ID'));
     }
 
-<<<<<<< HEAD
-=======
-    /**
-     * @phpstan-param BuildSchemaOptions $options
-     */
-    private function cycleOutput(string $body, array $options = []): string
-    {
-        $ast    = Parser::parse($body);
-        $schema = BuildSchema::buildAST($ast, null, $options);
-
-        return "\n" . SchemaPrinter::doPrint($schema);
-    }
-
->>>>>>> f019a88e
     /**
      * @see it('With directives')
      */
@@ -306,42 +294,7 @@
     }
 
     /**
-<<<<<<< HEAD
-     * @see it('Supports option for comment descriptions')
-     */
-    public function testSupportsOptionForCommentDescriptions(): void
-    {
-        $sdl    = $this->dedent('
-            # This is a directive
-            directive @foo(
-              # It has an argument
-              arg: Int
-            ) on FIELD
-            
-            # With an enum
-            enum Color {
-              RED
-            
-              # Not a creative color
-              GREEN
-              BLUE
-            }
-            
-            # What a great type
-            type Query {
-              # And a field to boot
-              str: String
-            }
-        ');
-        $output = $this->cycleSDL($sdl, ['commentDescriptions' => true]);
-        self::assertEquals($sdl, $output);
-    }
-
-    /**
      * @see it('Maintains @skip, @skip & @specifiedBy')
-=======
-     * @see it('Maintains @skip & @include')
->>>>>>> f019a88e
      */
     public function testMaintainsSkipAndInclude(): void
     {
