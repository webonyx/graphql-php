--- conflicted
+++ resolved
@@ -36,13 +36,10 @@
 use GraphQL\Type\Schema;
 use GraphQL\Utils\BuildSchema;
 use GraphQL\Utils\SchemaPrinter;
-<<<<<<< HEAD
+use GraphQL\Validator\Rules\KnownDirectives;
 use function preg_match;
 use function preg_replace;
 use function trim;
-=======
-use GraphQL\Validator\Rules\KnownDirectives;
->>>>>>> 0b5d7e63
 
 /**
  * @phpstan-import-type BuildSchemaOptions from BuildSchema
@@ -1355,11 +1352,7 @@
         ');
 
         $this->expectException(Error::class);
-<<<<<<< HEAD
-        $this->expectExceptionMessage('Unknown directive "@unknown".');
-=======
         $this->expectExceptionMessage(KnownDirectives::unknownDirectiveMessage('unknown'));
->>>>>>> 0b5d7e63
         BuildSchema::build($doc);
     }
 
