<?php

declare(strict_types=1);

namespace GraphQL\Tests\Utils;

use GraphQL\Error\DebugFlag;
use GraphQL\Error\Error;
use GraphQL\GraphQL;
use GraphQL\Language\AST\DefinitionNode;
use GraphQL\Language\AST\DocumentNode;
use GraphQL\Language\AST\Node;
use GraphQL\Language\AST\NodeList;
use GraphQL\Language\DirectiveLocation;
use GraphQL\Language\Parser;
use GraphQL\Language\Printer;
use GraphQL\Tests\Utils\SchemaExtenderTest\SomeInterfaceClassType;
use GraphQL\Tests\Utils\SchemaExtenderTest\SomeObjectClassType;
use GraphQL\Tests\Utils\SchemaExtenderTest\SomeScalarClassType;
use GraphQL\Tests\Utils\SchemaExtenderTest\SomeUnionClassType;
use GraphQL\Type\Definition\CustomScalarType;
use GraphQL\Type\Definition\Directive;
use GraphQL\Type\Definition\EnumType;
use GraphQL\Type\Definition\FieldArgument;
use GraphQL\Type\Definition\InputObjectType;
use GraphQL\Type\Definition\InterfaceType;
use GraphQL\Type\Definition\NonNull;
use GraphQL\Type\Definition\ObjectType;
use GraphQL\Type\Definition\ScalarType;
use GraphQL\Type\Definition\Type;
use GraphQL\Type\Definition\UnionType;
use GraphQL\Type\Schema;
use GraphQL\Utils\BuildSchema;
use GraphQL\Utils\SchemaExtender;
use GraphQL\Utils\SchemaPrinter;
use PHPUnit\Framework\TestCase;
use stdClass;

use function array_filter;
use function array_map;
use function array_merge;
use function array_values;
use function count;
use function implode;
use function in_array;
use function iterator_to_array;
use function preg_match;
use function preg_replace;
use function trim;

class SchemaExtenderTest extends TestCase
{
    protected Schema $testSchema;

    /** @var array<int, string> */
    protected array $testSchemaDefinitions;

    protected ObjectType $FooType;

    protected Directive $FooDirective;

    public function setUp(): void
    {
        parent::setUp();

        $SomeScalarType = new CustomScalarType([
            'name' => 'SomeScalar',
            'serialize' => static fn ($x) => $x,
        ]);

        $SomeInterfaceType = new InterfaceType([
            'name' => 'SomeInterface',
            'fields' => static function () use (&$SomeInterfaceType): array {
                return [
                    'some' => [ 'type' => $SomeInterfaceType],
                ];
            },
        ]);

        $AnotherInterfaceType = new InterfaceType([
            'name' => 'AnotherInterface',
            'interfaces' => [$SomeInterfaceType],
            'fields' => static function () use (&$AnotherInterfaceType): array {
                return [
                    'name' => [ 'type' => Type::string()],
                    'some' => [ 'type' => $AnotherInterfaceType],
                ];
            },
        ]);

        $FooType = new ObjectType([
            'name' => 'Foo',
            'interfaces' => [$AnotherInterfaceType, $SomeInterfaceType],
            'fields' => static function () use ($AnotherInterfaceType, &$FooType): array {
                return [
                    'name' => [ 'type' => Type::string() ],
                    'some' => [ 'type' => $AnotherInterfaceType ],
                    'tree' => [ 'type' => Type::nonNull(Type::listOf($FooType))],
                ];
            },
        ]);

        $BarType = new ObjectType([
            'name' => 'Bar',
            'interfaces' => [$SomeInterfaceType],
            'fields' => static function () use ($SomeInterfaceType, $FooType): array {
                return [
                    'some' => [ 'type' => $SomeInterfaceType ],
                    'foo' => [ 'type' => $FooType ],
                ];
            },
        ]);

        $BizType = new ObjectType([
            'name' => 'Biz',
            'fields' => static function (): array {
                return [
                    'fizz' => [ 'type' => Type::string() ],
                ];
            },
        ]);

        $SomeUnionType = new UnionType([
            'name' => 'SomeUnion',
            'types' => [$FooType, $BizType],
        ]);

        $SomeEnumType = new EnumType([
            'name' => 'SomeEnum',
            'values' => [
                'ONE' => [ 'value' => 1 ],
                'TWO' => [ 'value' => 2 ],
            ],
        ]);

        $SomeInputType = new InputObjectType([
            'name' => 'SomeInput',
            'fields' => static function (): array {
                return [
                    'fooArg' => [ 'type' => Type::string() ],
                ];
            },
        ]);

        $FooDirective = new Directive([
            'name' => 'foo',
            'args' => [
                new FieldArgument([
                    'name' => 'input',
                    'type' => $SomeInputType,
                ]),
            ],
            'locations' => [
                DirectiveLocation::SCHEMA,
                DirectiveLocation::SCALAR,
                DirectiveLocation::OBJECT,
                DirectiveLocation::FIELD_DEFINITION,
                DirectiveLocation::ARGUMENT_DEFINITION,
                DirectiveLocation::IFACE,
                DirectiveLocation::UNION,
                DirectiveLocation::ENUM,
                DirectiveLocation::ENUM_VALUE,
                DirectiveLocation::INPUT_OBJECT,
                DirectiveLocation::INPUT_FIELD_DEFINITION,
            ],
        ]);

        $this->testSchema = new Schema([
            'query' => new ObjectType([
                'name' => 'Query',
                'fields' => static function () use ($FooType, $SomeScalarType, $SomeUnionType, $SomeEnumType, $SomeInterfaceType, $SomeInputType): array {
                    return [
                        'foo' => [ 'type' => $FooType ],
                        'someScalar' => [ 'type' => $SomeScalarType ],
                        'someUnion' => [ 'type' => $SomeUnionType ],
                        'someEnum' => [ 'type' => $SomeEnumType ],
                        'someInterface' => [
                            'args' => [
                                'id' => [
                                    'type' => Type::nonNull(Type::id()),
                                ],
                            ],
                            'type' => $SomeInterfaceType,
                        ],
                        'someInput' => [
                            'args' => [ 'input' => [ 'type' => $SomeInputType ] ],
                            'type' => Type::string(),
                        ],
                    ];
                },
            ]),
            'types' => [$FooType, $BarType],
            'directives' => array_merge(GraphQL::getStandardDirectives(), [$FooDirective]),
        ]);

        $testSchemaAst = Parser::parse(SchemaPrinter::doPrint($this->testSchema));

        $this->testSchemaDefinitions = array_map(static function ($node): string {
            return Printer::doPrint($node);
        }, iterator_to_array($testSchemaAst->definitions->getIterator()));

        $this->FooDirective = $FooDirective;
        $this->FooType      = $FooType;
    }

    protected function dedent(string $str): string
    {
        $trimmedStr = trim($str, "\n");
        $trimmedStr = preg_replace('/[ \t]*$/', '', $trimmedStr);

        preg_match('/^[ \t]*/', $trimmedStr, $indentMatch);
        $indent = $indentMatch[0];

        return preg_replace('/^' . $indent . '/m', '', $trimmedStr);
    }

    /**
     * @param array<string, bool> $options
     */
    protected function extendTestSchema(string $sdl, array $options = []): Schema
    {
        $originalPrint  = SchemaPrinter::doPrint($this->testSchema);
        $ast            = Parser::parse($sdl);
        $extendedSchema = SchemaExtender::extend($this->testSchema, $ast, $options);

        self::assertEquals(SchemaPrinter::doPrint($this->testSchema), $originalPrint);

        return $extendedSchema;
    }

    protected function printTestSchemaChanges(Schema $extendedSchema): string
    {
        $ast = Parser::parse(SchemaPrinter::doPrint($extendedSchema));
        /** @var array<Node&DefinitionNode> $extraDefinitions */
        $extraDefinitions = array_values(array_filter(
            iterator_to_array($ast->definitions->getIterator()),
            function (Node $node): bool {
                return ! in_array(Printer::doPrint($node), $this->testSchemaDefinitions, true);
            }
        ));
        /** @phpstan-var NodeList<DefinitionNode&Node> $definitionNodeList */
        $definitionNodeList = new NodeList($extraDefinitions);
        $ast->definitions   = $definitionNodeList;

        return Printer::doPrint($ast);
    }

    /**
     * @see it('returns the original schema when there are no type definitions')
     */
    public function testReturnsTheOriginalSchemaWhenThereAreNoTypeDefinitions(): void
    {
        $extendedSchema = $this->extendTestSchema('{ field }');
        self::assertEquals($extendedSchema, $this->testSchema);
    }

    /**
     * @see it('extends without altering original schema')
     */
    public function testExtendsWithoutAlteringOriginalSchema(): void
    {
        $extendedSchema = $this->extendTestSchema('
            extend type Query {
                newField: String
            }');
        self::assertNotEquals($extendedSchema, $this->testSchema);
        self::assertStringContainsString('newField', SchemaPrinter::doPrint($extendedSchema));
        self::assertStringNotContainsString('newField', SchemaPrinter::doPrint($this->testSchema));
    }

    /**
     * @see it('can be used for limited execution')
     */
    public function testCanBeUsedForLimitedExecution(): void
    {
        $extendedSchema = $this->extendTestSchema('
          extend type Query {
            newField: String
          }
        ');

        $result = GraphQL::executeQuery($extendedSchema, '{ newField }', ['newField' => 123]);

        self::assertEquals($result->toArray(), [
            'data' => ['newField' => '123'],
        ]);
    }

    /**
     * @see it('can describe the extended fields')
     */
    public function testCanDescribeTheExtendedFields(): void
    {
        $extendedSchema = $this->extendTestSchema('
            extend type Query {
                "New field description."
                newField: String
            }
        ');

        self::assertEquals(
            $extendedSchema->getQueryType()->getField('newField')->description,
            'New field description.'
        );
    }

    /**
     * @see it('can describe the extended fields with legacy comments')
     */
    public function testCanDescribeTheExtendedFieldsWithLegacyComments(): void
    {
        $extendedSchema = $this->extendTestSchema('
            extend type Query {
                # New field description.
                newField: String
            }
        ', ['commentDescriptions' => true]);

        self::assertEquals(
            $extendedSchema->getQueryType()->getField('newField')->description,
            'New field description.'
        );
    }

    /**
     * @see it('describes extended fields with strings when present')
     */
    public function testDescribesExtendedFieldsWithStringsWhenPresent(): void
    {
        $extendedSchema = $this->extendTestSchema('
            extend type Query {
                # New field description.
                "Actually use this description."
                newField: String
            }
        ', ['commentDescriptions' => true]);

        self::assertEquals(
            $extendedSchema->getQueryType()->getField('newField')->description,
            'Actually use this description.'
        );
    }

    /**
     * @see it('extends objects by adding new fields')
     */
    public function testExtendsObjectsByAddingNewFields(): void
    {
        $extendedSchema = $this->extendTestSchema(
            '
            extend type Foo {
                newField: String
            }
        '
        );

        self::assertEquals(
            $this->printTestSchemaChanges($extendedSchema),
            $this->dedent('
              type Foo implements AnotherInterface & SomeInterface {
                name: String
                some: AnotherInterface
                tree: [Foo]!
                newField: String
              }
            ')
        );

        $fooType  = $extendedSchema->getType('Foo');
        $fooField = $extendedSchema->getQueryType()->getField('foo');
        self::assertEquals($fooField->getType(), $fooType);
    }

    /**
     * @see it('extends enums by adding new values')
     */
    public function testExtendsEnumsByAddingNewValues(): void
    {
        $extendedSchema = $this->extendTestSchema('
          extend enum SomeEnum {
            NEW_ENUM
          }
        ');

        self::assertEquals(
            $this->printTestSchemaChanges($extendedSchema),
            $this->dedent('
              enum SomeEnum {
                ONE
                TWO
                NEW_ENUM
              }
          ')
        );

        $someEnumType = $extendedSchema->getType('SomeEnum');
        $enumField    = $extendedSchema->getQueryType()->getField('someEnum');
        self::assertEquals($enumField->getType(), $someEnumType);
    }

    /**
     * @see it('extends unions by adding new types')
     */
    public function testExtendsUnionsByAddingNewTypes(): void
    {
        $extendedSchema = $this->extendTestSchema('
          extend union SomeUnion = Bar
        ');
        self::assertEquals(
            $this->printTestSchemaChanges($extendedSchema),
            $this->dedent('
              union SomeUnion = Foo | Biz | Bar
            ')
        );

        $someUnionType = $extendedSchema->getType('SomeUnion');
        $unionField    = $extendedSchema->getQueryType()->getField('someUnion');
        self::assertEquals($unionField->getType(), $someUnionType);
    }

    /**
     * @see it('allows extension of union by adding itself')
     */
    public function testAllowsExtensionOfUnionByAddingItself(): void
    {
        $extendedSchema = $this->extendTestSchema('
          extend union SomeUnion = SomeUnion
        ');

        $errors = $extendedSchema->validate();
        self::assertGreaterThan(0, count($errors));

        self::assertEquals(
            $this->printTestSchemaChanges($extendedSchema),
            $this->dedent('
                union SomeUnion = Foo | Biz | SomeUnion
            ')
        );
    }

    /**
     * @see it('extends inputs by adding new fields')
     */
    public function testExtendsInputsByAddingNewFields(): void
    {
        $extendedSchema = $this->extendTestSchema('
          extend input SomeInput {
            newField: String
          }
        ');

        self::assertEquals(
            $this->printTestSchemaChanges($extendedSchema),
            $this->dedent('
              input SomeInput {
                fooArg: String
                newField: String
              }
            ')
        );

        $someInputType = $extendedSchema->getType('SomeInput');
        $inputField    = $extendedSchema->getQueryType()->getField('someInput');
        self::assertEquals($inputField->args[0]->getType(), $someInputType);

        $fooDirective = $extendedSchema->getDirective('foo');
        self::assertEquals($fooDirective->args[0]->getType(), $someInputType);
    }

    /**
     * @see it('extends scalars by adding new directives')
     */
    public function testExtendsScalarsByAddingNewDirectives(): void
    {
        $extendedSchema = $this->extendTestSchema('
          extend scalar SomeScalar @foo
        ');

        $someScalar = $extendedSchema->getType('SomeScalar');
        self::assertCount(1, $someScalar->extensionASTNodes);
        self::assertEquals(
            Printer::doPrint($someScalar->extensionASTNodes[0]),
            'extend scalar SomeScalar @foo'
        );
    }

    /**
     * @see it('correctly assign AST nodes to new and extended types')
     */
    public function testCorrectlyAssignASTNodesToNewAndExtendedTypes(): void
    {
        $extendedSchema = $this->extendTestSchema('
              extend type Query {
                newField(testArg: TestInput): TestEnum
              }
              extend scalar SomeScalar @foo
              extend enum SomeEnum {
                NEW_VALUE
              }
              extend union SomeUnion = Bar
              extend input SomeInput {
                newField: String
              }
              extend interface SomeInterface {
                newField: String
              }
              enum TestEnum {
                TEST_VALUE
              }
              input TestInput {
                testInputField: TestEnum
              }
            ');

        $ast = Parser::parse('
            extend type Query {
                oneMoreNewField: TestUnion
            }
            extend scalar SomeScalar @test
            extend enum SomeEnum {
                ONE_MORE_NEW_VALUE
            }
            extend union SomeUnion = TestType
            extend input SomeInput {
                oneMoreNewField: String
            }
            extend interface SomeInterface {
                oneMoreNewField: String
            }
            union TestUnion = TestType
            interface TestInterface {
                interfaceField: String
            }
            type TestType implements TestInterface {
                interfaceField: String
            }
            directive @test(arg: Int) repeatable on FIELD | SCALAR
        ');

        $extendedTwiceSchema = SchemaExtender::extend($extendedSchema, $ast);
        $query               = $extendedTwiceSchema->getQueryType();
        /** @var ScalarType $someScalar */
        $someScalar = $extendedTwiceSchema->getType('SomeScalar');
        /** @var EnumType $someEnum */
        $someEnum = $extendedTwiceSchema->getType('SomeEnum');
        /** @var UnionType $someUnion */
        $someUnion = $extendedTwiceSchema->getType('SomeUnion');
        /** @var InputObjectType $someInput */
        $someInput = $extendedTwiceSchema->getType('SomeInput');
        /** @var InterfaceType $someInterface */
        $someInterface = $extendedTwiceSchema->getType('SomeInterface');

        /** @var InputObjectType $testInput */
        $testInput = $extendedTwiceSchema->getType('TestInput');
        /** @var EnumType $testEnum */
        $testEnum = $extendedTwiceSchema->getType('TestEnum');
        /** @var UnionType $testUnion */
        $testUnion = $extendedTwiceSchema->getType('TestUnion');
        /** @var InterfaceType $testInterface */
        $testInterface = $extendedTwiceSchema->getType('TestInterface');
        /** @var ObjectType $testType */
        $testType = $extendedTwiceSchema->getType('TestType');
        /** @var Directive $testDirective */
        $testDirective = $extendedTwiceSchema->getDirective('test');

        self::assertCount(2, $query->extensionASTNodes);
        self::assertCount(2, $someScalar->extensionASTNodes);
        self::assertCount(2, $someEnum->extensionASTNodes);
        self::assertCount(2, $someUnion->extensionASTNodes);
        self::assertCount(2, $someInput->extensionASTNodes);
        self::assertCount(2, $someInterface->extensionASTNodes);

        self::assertCount(0, $testType->extensionASTNodes);
        self::assertCount(0, $testEnum->extensionASTNodes);
        self::assertCount(0, $testUnion->extensionASTNodes);
        self::assertCount(0, $testInput->extensionASTNodes);
        self::assertCount(0, $testInterface->extensionASTNodes);

        $restoredExtensionAST = new DocumentNode([
            'definitions' => new NodeList(array_merge(
                $query->extensionASTNodes,
                $someScalar->extensionASTNodes,
                $someEnum->extensionASTNodes,
                $someUnion->extensionASTNodes,
                $someInput->extensionASTNodes,
                $someInterface->extensionASTNodes,
                [
                    $testInput->astNode,
                    $testEnum->astNode,
                    $testUnion->astNode,
                    $testInterface->astNode,
                    $testType->astNode,
                    $testDirective->astNode,
                ]
            )),
        ]);

        self::assertEquals(
            SchemaPrinter::doPrint(SchemaExtender::extend($this->testSchema, $restoredExtensionAST)),
            SchemaPrinter::doPrint($extendedTwiceSchema)
        );

        $newField = $query->getField('newField');

        self::assertEquals(Printer::doPrint($newField->astNode), 'newField(testArg: TestInput): TestEnum');
        self::assertEquals(Printer::doPrint($newField->args[0]->astNode), 'testArg: TestInput');
        self::assertEquals(Printer::doPrint($query->getField('oneMoreNewField')->astNode), 'oneMoreNewField: TestUnion');
        self::assertEquals(Printer::doPrint($someEnum->getValue('NEW_VALUE')->astNode), 'NEW_VALUE');
        self::assertEquals(Printer::doPrint($someEnum->getValue('ONE_MORE_NEW_VALUE')->astNode), 'ONE_MORE_NEW_VALUE');
        self::assertEquals(Printer::doPrint($someInput->getField('newField')->astNode), 'newField: String');
        self::assertEquals(Printer::doPrint($someInput->getField('oneMoreNewField')->astNode), 'oneMoreNewField: String');
        self::assertEquals(Printer::doPrint($someInterface->getField('newField')->astNode), 'newField: String');
        self::assertEquals(Printer::doPrint($someInterface->getField('oneMoreNewField')->astNode), 'oneMoreNewField: String');
        self::assertEquals(Printer::doPrint($testInput->getField('testInputField')->astNode), 'testInputField: TestEnum');
        self::assertEquals(Printer::doPrint($testEnum->getValue('TEST_VALUE')->astNode), 'TEST_VALUE');
        self::assertEquals(Printer::doPrint($testInterface->getField('interfaceField')->astNode), 'interfaceField: String');
        self::assertEquals(Printer::doPrint($testType->getField('interfaceField')->astNode), 'interfaceField: String');
        self::assertEquals(Printer::doPrint($testDirective->args[0]->astNode), 'arg: Int');
    }

    /**
     * @see it('builds types with deprecated fields/values')
     */
    public function testBuildsTypesWithDeprecatedFieldsOrValues(): void
    {
        $extendedSchema = $this->extendTestSchema('
            type TypeWithDeprecatedField {
                newDeprecatedField: String @deprecated(reason: "not used anymore")
            }
            enum EnumWithDeprecatedValue {
                DEPRECATED @deprecated(reason: "do not use")
            }
        ');

        /** @var ObjectType $typeWithDeprecatedField */
        $typeWithDeprecatedField = $extendedSchema->getType('TypeWithDeprecatedField');
        $deprecatedFieldDef      = $typeWithDeprecatedField->getField('newDeprecatedField');

        self::assertEquals(true, $deprecatedFieldDef->isDeprecated());
        self::assertEquals('not used anymore', $deprecatedFieldDef->deprecationReason);

        /** @var EnumType $enumWithDeprecatedValue */
        $enumWithDeprecatedValue = $extendedSchema->getType('EnumWithDeprecatedValue');
        $deprecatedEnumDef       = $enumWithDeprecatedValue->getValue('DEPRECATED');

        self::assertEquals(true, $deprecatedEnumDef->isDeprecated());
        self::assertEquals('do not use', $deprecatedEnumDef->deprecationReason);
    }

    /**
     * @see it('extends objects with deprecated fields')
     */
    public function testExtendsObjectsWithDeprecatedFields(): void
    {
        $extendedSchema = $this->extendTestSchema('
          extend type Foo {
            deprecatedField: String @deprecated(reason: "not used anymore")
          }
        ');
        /** @var ObjectType $fooType */
        $fooType            = $extendedSchema->getType('Foo');
        $deprecatedFieldDef = $fooType->getField('deprecatedField');

        self::assertTrue($deprecatedFieldDef->isDeprecated());
        self::assertEquals('not used anymore', $deprecatedFieldDef->deprecationReason);
    }

    /**
     * @see it('extends enums with deprecated values')
     */
    public function testExtendsEnumsWithDeprecatedValues(): void
    {
        $extendedSchema = $this->extendTestSchema('
          extend enum SomeEnum {
            DEPRECATED @deprecated(reason: "do not use")
          }
        ');

        /** @var EnumType $someEnumType */
        $someEnumType      = $extendedSchema->getType('SomeEnum');
        $deprecatedEnumDef = $someEnumType->getValue('DEPRECATED');

        self::assertTrue($deprecatedEnumDef->isDeprecated());
        self::assertEquals('do not use', $deprecatedEnumDef->deprecationReason);
    }

    /**
     * @see it('adds new unused object type')
     */
    public function testAddsNewUnusedObjectType(): void
    {
        $extendedSchema = $this->extendTestSchema('
          type Unused {
            someField: String
          }
        ');
        self::assertNotEquals($this->testSchema, $extendedSchema);
        self::assertEquals(
            $this->dedent('
                type Unused {
                  someField: String
                }
            '),
            $this->printTestSchemaChanges($extendedSchema)
        );
    }

    /**
     * @see it('adds new unused enum type')
     */
    public function testAddsNewUnusedEnumType(): void
    {
        $extendedSchema = $this->extendTestSchema('
          enum UnusedEnum {
            SOME
          }
        ');
        self::assertNotEquals($extendedSchema, $this->testSchema);
        self::assertEquals(
            $this->dedent('
                enum UnusedEnum {
                  SOME
                }
            '),
            $this->printTestSchemaChanges($extendedSchema)
        );
    }

    /**
     * @see it('adds new unused input object type')
     */
    public function testAddsNewUnusedInputObjectType(): void
    {
        $extendedSchema = $this->extendTestSchema('
          input UnusedInput {
            someInput: String
          }
        ');

        self::assertNotEquals($extendedSchema, $this->testSchema);
        self::assertEquals(
            $this->dedent('
              input UnusedInput {
                someInput: String
              }
            '),
            $this->printTestSchemaChanges($extendedSchema)
        );
    }

    /**
     * @see it('adds new union using new object type')
     */
    public function testAddsNewUnionUsingNewObjectType(): void
    {
        $extendedSchema = $this->extendTestSchema('
          type DummyUnionMember {
            someField: String
          }

          union UnusedUnion = DummyUnionMember
        ');

        self::assertNotEquals($extendedSchema, $this->testSchema);
        self::assertEquals(
            $this->dedent('
              type DummyUnionMember {
                someField: String
              }

              union UnusedUnion = DummyUnionMember
            '),
            $this->printTestSchemaChanges($extendedSchema)
        );
    }

    /**
     * @see it('extends objects by adding new fields with arguments')
     */
    public function testExtendsObjectsByAddingNewFieldsWithArguments(): void
    {
        $extendedSchema = $this->extendTestSchema('
          extend type Foo {
            newField(arg1: String, arg2: NewInputObj!): String
          }

          input NewInputObj {
            field1: Int
            field2: [Float]
            field3: String!
          }
        ');

        self::assertEquals(
            $this->dedent('
                type Foo implements AnotherInterface & SomeInterface {
                  name: String
                  some: AnotherInterface
                  tree: [Foo]!
                  newField(arg1: String, arg2: NewInputObj!): String
                }

                input NewInputObj {
                  field1: Int
                  field2: [Float]
                  field3: String!
                }
            '),
            $this->printTestSchemaChanges($extendedSchema)
        );
    }

    /**
     * @see it('extends objects by adding new fields with existing types')
     */
    public function testExtendsObjectsByAddingNewFieldsWithExistingTypes(): void
    {
        $extendedSchema = $this->extendTestSchema('
          extend type Foo {
            newField(arg1: SomeEnum!): SomeEnum
          }
        ');

        self::assertEquals(
            $this->dedent('
                type Foo implements AnotherInterface & SomeInterface {
                  name: String
                  some: AnotherInterface
                  tree: [Foo]!
                  newField(arg1: SomeEnum!): SomeEnum
                }
            '),
            $this->printTestSchemaChanges($extendedSchema)
        );
    }

    /**
     * @see it('extends objects by adding implemented interfaces')
     */
    public function testExtendsObjectsByAddingImplementedInterfaces(): void
    {
        $extendedSchema = $this->extendTestSchema('
          extend type Biz implements SomeInterface {
            name: String
            some: SomeInterface
          }
        ');

        self::assertEquals(
            $this->dedent('
                type Biz implements SomeInterface {
                  fizz: String
                  name: String
                  some: SomeInterface
                }
            '),
            $this->printTestSchemaChanges($extendedSchema)
        );
    }

    /**
     * @see it('extends objects by including new types')
     */
    public function testExtendsObjectsByIncludingNewTypes(): void
    {
        $extendedSchema = $this->extendTestSchema('
          extend type Foo {
            newObject: NewObject
            newInterface: NewInterface
            newUnion: NewUnion
            newScalar: NewScalar
            newEnum: NewEnum
            newTree: [Foo]!
          }

          type NewObject implements NewInterface {
            baz: String
          }

          type NewOtherObject {
            fizz: Int
          }

          interface NewInterface {
            baz: String
          }

          union NewUnion = NewObject | NewOtherObject

          scalar NewScalar

          enum NewEnum {
            OPTION_A
            OPTION_B
          }
        ');

        self::assertEquals(
            $this->dedent('
                type Foo implements AnotherInterface & SomeInterface {
                  name: String
                  some: AnotherInterface
                  tree: [Foo]!
                  newObject: NewObject
                  newInterface: NewInterface
                  newUnion: NewUnion
                  newScalar: NewScalar
                  newEnum: NewEnum
                  newTree: [Foo]!
                }

                enum NewEnum {
                  OPTION_A
                  OPTION_B
                }

                interface NewInterface {
                  baz: String
                }

                type NewObject implements NewInterface {
                  baz: String
                }

                type NewOtherObject {
                  fizz: Int
                }

                scalar NewScalar

                union NewUnion = NewObject | NewOtherObject
            '),
            $this->printTestSchemaChanges($extendedSchema)
        );
    }

    /**
     * @see it('extends objects by adding implemented new interfaces')
     */
    public function testExtendsObjectsByAddingImplementedNewInterfaces(): void
    {
        $extendedSchema = $this->extendTestSchema('
          extend type Foo implements NewInterface {
            baz: String
          }

          interface NewInterface {
            baz: String
          }
        ');

        self::assertEquals(
            $this->dedent('
                type Foo implements AnotherInterface & SomeInterface & NewInterface {
                  name: String
                  some: AnotherInterface
                  tree: [Foo]!
                  baz: String
                }

                interface NewInterface {
                  baz: String
                }
            '),
            $this->printTestSchemaChanges($extendedSchema)
        );
    }

    /**
     * @see it('extends different types multiple times')
     */
    public function testExtendsDifferentTypesMultipleTimes(): void
    {
        $extendedSchema = $this->extendTestSchema('
          extend type Biz implements NewInterface {
            buzz: String
          }

          extend type Biz implements SomeInterface {
            name: String
            some: SomeInterface
            newFieldA: Int
          }

          extend type Biz {
            newFieldA: Int
            newFieldB: Float
          }

          interface NewInterface {
            buzz: String
          }

          extend enum SomeEnum {
            THREE
          }

          extend enum SomeEnum {
            FOUR
          }

          extend union SomeUnion = Boo

          extend union SomeUnion = Joo

          type Boo {
            fieldA: String
          }

          type Joo {
            fieldB: String
          }

          extend input SomeInput {
            fieldA: String
          }

          extend input SomeInput {
            fieldB: String
          }
        ');

        self::assertEquals(
            $this->dedent('
                type Biz implements NewInterface & SomeInterface {
                  fizz: String
                  buzz: String
                  name: String
                  some: SomeInterface
                  newFieldA: Int
                  newFieldB: Float
                }

                type Boo {
                  fieldA: String
                }

                type Joo {
                  fieldB: String
                }

                interface NewInterface {
                  buzz: String
                }

                enum SomeEnum {
                  ONE
                  TWO
                  THREE
                  FOUR
                }

                input SomeInput {
                  fooArg: String
                  fieldA: String
                  fieldB: String
                }

                union SomeUnion = Foo | Biz | Boo | Joo
            '),
            $this->printTestSchemaChanges($extendedSchema)
        );
    }

    /**
     * @see it('extends interfaces by adding new fields')
     */
    public function testExtendsInterfacesByAddingNewFields(): void
    {
        $extendedSchema = $this->extendTestSchema('
          extend interface SomeInterface {
            newField: String
          }
          
          extend interface AnotherInterface {
            newField: String
          }

          extend type Bar {
            newField: String
          }

          extend type Foo {
            newField: String
          }
        ');

        self::assertEquals(
            $this->dedent('
                interface AnotherInterface implements SomeInterface {
                  name: String
                  some: AnotherInterface
                  newField: String
                }

                type Bar implements SomeInterface {
                  some: SomeInterface
                  foo: Foo
                  newField: String
                }

                type Foo implements AnotherInterface & SomeInterface {
                  name: String
                  some: AnotherInterface
                  tree: [Foo]!
                  newField: String
                }

                interface SomeInterface {
                  some: SomeInterface
                  newField: String
                }
            '),
            $this->printTestSchemaChanges($extendedSchema)
        );
    }

    /**
     * @see it('extends interfaces by adding new implemted interfaces')
     */
    public function testExtendsInterfacesByAddingNewImplementedInterfaces(): void
    {
        $extendedSchema = $this->extendTestSchema('
          interface NewInterface {
            newField: String
          }
          
          extend interface AnotherInterface implements NewInterface {
            newField: String
          }
          
          extend type Foo implements NewInterface {
            newField: String
          }
        ');

        self::assertEquals(
            $this->dedent('
                interface AnotherInterface implements SomeInterface & NewInterface {
                  name: String
                  some: AnotherInterface
                  newField: String
                }
                
                type Foo implements AnotherInterface & SomeInterface & NewInterface {
                  name: String
                  some: AnotherInterface
                  tree: [Foo]!
                  newField: String
                }
                
                interface NewInterface {
                  newField: String
                }
            '),
            $this->printTestSchemaChanges($extendedSchema)
        );
    }

    /**
     * @see it('allows extension of interface with missing Object fields')
     */
    public function testAllowsExtensionOfInterfaceWithMissingObjectFields(): void
    {
        $extendedSchema = $this->extendTestSchema('
          extend interface SomeInterface {
            newField: String
          }
        ');

        $errors = $extendedSchema->validate();
        self::assertGreaterThan(0, $errors);

        self::assertEquals(
            $this->dedent('
                interface SomeInterface {
                  some: SomeInterface
                  newField: String
                }
            '),
            $this->printTestSchemaChanges($extendedSchema)
        );
    }

    /**
     * @see it('extends interfaces multiple times')
     */
    public function testExtendsInterfacesMultipleTimes(): void
    {
        $extendedSchema = $this->extendTestSchema('
          extend interface SomeInterface {
            newFieldA: Int
          }
          
          extend interface SomeInterface {
            newFieldB(test: Boolean): String
          }
        ');

        self::assertEquals(
            $this->dedent('
                interface SomeInterface {
                  some: SomeInterface
                  newFieldA: Int
                  newFieldB(test: Boolean): String
                }
            '),
            $this->printTestSchemaChanges($extendedSchema)
        );
    }

    /**
     * @see it('may extend mutations and subscriptions')
     */
    public function testMayExtendMutationsAndSubscriptions(): void
    {
        $mutationSchema = new Schema([
            'query' => new ObjectType([
                'name' => 'Query',
                'fields' => static function (): array {
                    return [ 'queryField' => [ 'type' => Type::string() ] ];
                },
            ]),
            'mutation' => new ObjectType([
                'name' => 'Mutation',
                'fields' => static function (): array {
                    return [ 'mutationField' => ['type' => Type::string() ] ];
                },
            ]),
            'subscription' => new ObjectType([
                'name' => 'Subscription',
                'fields' => static function (): array {
                    return ['subscriptionField' => ['type' => Type::string()]];
                },
            ]),
        ]);

        $ast = Parser::parse('
            extend type Query {
              newQueryField: Int
            }

            extend type Mutation {
              newMutationField: Int
            }

            extend type Subscription {
              newSubscriptionField: Int
            }
        ');

        $originalPrint  = SchemaPrinter::doPrint($mutationSchema);
        $extendedSchema = SchemaExtender::extend($mutationSchema, $ast);

        self::assertNotEquals($mutationSchema, $extendedSchema);
        self::assertEquals(SchemaPrinter::doPrint($mutationSchema), $originalPrint);
        self::assertEquals(SchemaPrinter::doPrint($extendedSchema), $this->dedent('
            type Mutation {
              mutationField: String
              newMutationField: Int
            }

            type Query {
              queryField: String
              newQueryField: Int
            }

            type Subscription {
              subscriptionField: String
              newSubscriptionField: Int
            }
        '));
    }

    /**
     * @see it('may extend directives with new simple directive')
     */
    public function testMayExtendDirectivesWithNewSimpleDirective(): void
    {
        $extendedSchema = $this->extendTestSchema('
          directive @neat on QUERY
        ');

        $newDirective = $extendedSchema->getDirective('neat');
        self::assertEquals($newDirective->name, 'neat');
        self::assertContains('QUERY', $newDirective->locations);
    }

    /**
     * @see it('sets correct description when extending with a new directive')
     */
    public function testSetsCorrectDescriptionWhenExtendingWithANewDirective(): void
    {
        $extendedSchema = $this->extendTestSchema('
          """
          new directive
          """
          directive @new on QUERY
        ');

        $newDirective = $extendedSchema->getDirective('new');
        self::assertEquals('new directive', $newDirective->description);
    }

    /**
     * @see it('sets correct description using legacy comments')
     */
    public function testSetsCorrectDescriptionUsingLegacyComments(): void
    {
        $extendedSchema = $this->extendTestSchema(
            '
          # new directive
          directive @new on QUERY
        ',
            ['commentDescriptions' => true]
        );

        $newDirective = $extendedSchema->getDirective('new');
        self::assertEquals('new directive', $newDirective->description);
    }

    /**
     * @see it('may extend directives with new complex directive')
     */
    public function testMayExtendDirectivesWithNewComplexDirective(): void
    {
        $extendedSchema = $this->extendTestSchema('
          directive @profile(enable: Boolean! tag: String) repeatable on QUERY | FIELD
        ');

        $extendedDirective = $extendedSchema->getDirective('profile');
        self::assertContains('QUERY', $extendedDirective->locations);
        self::assertContains('FIELD', $extendedDirective->locations);

        $args = $extendedDirective->args;
        self::assertCount(2, $args);

        $arg0     = $args[0];
        $arg1     = $args[1];
        $arg0Type = $arg0->getType();

        self::assertInstanceOf(NonNull::class, $arg0Type);
        self::assertSame('enable', $arg0->name);
        self::assertInstanceOf(ScalarType::class, $arg0Type->getWrappedType());

        self::assertInstanceOf(ScalarType::class, $arg1->getType());
        self::assertSame('tag', $arg1->name);
    }

    /**
     * @see it('Rejects invalid SDL')
     */
    public function testRejectsInvalidSDL(): void
    {
        $sdl = '
            extend schema @unknown
        ';

        $this->expectException(Error::class);
        $this->expectExceptionMessage('Unknown directive "unknown".');

        $this->extendTestSchema($sdl);
    }

    /**
     * @see it('Allows to disable SDL validation')
     */
    public function testAllowsToDisableSDLValidation(): void
    {
        $sdl = '
          extend schema @unknown
        ';

        $this->extendTestSchema($sdl, ['assumeValid' => true]);
        $this->extendTestSchema($sdl, ['assumeValidSDL' => true]);
    }

    /**
     * @see it('does not allow replacing a default directive')
     */
    public function testDoesNotAllowReplacingADefaultDirective(): void
    {
        $sdl = '
          directive @include(if: Boolean!) on FIELD | FRAGMENT_SPREAD
        ';

        try {
            $this->extendTestSchema($sdl);
            self::fail();
        } catch (Error $error) {
            self::assertEquals('Directive "include" already exists in the schema. It cannot be redefined.', $error->getMessage());
        }
    }

    /**
     * @see it('does not automatically include common root type names')
     */
    public function testDoesNotAutomaticallyIncludeCommonRootTypeNames(): void
    {
        $schema = $this->extendTestSchema('
            type Mutation {
              doSomething: String
            }
        ');

        self::assertNull($schema->getMutationType());
    }

    /**
     * @see it('adds schema definition missing in the original schema')
     */
    public function testAddsSchemaDefinitionMissingInTheOriginalSchema(): void
    {
        $schema = new Schema([
            'directives' => [$this->FooDirective],
            'types' => [$this->FooType],
        ]);

        self::assertNull($schema->getQueryType());

        $ast = Parser::parse('
            schema @foo {
              query: Foo
            }
        ');

        $schema    = SchemaExtender::extend($schema, $ast);
        $queryType = $schema->getQueryType();

        self::assertEquals($queryType->name, 'Foo');
    }

    /**
     * @see it('adds new root types via schema extension')
     */
    public function testAddsNewRootTypesViaSchemaExtension(): void
    {
        $schema = $this->extendTestSchema('
            extend schema {
              mutation: Mutation
            }
            type Mutation {
              doSomething: String
            }
        ');

        $mutationType = $schema->getMutationType();
        self::assertEquals($mutationType->name, 'Mutation');
    }

    /**
     * @see it('adds multiple new root types via schema extension')
     */
    public function testAddsMultipleNewRootTypesViaSchemaExtension(): void
    {
        $schema           = $this->extendTestSchema('
            extend schema {
              mutation: Mutation
              subscription: Subscription
            }
            type Mutation {
              doSomething: String
            }
            type Subscription {
              hearSomething: String
            }
        ');
        $mutationType     = $schema->getMutationType();
        $subscriptionType = $schema->getSubscriptionType();

        self::assertEquals('Mutation', $mutationType->name);
        self::assertEquals('Subscription', $subscriptionType->name);
    }

    /**
     * @see it('applies multiple schema extensions')
     */
    public function testAppliesMultipleSchemaExtensions(): void
    {
        $schema = $this->extendTestSchema('
            extend schema {
              mutation: Mutation
            }
            extend schema {
              subscription: Subscription
            }
            type Mutation {
              doSomething: String
            }
            type Subscription {
              hearSomething: String
            }
        ');

        $mutationType     = $schema->getMutationType();
        $subscriptionType = $schema->getSubscriptionType();

        self::assertEquals('Mutation', $mutationType->name);
        self::assertEquals('Subscription', $subscriptionType->name);
    }

    /**
     * @see it('schema extension AST are available from schema object')
     */
    public function testSchemaExtensionASTAreAvailableFromSchemaObject(): void
    {
        $schema = $this->extendTestSchema('
            extend schema {
              mutation: Mutation
            }
            extend schema {
              subscription: Subscription
            }
            type Mutation {
              doSomething: String
            }
            type Subscription {
              hearSomething: String
            }
        ');

        $ast    = Parser::parse('
            extend schema @foo
        ');
        $schema = SchemaExtender::extend($schema, $ast);

        $nodes = $schema->extensionASTNodes;
        self::assertEquals(
            $this->dedent('
                extend schema {
                  mutation: Mutation
                }

                extend schema {
                  subscription: Subscription
                }

                extend schema @foo
            '),
            implode(
                "\n",
                array_map(static function ($node): string {
                    return Printer::doPrint($node) . "\n";
                }, $nodes)
            )
        );
    }

    /**
     * @see https://github.com/webonyx/graphql-php/pull/381
     */
    public function testOriginalResolversArePreserved(): void
    {
        $queryType = new ObjectType([
            'name' => 'Query',
            'fields' => [
                'hello' => [
                    'type' => Type::string(),
                    'resolve' => static fn (): string => 'Hello World!',
                ],
            ],
        ]);

        $schema = new Schema(['query' => $queryType]);

        $documentNode = Parser::parse(/** @lang GraphQL */ '
extend type Query {
	misc: String
}
');

        $extendedSchema = SchemaExtender::extend($schema, $documentNode);
        $helloResolveFn = $extendedSchema->getQueryType()->getField('hello')->resolveFn;

        self::assertIsCallable($helloResolveFn);

        $query  = /** @lang GraphQL */ '{ hello }';
        $result = GraphQL::executeQuery($extendedSchema, $query);
        self::assertSame(['data' => ['hello' => 'Hello World!']], $result->toArray());
    }

    public function testOriginalResolveFieldIsPreserved(): void
    {
        $queryType = new ObjectType([
            'name' => 'Query',
            'fields' => [
                'hello' => [
                    'type' => Type::string(),
                ],
            ],
            'resolveField' => static fn (): string => 'Hello World!',
        ]);

        $schema = new Schema(['query' => $queryType]);

        $documentNode = Parser::parse(/** @lang GraphQL */ '
extend type Query {
	misc: String
}
');

        $extendedSchema      = SchemaExtender::extend($schema, $documentNode);
        $queryResolveFieldFn = $extendedSchema->getQueryType()->resolveFieldFn;

        self::assertIsCallable($queryResolveFieldFn);

        $query  = /** @lang GraphQL */ '{ hello }';
        $result = GraphQL::executeQuery($extendedSchema, $query);
        self::assertSame(['data' => ['hello' => 'Hello World!']], $result->toArray());
    }

    /**
     * @see https://github.com/webonyx/graphql-php/issues/180
     */
    public function testShouldBeAbleToIntroduceNewTypesThroughExtension(): void
    {
        $sdl = /** @lang GraphQL */'
          type Query {
            defaultValue: String
          }

          type Foo {
            value: Int
          }
        ';

        $documentNode = Parser::parse($sdl);
        $schema       = BuildSchema::build($documentNode);

        $extensionSdl = /** @lang GraphQL */ '
          type Bar {
            foo: Foo
          }
        ';

        $extendedDocumentNode = Parser::parse($extensionSdl);
        $extendedSchema       = SchemaExtender::extend($schema, $extendedDocumentNode);

        $expected = /** @lang GraphQL */'
            type Bar {
              foo: Foo
            }
            
            type Foo {
              value: Int
            }
            
            type Query {
              defaultValue: String
            }
        ';

        static::assertEquals($this->dedent($expected), SchemaPrinter::doPrint($extendedSchema));
    }

<<<<<<< HEAD
    public function testSupportsTypeConfigDecorator()
=======
    /**
     * @see https://github.com/webonyx/graphql-php/pull/929
     */
    public function testPreservesRepeatableInDirective(): void
    {
        $schema = BuildSchema::build(/** @lang GraphQL */ '
            directive @test(arg: Int) repeatable on FIELD | SCALAR
        ');

        self::assertTrue($schema->getDirective('test')->isRepeatable);

        $extendedSchema = SchemaExtender::extend($schema, Parser::parse('scalar Foo'));

        self::assertTrue($extendedSchema->getDirective('test')->isRepeatable);
    }

    public function testSupportsTypeConfigDecorator(): void
>>>>>>> cc20f9ea
    {
        $queryType = new ObjectType([
            'name' => 'Query',
            'fields' => [
                'hello' => [
                    'type' => Type::string(),
                ],
            ],
<<<<<<< HEAD
            'resolveField' => static function () : string {
                return 'Hello World!';
            },
=======
            'resolveField' => static fn (): string => 'Hello World!',
>>>>>>> cc20f9ea
        ]);

        $schema = new Schema(['query' => $queryType]);

<<<<<<< HEAD
        $documentNode = Parser::parse('
              type Foo {
                value: String
              }
=======
        $documentNode = Parser::parse(/** @lang GraphQL */ '
              type Foo {
                value: String
              }

>>>>>>> cc20f9ea
              extend type Query {
                defaultValue: String
                foo: Foo
              }
        ');

        $typeConfigDecorator = static function ($typeConfig) {
            switch ($typeConfig['name']) {
                case 'Foo':
<<<<<<< HEAD
                    $typeConfig['resolveField'] = static function () : string {
=======
                    $typeConfig['resolveField'] = static function (): string {
>>>>>>> cc20f9ea
                        return 'bar';
                    };
                    break;
            }

            return $typeConfig;
        };

        $extendedSchema = SchemaExtender::extend($schema, $documentNode, [], $typeConfigDecorator);

<<<<<<< HEAD
        $query  = '{ 
=======
        $query  = /** @lang GraphQL */'
        {
>>>>>>> cc20f9ea
            hello
            foo {
              value
            }
<<<<<<< HEAD
        }';
=======
        }
        ';
>>>>>>> cc20f9ea
        $result = GraphQL::executeQuery($extendedSchema, $query);

        self::assertSame(['data' => ['hello' => 'Hello World!', 'foo' => ['value' => 'bar']]], $result->toArray());
    }
<<<<<<< HEAD
=======

    public function testPreservesScalarClassMethods(): void
    {
        $SomeScalarClassType = new SomeScalarClassType();

        $queryType = new ObjectType([
            'name' => 'Query',
            'fields' => [
                'someScalarClass' => ['type' => $SomeScalarClassType],
            ],
        ]);

        $schema = new Schema(['query' => $queryType]);

        $documentNode = Parser::parse(/** @lang GraphQL */ '
        extend type Query {
            foo: ID
        }
        ');

        $extendedSchema = SchemaExtender::extend($schema, $documentNode);
        $extendedScalar = $extendedSchema->getType('SomeScalarClass');

        self::assertInstanceOf(CustomScalarType::class, $extendedScalar);
        self::assertSame(SomeScalarClassType::SERIALIZE_RETURN, $extendedScalar->serialize(null));
        self::assertSame(SomeScalarClassType::PARSE_VALUE_RETURN, $extendedScalar->parseValue(null));
        self::assertSame(SomeScalarClassType::PARSE_LITERAL_RETURN, $extendedScalar->parseLiteral($documentNode));
    }

    public function testPreservesResolveTypeMethod(): void
    {
        $SomeInterfaceClassType = new SomeInterfaceClassType([
            'name' => 'SomeInterface',
            'fields' => [
                'foo' => [ 'type' => Type::string() ],
            ],
        ]);

        $FooType = new ObjectType([
            'name' => 'Foo',
            'interfaces' => [$SomeInterfaceClassType],
            'fields' => [
                'foo' => [ 'type' => Type::string() ],
            ],
        ]);

        $BarType = new ObjectType([
            'name' => 'Bar',
            'fields' => [
                'bar' => [ 'type' => Type::string() ],
            ],
        ]);

        $SomeUnionClassType = new SomeUnionClassType([
            'name' => 'SomeUnion',
            'types' => [$FooType, $BarType],
        ]);

        $QueryType = new ObjectType([
            'name' => 'Query',
            'fields' => [
                'someUnion' => ['type' => $SomeUnionClassType],
                'someInterface' => ['type' => $SomeInterfaceClassType],
            ],
            'resolveField' => static fn (): stdClass => new stdClass(),
        ]);

        $schema = new Schema(['query' => $QueryType]);

        $documentNode = Parser::parse(/** @lang GraphQL */ '
        extend type Query {
            foo: ID
        }
        ');

        $extendedSchema = SchemaExtender::extend($schema, $documentNode);

        $ExtendedFooType = $extendedSchema->getType('Foo');
        self::assertInstanceOf(ObjectType::class, $ExtendedFooType);

        $SomeInterfaceClassType->concrete = $ExtendedFooType;
        $SomeUnionClassType->concrete     = $ExtendedFooType;

        $query  = /** @lang GraphQL */'
        {
            someUnion {
                __typename
            }
            someInterface {
                __typename
            }
        }
        ';
        $result = GraphQL::executeQuery($extendedSchema, $query);

        self::assertSame([
            'data' => [
                'someUnion' => ['__typename' => 'Foo'],
                'someInterface' => ['__typename' => 'Foo'],
            ],
        ], $result->toArray(DebugFlag::RETHROW_INTERNAL_EXCEPTIONS));
    }

    public function testPreservesIsTypeOfMethod(): void
    {
        $SomeInterfaceType = new InterfaceType([
            'name' => 'SomeInterface',
            'fields' => [
                'foo' => [ 'type' => Type::string() ],
            ],
        ]);

        $FooClassType = new SomeObjectClassType([
            'name' => 'Foo',
            'interfaces' => [$SomeInterfaceType],
            'fields' => [
                'foo' => [ 'type' => Type::string() ],
            ],
        ]);

        $QueryType = new ObjectType([
            'name' => 'Query',
            'fields' => [
                'someInterface' => ['type' => $SomeInterfaceType],
            ],
            'resolveField' => static fn (): stdClass => new stdClass(),
        ]);

        $schema = new Schema([
            'query' => $QueryType,
            'types' => [$FooClassType],
        ]);

        $documentNode = Parser::parse(/** @lang GraphQL */ '
        extend type Query {
            foo: ID
        }
        ');

        $extendedSchema = SchemaExtender::extend($schema, $documentNode);

        $query  = /** @lang GraphQL */'
        {
            someInterface {
                __typename
            }
        }
        ';
        $result = GraphQL::executeQuery($extendedSchema, $query);

        self::assertSame([
            'data' => [
                'someInterface' => ['__typename' => 'Foo'],
            ],
        ], $result->toArray(DebugFlag::RETHROW_INTERNAL_EXCEPTIONS));
    }
>>>>>>> cc20f9ea
}<|MERGE_RESOLUTION|>--- conflicted
+++ resolved
@@ -1653,9 +1653,6 @@
         static::assertEquals($this->dedent($expected), SchemaPrinter::doPrint($extendedSchema));
     }
 
-<<<<<<< HEAD
-    public function testSupportsTypeConfigDecorator()
-=======
     /**
      * @see https://github.com/webonyx/graphql-php/pull/929
      */
@@ -1673,7 +1670,6 @@
     }
 
     public function testSupportsTypeConfigDecorator(): void
->>>>>>> cc20f9ea
     {
         $queryType = new ObjectType([
             'name' => 'Query',
@@ -1682,29 +1678,16 @@
                     'type' => Type::string(),
                 ],
             ],
-<<<<<<< HEAD
-            'resolveField' => static function () : string {
-                return 'Hello World!';
-            },
-=======
             'resolveField' => static fn (): string => 'Hello World!',
->>>>>>> cc20f9ea
         ]);
 
         $schema = new Schema(['query' => $queryType]);
 
-<<<<<<< HEAD
-        $documentNode = Parser::parse('
-              type Foo {
-                value: String
-              }
-=======
         $documentNode = Parser::parse(/** @lang GraphQL */ '
               type Foo {
                 value: String
               }
 
->>>>>>> cc20f9ea
               extend type Query {
                 defaultValue: String
                 foo: Foo
@@ -1714,11 +1697,7 @@
         $typeConfigDecorator = static function ($typeConfig) {
             switch ($typeConfig['name']) {
                 case 'Foo':
-<<<<<<< HEAD
-                    $typeConfig['resolveField'] = static function () : string {
-=======
                     $typeConfig['resolveField'] = static function (): string {
->>>>>>> cc20f9ea
                         return 'bar';
                     };
                     break;
@@ -1729,28 +1708,18 @@
 
         $extendedSchema = SchemaExtender::extend($schema, $documentNode, [], $typeConfigDecorator);
 
-<<<<<<< HEAD
-        $query  = '{ 
-=======
         $query  = /** @lang GraphQL */'
         {
->>>>>>> cc20f9ea
             hello
             foo {
               value
             }
-<<<<<<< HEAD
-        }';
-=======
         }
         ';
->>>>>>> cc20f9ea
         $result = GraphQL::executeQuery($extendedSchema, $query);
 
         self::assertSame(['data' => ['hello' => 'Hello World!', 'foo' => ['value' => 'bar']]], $result->toArray());
     }
-<<<<<<< HEAD
-=======
 
     public function testPreservesScalarClassMethods(): void
     {
@@ -1907,5 +1876,4 @@
             ],
         ], $result->toArray(DebugFlag::RETHROW_INTERNAL_EXCEPTIONS));
     }
->>>>>>> cc20f9ea
 }