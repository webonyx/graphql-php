--- conflicted
+++ resolved
@@ -89,24 +89,10 @@
 
     private static function assertSchemaEquals(Schema $expectedSchema, Schema $actualSchema): void
     {
-<<<<<<< HEAD
-        $ast = Parser::parse(SchemaPrinter::doPrint($extendedSchema));
-        /** @var array<Node&DefinitionNode> $extraDefinitions */
-        $extraDefinitions = array_values(array_filter(
-            iterator_to_array($ast->definitions->getIterator()),
-            fn (Node $node): bool => ! in_array(Printer::doPrint($node), $this->testSchemaDefinitions, true)
-        ));
-        /** @phpstan-var NodeList<DefinitionNode&Node> $definitionNodeList */
-        $definitionNodeList = new NodeList($extraDefinitions);
-        $ast->definitions = $definitionNodeList;
-
-        return Printer::doPrint($ast);
-=======
         self::assertSame(
             SchemaPrinter::doPrint($expectedSchema),
             SchemaPrinter::doPrint($actualSchema),
         );
->>>>>>> 153a7258
     }
 
     /**
