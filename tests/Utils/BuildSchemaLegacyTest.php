--- conflicted
+++ resolved
@@ -14,11 +14,6 @@
  * Their counterparts have been removed from `buildASTSchema-test.js` and moved elsewhere,
  * but these changes to `graphql-js` haven't been reflected in `graphql-php` yet.
  * TODO align with:
-<<<<<<< HEAD
- *   - https://github.com/graphql/graphql-js/commit/257797a0ebdddd3da6e75b7c237fdc12a1a7c75a
-=======
- *   - https://github.com/graphql/graphql-js/commit/3b9ea61f2348215dee755f779caef83df749d2bb
->>>>>>> 4f7db618
  *   - https://github.com/graphql/graphql-js/commit/64a5c3448a201737f9218856786c51d66f2deabd.
  */
 class BuildSchemaLegacyTest extends TestCase
@@ -149,200 +144,4 @@
         $result = GraphQL::executeQuery($schema, $source, $rootValue);
         self::assertEquals($expected, $result->toArray(DebugFlag::INCLUDE_DEBUG_MESSAGE));
     }
-
-    // Describe: Failures
-
-    /**
-<<<<<<< HEAD
-     * @see it('Forbids duplicate type definitions')
-     */
-    public function testForbidsDuplicateTypeDefinitions(): void
-    {
-        $sdl = '
-            schema {
-              query: Repeated
-            }
-            
-            type Repeated {
-              id: Int
-            }
-            
-            type Repeated {
-              id: String
-            }
-        ';
-        $doc = Parser::parse($sdl);
-        $this->expectException(Error::class);
-        $this->expectExceptionMessage('Type "Repeated" was defined more than once.');
-=======
-     * @see it('Unknown type referenced')
-     */
-    public function testUnknownTypeReferenced(): void
-    {
-        $this->expectExceptionObject(BuildSchema::unknownType('Bar'));
-        $sdl = '
-            schema {
-              query: Hello
-            }
-            
-            type Hello {
-              bar: Bar
-            }
-        ';
-        $doc = Parser::parse($sdl);
-        $schema = BuildSchema::buildAST($doc);
-        $schema->getTypeMap();
-    }
-
-    /**
-     * @see it('Unknown type in interface list')
-     */
-    public function testUnknownTypeInInterfaceList(): void
-    {
-        $this->expectExceptionObject(BuildSchema::unknownType('Bar'));
-        $sdl = '
-            type Query implements Bar {
-              field: String
-            }
-        ';
-        $doc = Parser::parse($sdl);
-        $schema = BuildSchema::buildAST($doc);
-        $schema->getTypeMap();
-    }
-
-    /**
-     * @see it('Unknown type in union list')
-     */
-    public function testUnknownTypeInUnionList(): void
-    {
-        $this->expectExceptionObject(BuildSchema::unknownType('Bar'));
-        $sdl = '
-            union TestUnion = Bar
-            type Query { testUnion: TestUnion }
-        ';
-        $doc = Parser::parse($sdl);
-        $schema = BuildSchema::buildAST($doc);
-        $schema->getTypeMap();
-    }
-
-    /**
-     * @see it('Unknown query type')
-     */
-    public function testUnknownQueryType(): void
-    {
-        $this->expectException(Error::class);
-        $this->expectExceptionMessage('Specified query type "Wat" not found in document.');
-        $sdl = '
-            schema {
-              query: Wat
-            }
-            
-            type Hello {
-              str: String
-            }
-        ';
-        $doc = Parser::parse($sdl);
-        BuildSchema::buildAST($doc);
-    }
-
-    /**
-     * @see it('Unknown mutation type')
-     */
-    public function testUnknownMutationType(): void
-    {
-        $this->expectException(Error::class);
-        $this->expectExceptionMessage('Specified mutation type "Wat" not found in document.');
-        $sdl = '
-            schema {
-              query: Hello
-              mutation: Wat
-            }
-            
-            type Hello {
-              str: String
-            }
-        ';
-        $doc = Parser::parse($sdl);
-        BuildSchema::buildAST($doc);
-    }
-
-    /**
-     * @see it('Unknown subscription type')
-     */
-    public function testUnknownSubscriptionType(): void
-    {
-        $this->expectException(Error::class);
-        $this->expectExceptionMessage('Specified subscription type "Awesome" not found in document.');
-        $sdl = '
-            schema {
-              query: Hello
-              mutation: Wat
-              subscription: Awesome
-            }
-            
-            type Hello {
-              str: String
-            }
-            
-            type Wat {
-              str: String
-            }
-        ';
-        $doc = Parser::parse($sdl);
-        BuildSchema::buildAST($doc);
-    }
-
-    /**
-     * @see it('Does not consider directive names')
-     */
-    public function testDoesNotConsiderDirectiveNames(): void
-    {
-        $sdl = '
-          schema {
-            query: Foo
-          }
-    
-          directive @Foo on QUERY
-        ';
-        $doc = Parser::parse($sdl);
-        $this->expectExceptionMessage('Specified query type "Foo" not found in document.');
-        BuildSchema::build($doc);
-    }
-
-    /**
-     * @see it('Does not consider operation names')
-     */
-    public function testDoesNotConsiderOperationNames(): void
-    {
-        $this->expectException(Error::class);
-        $this->expectExceptionMessage('Specified query type "Foo" not found in document.');
-        $sdl = '
-            schema {
-              query: Foo
-            }
-            
-            query Foo { field }
-        ';
-        $doc = Parser::parse($sdl);
-        BuildSchema::buildAST($doc);
-    }
-
-    /**
-     * @see it('Does not consider fragment names')
-     */
-    public function testDoesNotConsiderFragmentNames(): void
-    {
-        $this->expectException(Error::class);
-        $this->expectExceptionMessage('Specified query type "Foo" not found in document.');
-        $sdl = '
-            schema {
-              query: Foo
-            }
-            
-            fragment Foo on Type { field }
-        ';
-        $doc = Parser::parse($sdl);
->>>>>>> 4f7db618
-        BuildSchema::buildAST($doc);
-    }
 }