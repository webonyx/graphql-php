<?php declare(strict_types=1);

namespace GraphQL\Tests\Utils;

use function array_map;
use function array_merge;
use GraphQL\Error\Error;
use GraphQL\GraphQL;
use GraphQL\Language\DirectiveLocation;
use GraphQL\Language\Parser;
use GraphQL\Language\Printer;
use GraphQL\Type\Definition\CustomScalarType;
use GraphQL\Type\Definition\Directive;
use GraphQL\Type\Definition\EnumType;
use GraphQL\Type\Definition\InputObjectType;
use GraphQL\Type\Definition\InterfaceType;
use GraphQL\Type\Definition\ObjectType;
use GraphQL\Type\Definition\Type;
use GraphQL\Type\Definition\UnionType;
use GraphQL\Type\Schema;
use GraphQL\Utils\SchemaExtender;
use GraphQL\Utils\SchemaPrinter;
use function iterator_to_array;
use PHPUnit\Framework\TestCase;

/**
 * Contains tests originating from `graphql-js` that previously were in SchemaExtenderTest.
 * Their counterparts have been removed from `extendSchema-test.js` and moved elsewhere,
 * but these changes to `graphql-js` haven't been reflected in `graphql-php` yet.
 * TODO align with:
<<<<<<< HEAD
 *   - https://github.com/graphql/graphql-js/commit/c1745228b2ae5ec89b8de36ea766d544607e21ea.
=======
 *   - https://github.com/graphql/graphql-js/commit/e6a3f08cc92594f68a6e61d3d4b46a6d279f845e.
>>>>>>> d4620e10
 */
class SchemaExtenderLegacyTest extends TestCase
{
    protected Schema $testSchema;

    /** @var array<string> */
    protected array $testSchemaDefinitions;

    public function setUp(): void
    {
        parent::setUp();

        $SomeScalarType = new CustomScalarType([
            'name' => 'SomeScalar',
            'serialize' => static fn ($x) => $x,
        ]);

        $SomeInterfaceType = new InterfaceType([
            'name' => 'SomeInterface',
            'fields' => static function () use (&$SomeInterfaceType): array {
                return [
                    'some' => ['type' => $SomeInterfaceType],
                ];
            },
        ]);

        $AnotherInterfaceType = new InterfaceType([
            'name' => 'AnotherInterface',
            'interfaces' => [$SomeInterfaceType],
            'fields' => static function () use (&$AnotherInterfaceType): array {
                return [
                    'name' => ['type' => Type::string()],
                    'some' => ['type' => $AnotherInterfaceType],
                ];
            },
        ]);

        $FooType = new ObjectType([
            'name' => 'Foo',
            'interfaces' => [$AnotherInterfaceType, $SomeInterfaceType],
            'fields' => static function () use ($AnotherInterfaceType, &$FooType): array {
                assert($FooType instanceof ObjectType);

                return [
                    'name' => ['type' => Type::string()],
                    'some' => ['type' => $AnotherInterfaceType],
                    'tree' => ['type' => Type::nonNull(Type::listOf($FooType))],
                ];
            },
        ]);

        $BarType = new ObjectType([
            'name' => 'Bar',
            'interfaces' => [$SomeInterfaceType],
            'fields' => static fn (): array => [
                'some' => ['type' => $SomeInterfaceType],
                'foo' => ['type' => $FooType],
            ],
        ]);

        $BizType = new ObjectType([
            'name' => 'Biz',
            'fields' => static fn (): array => [
                'fizz' => [
                    'type' => Type::string(),
                ],
            ],
        ]);

        $SomeUnionType = new UnionType([
            'name' => 'SomeUnion',
            'types' => [$FooType, $BizType],
        ]);

        $SomeEnumType = new EnumType([
            'name' => 'SomeEnum',
            'values' => [
                'ONE' => ['value' => 1],
                'TWO' => ['value' => 2],
            ],
        ]);

        $SomeInputType = new InputObjectType([
            'name' => 'SomeInput',
            'fields' => static fn (): array => [
                'fooArg' => [
                    'type' => Type::string(),
                ],
            ],
        ]);

        $FooDirective = new Directive([
            'name' => 'foo',
            'args' => ['input' => $SomeInputType],
            'locations' => [
                DirectiveLocation::SCHEMA,
                DirectiveLocation::SCALAR,
                DirectiveLocation::OBJECT,
                DirectiveLocation::FIELD_DEFINITION,
                DirectiveLocation::ARGUMENT_DEFINITION,
                DirectiveLocation::IFACE,
                DirectiveLocation::UNION,
                DirectiveLocation::ENUM,
                DirectiveLocation::ENUM_VALUE,
                DirectiveLocation::INPUT_OBJECT,
                DirectiveLocation::INPUT_FIELD_DEFINITION,
            ],
        ]);

        $this->testSchema = new Schema([
            'query' => new ObjectType([
                'name' => 'Query',
                'fields' => static fn (): array => [
                    'foo' => ['type' => $FooType],
                    'someScalar' => ['type' => $SomeScalarType],
                    'someUnion' => ['type' => $SomeUnionType],
                    'someEnum' => ['type' => $SomeEnumType],
                    'someInterface' => [
                        'args' => [
                            'id' => [
                                'type' => Type::nonNull(Type::id()),
                            ],
                        ],
                        'type' => $SomeInterfaceType,
                    ],
                    'someInput' => [
                        'args' => ['input' => ['type' => $SomeInputType]],
                        'type' => Type::string(),
                    ],
                ],
            ]),
            'types' => [$FooType, $BarType],
            'directives' => array_merge(GraphQL::getStandardDirectives(), [$FooDirective]),
        ]);

        $testSchemaAst = Parser::parse(SchemaPrinter::doPrint($this->testSchema));

        $this->testSchemaDefinitions = array_map(
            static fn ($node): string => Printer::doPrint($node),
            iterator_to_array($testSchemaAst->definitions->getIterator())
        );
    }

    /**
     * @param array<string, bool> $options
     */
    protected function extendTestSchema(string $sdl, array $options = []): Schema
    {
        $originalPrint = SchemaPrinter::doPrint($this->testSchema);
        $ast = Parser::parse($sdl);
        $extendedSchema = SchemaExtender::extend($this->testSchema, $ast, $options);

        self::assertEquals(SchemaPrinter::doPrint($this->testSchema), $originalPrint);

        $extendedSchema->assertValid();

        return $extendedSchema;
    }

    /**
     * @see it('does not allow replacing an existing field')
     */
    public function testDoesNotAllowReplacingAnExistingField(): void
    {
        $existingFieldError = static fn (string $type, string $field): string => 'Field "' . $type . '.' . $field . '" already exists in the schema. It cannot also be defined in this type extension.';

        $typeSDL = '
          extend type Bar {
            foo: Foo
          }
        ';

        try {
            $this->extendTestSchema($typeSDL);
            self::fail();
        } catch (Error $error) {
            self::assertEquals($existingFieldError('Bar', 'foo'), $error->getMessage());
        }

        $interfaceSDL = '
          extend interface SomeInterface {
            some: Foo
          }
        ';

        try {
            $this->extendTestSchema($interfaceSDL);
            self::fail();
        } catch (Error  $error) {
            self::assertEquals($existingFieldError('SomeInterface', 'some'), $error->getMessage());
        }

        $inputSDL = '
          extend input SomeInput {
            fooArg: String
          }
        ';

        try {
            $this->extendTestSchema($inputSDL);
            self::fail();
        } catch (Error $error) {
            self::assertEquals($existingFieldError('SomeInput', 'fooArg'), $error->getMessage());
        }
    }
}<|MERGE_RESOLUTION|>--- conflicted
+++ resolved
@@ -28,11 +28,8 @@
  * Their counterparts have been removed from `extendSchema-test.js` and moved elsewhere,
  * but these changes to `graphql-js` haven't been reflected in `graphql-php` yet.
  * TODO align with:
-<<<<<<< HEAD
  *   - https://github.com/graphql/graphql-js/commit/c1745228b2ae5ec89b8de36ea766d544607e21ea.
-=======
  *   - https://github.com/graphql/graphql-js/commit/e6a3f08cc92594f68a6e61d3d4b46a6d279f845e.
->>>>>>> d4620e10
  */
 class SchemaExtenderLegacyTest extends TestCase
 {
