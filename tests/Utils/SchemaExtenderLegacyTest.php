<?php declare(strict_types=1);

namespace GraphQL\Tests\Utils;

use function array_map;
use function array_merge;
use GraphQL\Error\Error;
use GraphQL\GraphQL;
use GraphQL\Language\DirectiveLocation;
use GraphQL\Language\Parser;
use GraphQL\Language\Printer;
use GraphQL\Type\Definition\CustomScalarType;
use GraphQL\Type\Definition\Directive;
use GraphQL\Type\Definition\EnumType;
use GraphQL\Type\Definition\InputObjectType;
use GraphQL\Type\Definition\InterfaceType;
use GraphQL\Type\Definition\ObjectType;
use GraphQL\Type\Definition\Type;
use GraphQL\Type\Definition\UnionType;
use GraphQL\Type\Schema;
use GraphQL\Utils\SchemaExtender;
use GraphQL\Utils\SchemaPrinter;
use function iterator_to_array;
use PHPUnit\Framework\TestCase;

/**
 * Contains tests originating from `graphql-js` that previously were in SchemaExtenderTest.
 * Their counterparts have been removed from `extendSchema-test.js` and moved elsewhere,
 * but these changes to `graphql-js` haven't been reflected in `graphql-php` yet.
 * TODO align with:
 *   - https://github.com/graphql/graphql-js/commit/c1745228b2ae5ec89b8de36ea766d544607e21ea
<<<<<<< HEAD
 *   - https://github.com/graphql/graphql-js/commit/257797a0ebdddd3da6e75b7c237fdc12a1a7c75a
=======
 *   - https://github.com/graphql/graphql-js/commit/3b9ea61f2348215dee755f779caef83df749d2bb
>>>>>>> 4f7db618
 *   - https://github.com/graphql/graphql-js/commit/e6a3f08cc92594f68a6e61d3d4b46a6d279f845e.
 */
class SchemaExtenderLegacyTest extends TestCase
{
    protected Schema $testSchema;

    /** @var array<string> */
    protected array $testSchemaDefinitions;

    public function setUp(): void
    {
        parent::setUp();

        $SomeScalarType = new CustomScalarType([
            'name' => 'SomeScalar',
            'serialize' => static fn ($x) => $x,
        ]);

        $SomeInterfaceType = new InterfaceType([
            'name' => 'SomeInterface',
            'fields' => static function () use (&$SomeInterfaceType): array {
                return [
                    'some' => ['type' => $SomeInterfaceType],
                ];
            },
        ]);

        $AnotherInterfaceType = new InterfaceType([
            'name' => 'AnotherInterface',
            'interfaces' => [$SomeInterfaceType],
            'fields' => static function () use (&$AnotherInterfaceType): array {
                return [
                    'name' => ['type' => Type::string()],
                    'some' => ['type' => $AnotherInterfaceType],
                ];
            },
        ]);

        $FooType = new ObjectType([
            'name' => 'Foo',
            'interfaces' => [$AnotherInterfaceType, $SomeInterfaceType],
            'fields' => static function () use ($AnotherInterfaceType, &$FooType): array {
                assert($FooType instanceof ObjectType);

                return [
                    'name' => ['type' => Type::string()],
                    'some' => ['type' => $AnotherInterfaceType],
                    'tree' => ['type' => Type::nonNull(Type::listOf($FooType))],
                ];
            },
        ]);

        $BarType = new ObjectType([
            'name' => 'Bar',
            'interfaces' => [$SomeInterfaceType],
            'fields' => static function () use ($SomeInterfaceType, $FooType): array {
                return [
                    'some' => ['type' => $SomeInterfaceType],
                    'foo' => ['type' => $FooType],
                ];
            },
        ]);

        $BizType = new ObjectType([
            'name' => 'Biz',
            'fields' => static function (): array {
                return [
                    'fizz' => ['type' => Type::string()],
                ];
            },
        ]);

        $SomeUnionType = new UnionType([
            'name' => 'SomeUnion',
            'types' => [$FooType, $BizType],
        ]);

        $SomeEnumType = new EnumType([
            'name' => 'SomeEnum',
            'values' => [
                'ONE' => ['value' => 1],
                'TWO' => ['value' => 2],
            ],
        ]);

        $SomeInputType = new InputObjectType([
            'name' => 'SomeInput',
            'fields' => static function (): array {
                return [
                    'fooArg' => ['type' => Type::string()],
                ];
            },
        ]);

        $FooDirective = new Directive([
            'name' => 'foo',
            'args' => ['input' => $SomeInputType],
            'locations' => [
                DirectiveLocation::SCHEMA,
                DirectiveLocation::SCALAR,
                DirectiveLocation::OBJECT,
                DirectiveLocation::FIELD_DEFINITION,
                DirectiveLocation::ARGUMENT_DEFINITION,
                DirectiveLocation::IFACE,
                DirectiveLocation::UNION,
                DirectiveLocation::ENUM,
                DirectiveLocation::ENUM_VALUE,
                DirectiveLocation::INPUT_OBJECT,
                DirectiveLocation::INPUT_FIELD_DEFINITION,
            ],
        ]);

        $this->testSchema = new Schema([
            'query' => new ObjectType([
                'name' => 'Query',
                'fields' => static function () use ($FooType, $SomeScalarType, $SomeUnionType, $SomeEnumType, $SomeInterfaceType, $SomeInputType): array {
                    return [
                        'foo' => ['type' => $FooType],
                        'someScalar' => ['type' => $SomeScalarType],
                        'someUnion' => ['type' => $SomeUnionType],
                        'someEnum' => ['type' => $SomeEnumType],
                        'someInterface' => [
                            'args' => [
                                'id' => [
                                    'type' => Type::nonNull(Type::id()),
                                ],
                            ],
                            'type' => $SomeInterfaceType,
                        ],
                        'someInput' => [
                            'args' => ['input' => ['type' => $SomeInputType]],
                            'type' => Type::string(),
                        ],
                    ];
                },
            ]),
            'types' => [$FooType, $BarType],
            'directives' => array_merge(GraphQL::getStandardDirectives(), [$FooDirective]),
        ]);

        $testSchemaAst = Parser::parse(SchemaPrinter::doPrint($this->testSchema));

        $this->testSchemaDefinitions = array_map(static function ($node): string {
            return Printer::doPrint($node);
        }, iterator_to_array($testSchemaAst->definitions->getIterator()));
    }

    /**
     * @param array<string, bool> $options
     */
    protected function extendTestSchema(string $sdl, array $options = []): Schema
    {
        $originalPrint = SchemaPrinter::doPrint($this->testSchema);
        $ast = Parser::parse($sdl);
        $extendedSchema = SchemaExtender::extend($this->testSchema, $ast, $options);

        self::assertEquals(SchemaPrinter::doPrint($this->testSchema), $originalPrint);

        return $extendedSchema;
    }

    // Extract check for unique directive names into separate rule

    /**
     * @see it('does not allow replacing a custom directive')
     */
    public function testDoesNotAllowReplacingACustomDirective(): void
    {
        $extendedSchema = $this->extendTestSchema('
          directive @meow(if: Boolean!) on FIELD | FRAGMENT_SPREAD
        ');

        $replacementAST = Parser::parse('
            directive @meow(if: Boolean!) on FIELD | QUERY
        ');

        try {
            SchemaExtender::extend($extendedSchema, $replacementAST);
            self::fail();
        } catch (Error $error) {
            self::assertEquals('Directive "meow" already exists in the schema. It cannot be redefined.', $error->getMessage());
        }
    }

    /**
     * @see it('does not allow replacing an existing field')
     */
    public function testDoesNotAllowReplacingAnExistingField(): void
    {
        $existingFieldError = static function (string $type, string $field): string {
            return 'Field "' . $type . '.' . $field . '" already exists in the schema. It cannot also be defined in this type extension.';
        };

        $typeSDL = '
          extend type Bar {
            foo: Foo
          }
        ';

        try {
            $this->extendTestSchema($typeSDL);
            self::fail();
        } catch (Error $error) {
            self::assertEquals($existingFieldError('Bar', 'foo'), $error->getMessage());
        }

        $interfaceSDL = '
          extend interface SomeInterface {
            some: Foo
          }
        ';

        try {
            $this->extendTestSchema($interfaceSDL);
            self::fail();
        } catch (Error  $error) {
            self::assertEquals($existingFieldError('SomeInterface', 'some'), $error->getMessage());
        }

        $inputSDL = '
          extend input SomeInput {
            fooArg: String
          }
        ';

        try {
            $this->extendTestSchema($inputSDL);
            self::fail();
        } catch (Error $error) {
            self::assertEquals($existingFieldError('SomeInput', 'fooArg'), $error->getMessage());
        }
    }

<<<<<<< HEAD
    // Extract check for unique type names into separate rule

    /**
     * @see it('does not allow replacing an existing type')
     */
    public function testDoesNotAllowReplacingAnExistingType(): void
    {
        $existingTypeError = static function ($type): string {
            return 'Type "' . $type . '" already exists in the schema. It cannot also be defined in this type definition.';
        };

        $typeSDL = '
            type Bar
=======
    // Validation: add support of SDL to KnownTypeNames

    /**
     * @see it('does not allow referencing an unknown type')
     */
    public function testDoesNotAllowReferencingAnUnknownType(): void
    {
        $unknownTypeError = 'Unknown type: "Quix". Ensure that this type exists either in the original schema, or is added in a type definition.';

        $typeSDL = '
          extend type Bar {
            quix: Quix
          }
>>>>>>> 4f7db618
        ';

        try {
            $this->extendTestSchema($typeSDL);
            self::fail();
        } catch (Error $error) {
<<<<<<< HEAD
            self::assertEquals($existingTypeError('Bar'), $error->getMessage());
        }

        $scalarSDL = '
          scalar SomeScalar
        ';

        try {
            $this->extendTestSchema($scalarSDL);
            self::fail();
        } catch (Error $error) {
            self::assertEquals($existingTypeError('SomeScalar'), $error->getMessage());
        }

        $interfaceSDL = '
          interface SomeInterface
=======
            self::assertEquals($unknownTypeError, $error->getMessage());
        }

        $interfaceSDL = '
          extend interface SomeInterface {
            quix: Quix
          }
>>>>>>> 4f7db618
        ';

        try {
            $this->extendTestSchema($interfaceSDL);
            self::fail();
        } catch (Error $error) {
<<<<<<< HEAD
            self::assertEquals($existingTypeError('SomeInterface'), $error->getMessage());
        }

        $enumSDL = '
          enum SomeEnum
        ';

        try {
            $this->extendTestSchema($enumSDL);
            self::fail();
        } catch (Error $error) {
            self::assertEquals($existingTypeError('SomeEnum'), $error->getMessage());
        }

        $unionSDL = '
          union SomeUnion
=======
            self::assertEquals($unknownTypeError, $error->getMessage());
        }

        $unionSDL = '
          extend union SomeUnion = Quix
>>>>>>> 4f7db618
        ';

        try {
            $this->extendTestSchema($unionSDL);
            self::fail();
        } catch (Error $error) {
<<<<<<< HEAD
            self::assertEquals($existingTypeError('SomeUnion'), $error->getMessage());
        }

        $inputSDL = '
          input SomeInput
=======
            self::assertEquals($unknownTypeError, $error->getMessage());
        }

        $inputSDL = '
          extend input SomeInput {
            quix: Quix
          }
>>>>>>> 4f7db618
        ';

        try {
            $this->extendTestSchema($inputSDL);
            self::fail();
        } catch (Error $error) {
<<<<<<< HEAD
            self::assertEquals($existingTypeError('SomeInput'), $error->getMessage());
=======
            self::assertEquals($unknownTypeError, $error->getMessage());
>>>>>>> 4f7db618
        }
    }

    // Extract check for possible extensions into a separate rule (#1643)

    /**
     * @see it('does not allow extending an unknown type')
     */
    public function testDoesNotAllowExtendingAnUnknownType(): void
    {
        $sdls = [
            'extend scalar UnknownType @foo',
            'extend type UnknownType @foo',
            'extend interface UnknownType @foo',
            'extend enum UnknownType @foo',
            'extend union UnknownType @foo',
            'extend input UnknownType @foo',
        ];

        foreach ($sdls as $sdl) {
            try {
                $this->extendTestSchema($sdl);
                self::fail();
            } catch (Error $error) {
                self::assertEquals('Cannot extend type "UnknownType" because it does not exist in the existing schema.', $error->getMessage());
            }
        }
    }

    /**
     * @see it('does not allow extending a mismatch type')
     */
    public function testDoesNotAllowExtendingAMismatchType(): void
    {
        $typeSDL = '
          extend type SomeInterface @foo
        ';

        try {
            $this->extendTestSchema($typeSDL);
            self::fail();
        } catch (Error $error) {
            self::assertEquals('Cannot extend non-object type "SomeInterface".', $error->getMessage());
        }

        $interfaceSDL = '
          extend interface Foo @foo
        ';

        try {
            $this->extendTestSchema($interfaceSDL);
            self::fail();
        } catch (Error $error) {
            self::assertEquals('Cannot extend non-interface type "Foo".', $error->getMessage());
        }

        $enumSDL = '
          extend enum Foo @foo
        ';

        try {
            $this->extendTestSchema($enumSDL);
            self::fail();
        } catch (Error $error) {
            self::assertEquals('Cannot extend non-enum type "Foo".', $error->getMessage());
        }

        $unionSDL = '
          extend union Foo @foo
        ';

        try {
            $this->extendTestSchema($unionSDL);
            self::fail();
        } catch (Error $error) {
            self::assertEquals('Cannot extend non-union type "Foo".', $error->getMessage());
        }

        $inputSDL = '
          extend input Foo @foo
        ';

        try {
            $this->extendTestSchema($inputSDL);
            self::fail();
        } catch (Error $error) {
            self::assertEquals('Cannot extend non-input object type "Foo".', $error->getMessage());
        }
    }
}<|MERGE_RESOLUTION|>--- conflicted
+++ resolved
@@ -29,11 +29,6 @@
  * but these changes to `graphql-js` haven't been reflected in `graphql-php` yet.
  * TODO align with:
  *   - https://github.com/graphql/graphql-js/commit/c1745228b2ae5ec89b8de36ea766d544607e21ea
-<<<<<<< HEAD
- *   - https://github.com/graphql/graphql-js/commit/257797a0ebdddd3da6e75b7c237fdc12a1a7c75a
-=======
- *   - https://github.com/graphql/graphql-js/commit/3b9ea61f2348215dee755f779caef83df749d2bb
->>>>>>> 4f7db618
  *   - https://github.com/graphql/graphql-js/commit/e6a3f08cc92594f68a6e61d3d4b46a6d279f845e.
  */
 class SchemaExtenderLegacyTest extends TestCase
@@ -267,132 +262,6 @@
         }
     }
 
-<<<<<<< HEAD
-    // Extract check for unique type names into separate rule
-
-    /**
-     * @see it('does not allow replacing an existing type')
-     */
-    public function testDoesNotAllowReplacingAnExistingType(): void
-    {
-        $existingTypeError = static function ($type): string {
-            return 'Type "' . $type . '" already exists in the schema. It cannot also be defined in this type definition.';
-        };
-
-        $typeSDL = '
-            type Bar
-=======
-    // Validation: add support of SDL to KnownTypeNames
-
-    /**
-     * @see it('does not allow referencing an unknown type')
-     */
-    public function testDoesNotAllowReferencingAnUnknownType(): void
-    {
-        $unknownTypeError = 'Unknown type: "Quix". Ensure that this type exists either in the original schema, or is added in a type definition.';
-
-        $typeSDL = '
-          extend type Bar {
-            quix: Quix
-          }
->>>>>>> 4f7db618
-        ';
-
-        try {
-            $this->extendTestSchema($typeSDL);
-            self::fail();
-        } catch (Error $error) {
-<<<<<<< HEAD
-            self::assertEquals($existingTypeError('Bar'), $error->getMessage());
-        }
-
-        $scalarSDL = '
-          scalar SomeScalar
-        ';
-
-        try {
-            $this->extendTestSchema($scalarSDL);
-            self::fail();
-        } catch (Error $error) {
-            self::assertEquals($existingTypeError('SomeScalar'), $error->getMessage());
-        }
-
-        $interfaceSDL = '
-          interface SomeInterface
-=======
-            self::assertEquals($unknownTypeError, $error->getMessage());
-        }
-
-        $interfaceSDL = '
-          extend interface SomeInterface {
-            quix: Quix
-          }
->>>>>>> 4f7db618
-        ';
-
-        try {
-            $this->extendTestSchema($interfaceSDL);
-            self::fail();
-        } catch (Error $error) {
-<<<<<<< HEAD
-            self::assertEquals($existingTypeError('SomeInterface'), $error->getMessage());
-        }
-
-        $enumSDL = '
-          enum SomeEnum
-        ';
-
-        try {
-            $this->extendTestSchema($enumSDL);
-            self::fail();
-        } catch (Error $error) {
-            self::assertEquals($existingTypeError('SomeEnum'), $error->getMessage());
-        }
-
-        $unionSDL = '
-          union SomeUnion
-=======
-            self::assertEquals($unknownTypeError, $error->getMessage());
-        }
-
-        $unionSDL = '
-          extend union SomeUnion = Quix
->>>>>>> 4f7db618
-        ';
-
-        try {
-            $this->extendTestSchema($unionSDL);
-            self::fail();
-        } catch (Error $error) {
-<<<<<<< HEAD
-            self::assertEquals($existingTypeError('SomeUnion'), $error->getMessage());
-        }
-
-        $inputSDL = '
-          input SomeInput
-=======
-            self::assertEquals($unknownTypeError, $error->getMessage());
-        }
-
-        $inputSDL = '
-          extend input SomeInput {
-            quix: Quix
-          }
->>>>>>> 4f7db618
-        ';
-
-        try {
-            $this->extendTestSchema($inputSDL);
-            self::fail();
-        } catch (Error $error) {
-<<<<<<< HEAD
-            self::assertEquals($existingTypeError('SomeInput'), $error->getMessage());
-=======
-            self::assertEquals($unknownTypeError, $error->getMessage());
->>>>>>> 4f7db618
-        }
-    }
-
     // Extract check for possible extensions into a separate rule (#1643)
 
     /**
