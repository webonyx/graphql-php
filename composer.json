{
  "name":              "webonyx/graphql-php",
  "description":       "A PHP port of GraphQL reference implementation",
  "type":              "library",
  "license":           "MIT",
  "homepage":          "https://github.com/webonyx/graphql-php",
  "keywords":          [
    "graphql",
    "API"
  ],
  "require": {
    "php": "^7.1||^8.0",
    "ext-json": "*",
    "ext-mbstring": "*"
  },
  "require-dev": {
    "doctrine/coding-standard": "^6.0",
    "phpbench/phpbench": "^0.14",
    "phpstan/phpstan": "0.12.2",
    "phpstan/phpstan-phpunit": "0.12.1",
    "phpstan/phpstan-strict-rules": "0.12.0",
    "phpunit/phpcov": "^5.0",
    "phpunit/phpunit": "^7.2",
    "psr/http-message": "^1.0",
    "react/promise": "2.*",
    "squizlabs/php_codesniffer": "^3.5.2"
  },
  "config": {
    "preferred-install": "dist",
    "sort-packages": true
  },
  "autoload": {
    "psr-4": {
      "GraphQL\\": "src/"
    }
  },
  "autoload-dev": {
    "psr-4": {
      "GraphQL\\Tests\\": "tests/",
      "GraphQL\\Benchmarks\\": "benchmarks/",
      "GraphQL\\Examples\\Blog\\": "examples/01-blog/Blog/"
    }
  },
  "suggest": {
    "react/promise": "To leverage async resolving on React PHP platform",
    "psr/http-message": "To use standard GraphQL server"
  },
  "scripts": {
    "api-docs": "php tools/gendocs.php",
    "bench": "phpbench run .",
    "test": "phpunit",
    "lint" : "phpcs",
    "fix" : "phpcbf",
<<<<<<< HEAD
    "stan": "phpstan analyse --ansi --memory-limit 512M",
=======
    "stan": "phpstan analyse --ansi --memory-limit 2048M",
>>>>>>> 8d37049a
    "check": "composer lint && composer stan && composer test"
  }
}<|MERGE_RESOLUTION|>--- conflicted
+++ resolved
@@ -51,11 +51,7 @@
     "test": "phpunit",
     "lint" : "phpcs",
     "fix" : "phpcbf",
-<<<<<<< HEAD
-    "stan": "phpstan analyse --ansi --memory-limit 512M",
-=======
     "stan": "phpstan analyse --ansi --memory-limit 2048M",
->>>>>>> 8d37049a
     "check": "composer lint && composer stan && composer test"
   }
 }