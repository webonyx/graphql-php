{
  "name":              "webonyx/graphql-php",
  "description":       "A PHP port of GraphQL reference implementation",
  "type":              "library",
  "license":           "MIT",
  "homepage":          "https://github.com/webonyx/graphql-php",
  "keywords":          [
    "graphql",
    "API"
  ],
  "require": {
<<<<<<< HEAD
    "php": "^7.3||^8.0",
=======
    "php": "^7.2||^8.0",
>>>>>>> 5052feb5
    "ext-json": "*",
    "ext-mbstring": "*"
  },
  "require-dev": {
    "amphp/amp": "^2.3",
    "doctrine/coding-standard": "^6.0",
    "nyholm/psr7": "^1.2",
    "phpbench/phpbench": "^0.16.10",
    "phpstan/extension-installer": "^1.0",
    "phpstan/phpstan": "0.12.82",
    "phpstan/phpstan-phpunit": "0.12.18",
    "phpstan/phpstan-strict-rules": "0.12.9",
    "phpunit/phpunit": "^7.2|^8.5",
    "psr/http-message": "^1.0",
    "react/promise": "2.*",
    "simpod/php-coveralls-mirror": "^3.0",
    "squizlabs/php_codesniffer": "3.5.4"
  },
  "config": {
    "preferred-install": "dist",
    "sort-packages": true
  },
  "autoload": {
    "psr-4": {
      "GraphQL\\": "src/"
    }
  },
  "autoload-dev": {
    "psr-4": {
      "GraphQL\\Tests\\": "tests/",
      "GraphQL\\Benchmarks\\": "benchmarks/",
      "GraphQL\\Examples\\Blog\\": "examples/01-blog/Blog/"
    }
  },
  "suggest": {
    "react/promise": "To leverage async resolving on React PHP platform",
    "psr/http-message": "To use standard GraphQL server"
  },
  "scripts": {
    "api-docs": "php tools/gendocs.php",
    "bench": "phpbench run .",
    "test": "phpunit",
    "lint" : "phpcs",
    "fix" : "phpcbf",
    "stan": "phpstan --ansi",
    "baseline": "phpstan --ansi --generate-baseline",
    "check": "composer lint && composer stan && composer test"
  }
}<|MERGE_RESOLUTION|>--- conflicted
+++ resolved
@@ -9,11 +9,7 @@
     "API"
   ],
   "require": {
-<<<<<<< HEAD
     "php": "^7.3||^8.0",
-=======
-    "php": "^7.2||^8.0",
->>>>>>> 5052feb5
     "ext-json": "*",
     "ext-mbstring": "*"
   },
