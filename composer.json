--- conflicted
+++ resolved
@@ -15,12 +15,8 @@
   },
   "require-dev": {
     "amphp/amp": "^2.3",
-<<<<<<< HEAD
-    "doctrine/coding-standard": "^6.0",
+    "doctrine/coding-standard": "^8.2",
     "ergebnis/composer-normalize": "^2.13",
-=======
-    "doctrine/coding-standard": "^8.2",
->>>>>>> 57072e88
     "nyholm/psr7": "^1.2",
     "phpbench/phpbench": "^0.16.10",
     "phpstan/extension-installer": "^1.0",
